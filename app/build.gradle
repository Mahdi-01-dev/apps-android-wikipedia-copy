--- conflicted
+++ resolved
@@ -39,11 +39,7 @@
         applicationId 'org.wikipedia'
         minSdkVersion 21
         targetSdkVersion 30
-<<<<<<< HEAD
         versionCode 50373
-=======
-        versionCode 50372
->>>>>>> 18ef21d7
         testApplicationId 'org.wikipedia.test'
         testInstrumentationRunner "androidx.test.runner.AndroidJUnitRunner"
         testInstrumentationRunnerArguments clearPackageData: 'true'
