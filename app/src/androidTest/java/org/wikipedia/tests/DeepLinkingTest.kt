package org.wikipedia.tests

import android.content.Intent
import android.net.Uri
import androidx.test.ext.junit.runners.AndroidJUnit4
import androidx.test.filters.LargeTest
import org.junit.Test
import org.junit.runner.RunWith
import org.wikipedia.base.BaseTest
import org.wikipedia.base.DataInjector
import org.wikipedia.base.TestConfig
import org.wikipedia.page.PageActivity
import org.wikipedia.robots.SystemRobot
import org.wikipedia.robots.feature.PageRobot

@LargeTest
@RunWith(AndroidJUnit4::class)
class DeepLinkingTest : BaseTest<PageActivity>(
 activityClass = PageActivity::class.java,
    dataInjector = DataInjector(
        intentBuilder = {
            action = Intent.ACTION_VIEW
            data = Uri.parse(TestConfig.TEST_WIKI_URL_APPLE)
            addCategory(Intent.CATEGORY_DEFAULT)
        }
    )
) {

<<<<<<< HEAD
    private val pageRobot = PageRobot(context)
=======
    private val pageRobot = PageRobot()
    private val systemRobot = SystemRobot()
>>>>>>> 29d979df

    @Test
    fun runTest() {
        systemRobot
            .clickOnSystemDialogWithText("Allow")
        pageRobot
            .verifySameArticleAppearsAsURL("Apple")
    }
}<|MERGE_RESOLUTION|>--- conflicted
+++ resolved
@@ -26,12 +26,8 @@
     )
 ) {
 
-<<<<<<< HEAD
     private val pageRobot = PageRobot(context)
-=======
-    private val pageRobot = PageRobot()
     private val systemRobot = SystemRobot()
->>>>>>> 29d979df
 
     @Test
     fun runTest() {
