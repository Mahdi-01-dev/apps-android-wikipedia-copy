--- conflicted
+++ resolved
@@ -24,11 +24,8 @@
     const val SEARCH_TERM2 = "world cup"
     const val ARTICLE_TITLE = "Hopf fibration"
     const val ARTICLE_TITLE_ESPANOL = "Fibración de Hopf"
-<<<<<<< HEAD
+    const val TEST_WIKI_URL_APPLE = "https://en.wikipedia.org/wiki/Apple"
     const val ARTICLE_TITLE_WORLD_CUP = "World cup"
-=======
-    const val TEST_WIKI_URL_APPLE = "https://en.wikipedia.org/wiki/Apple"
->>>>>>> 2bd60f96
 }
 
 data class DataInjector(
