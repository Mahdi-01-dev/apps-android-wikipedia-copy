package org.wikipedia.base

import android.app.Activity
import android.graphics.Rect
import android.view.View
<<<<<<< HEAD
=======
import android.widget.HorizontalScrollView
import android.widget.ListView
import android.widget.ScrollView
>>>>>>> 338f42e5
import android.widget.TextView
import androidx.annotation.IdRes
import androidx.core.widget.NestedScrollView
import androidx.recyclerview.widget.RecyclerView
import androidx.test.espresso.Espresso.onView
import androidx.test.espresso.Espresso.pressBack
import androidx.test.espresso.UiController
import androidx.test.espresso.ViewAction
import androidx.test.espresso.action.ViewActions
import androidx.test.espresso.action.ViewActions.click
import androidx.test.espresso.action.ViewActions.closeSoftKeyboard
import androidx.test.espresso.action.ViewActions.replaceText
import androidx.test.espresso.action.ViewActions.scrollTo
import androidx.test.espresso.action.ViewActions.swipeLeft
import androidx.test.espresso.action.ViewActions.swipeRight
import androidx.test.espresso.action.ViewActions.swipeUp
import androidx.test.espresso.assertion.ViewAssertions.matches
import androidx.test.espresso.contrib.RecyclerViewActions
import androidx.test.espresso.matcher.BoundedMatcher
import androidx.test.espresso.matcher.RootMatchers.isDialog
import androidx.test.espresso.matcher.RootMatchers.withDecorView
<<<<<<< HEAD
=======
import androidx.test.espresso.matcher.ViewMatchers
>>>>>>> 338f42e5
import androidx.test.espresso.matcher.ViewMatchers.hasDescendant
import androidx.test.espresso.matcher.ViewMatchers.isDescendantOfA
import androidx.test.espresso.matcher.ViewMatchers.isDisplayed
import androidx.test.espresso.matcher.ViewMatchers.isDisplayingAtLeast
import androidx.test.espresso.matcher.ViewMatchers.isRoot
import androidx.test.espresso.matcher.ViewMatchers.withContentDescription
import androidx.test.espresso.matcher.ViewMatchers.withId
import androidx.test.espresso.matcher.ViewMatchers.withText
import androidx.test.espresso.web.assertion.WebViewAssertions
import androidx.test.espresso.web.sugar.Web.onWebView
import androidx.test.espresso.web.webdriver.DriverAtoms
import androidx.test.espresso.web.webdriver.DriverAtoms.findElement
import androidx.test.espresso.web.webdriver.DriverAtoms.webClick
import androidx.test.espresso.web.webdriver.Locator
import org.hamcrest.Description
import org.hamcrest.Matcher
import org.hamcrest.Matchers
import org.hamcrest.Matchers.allOf
import org.hamcrest.Matchers.not
import org.wikipedia.R
import org.wikipedia.TestUtil
import org.wikipedia.TestUtil.waitOnId
import java.util.concurrent.TimeUnit

abstract class BaseRobot {

    protected fun clickOnViewWithId(@IdRes viewId: Int) {
        onView(withId(viewId)).perform(click())
    }

    protected fun clickOnDisplayedView(@IdRes viewId: Int) {
        onView(allOf(withId(viewId), isDisplayed())).perform(click())
    }

    protected fun clicksOnDisplayedViewWithText(@IdRes viewId: Int, text: String) {
        onView(allOf(withId(viewId), withText(text), isDisplayed())).perform(click())
    }

    protected fun clickOnDisplayedViewWithContentDescription(description: String) {
        onView(allOf(withContentDescription(description), isDisplayed())).perform(click())
    }

    protected fun clickOnDisplayedViewWithIdAnContentDescription(
        @IdRes viewId: Int,
        description: String
    ) {
        onView(allOf(withId(viewId), withContentDescription(description), isDisplayed())).perform(
            click()
        )
    }

    protected fun clickOnViewWithText(text: String) {
        onView(withText(text)).perform(click())
    }

    protected fun typeTextInView(@IdRes viewId: Int, text: String) {
        onView(allOf(withId(viewId), isDisplayed()))
            .perform(replaceText(text), closeSoftKeyboard())
    }

    protected fun clickOnItemInList(@IdRes listId: Int, position: Int) {
        onView(withId(listId))
            .perform(
                RecyclerViewActions.actionOnItemAtPosition<RecyclerView.ViewHolder>(
                    position,
                    click()
                )
            )
    }

    protected fun scrollToView(@IdRes viewId: Int) {
        onView(withId(viewId)).perform(scrollTo())
    }

    protected fun scrollToViewAndClick(@IdRes viewId: Int) {
        onView(withId(viewId)).perform(scrollTo(), click())
    }

    protected fun scrollToTextAndClick(text: String) {
        onView(allOf(withText(text))).perform(scrollTo(), click())
    }

    protected fun checkViewExists(@IdRes viewId: Int) {
        onView(withId(viewId)).check(matches(isDisplayed()))
    }

    protected fun checkViewDoesNotExist(@IdRes viewId: Int) {
        onView(withId(viewId)).check(matches(not(isDisplayed())))
    }

    protected fun checkViewWithTextDisplayed(text: String) {
        onView(withText(text)).check(matches(isDisplayed()))
    }

    protected fun checkTextDoesNotExist(text: String) {
        onView(withText(text)).check(matches(not(isDisplayed())))
    }

    protected fun checkViewWithIdDisplayed(@IdRes viewId: Int) {
        onView(withId(viewId)).check(matches(isDisplayed()))
    }

    protected fun isViewWithTextVisible(text: String): Boolean {
        var isDisplayed = false
        onView(withText(text)).check { view, noViewFoundException ->
            isDisplayed = noViewFoundException == null && view.isShown
        }
        return isDisplayed
    }

    protected fun isViewWithIdDisplayed(@IdRes viewId: Int): Boolean {
        var isDisplayed = false
        onView(withId(viewId)).check { view, noViewFoundException ->
            isDisplayed = noViewFoundException == null && view.isShown
        }
        return isDisplayed
    }

    protected fun checkViewWithIdAndText(@IdRes viewId: Int, text: String) {
        onView(allOf(withId(viewId), withText(text))).check(matches(isDisplayed()))
    }

    protected fun delay(seconds: Long) {
        onView(isRoot()).perform(waitOnId(TimeUnit.SECONDS.toMillis(seconds)))
    }

    protected fun checkWithTextIsDisplayed(@IdRes viewId: Int, text: String) {
        onView(allOf(withId(viewId), withText(text), isDisplayed()))
            .check(matches(withText(text)))
    }

    protected fun checkIfViewIsDisplayingText(@IdRes viewId: Int, text: String) {
        onView(allOf(withId(viewId), isDisplayed()))
            .check(matches(withText(text)))
    }

    protected fun swipeLeft(@IdRes viewId: Int) {
        onView(withId(viewId)).perform(swipeLeft())
    }

    protected fun swipeRight(@IdRes viewId: Int) {
        onView(withId(viewId)).perform(swipeRight())
    }

    protected fun goBack() {
        pressBack()
    }

    protected fun clickWebLink(linkTitle: String) = apply {
        onWebView()
            .withElement(findElement(Locator.CSS_SELECTOR, "a[title='$linkTitle']"))
            .perform(webClick())
    }

    protected fun verifyH1Title(expectedTitle: String) = apply {
        onWebView()
            .withElement(findElement(Locator.CSS_SELECTOR, "h1"))
            .check(
                WebViewAssertions.webMatches(
                    DriverAtoms.getText(),
                    Matchers.`is`(expectedTitle)
                )
            )
    }

    protected fun verifyWithMatcher(@IdRes viewId: Int, matcher: Matcher<View>) {
        onView(withId(viewId))
            .check(matches(matcher))
    }

    protected fun swipeDownOnTheWebView(@IdRes viewId: Int) {
        onView(withId(viewId)).perform(TestUtil.swipeDownWebView())
        delay(TestConfig.DELAY_LARGE)
    }

    protected fun performIfDialogShown(
        dialogText: String,
        action: () -> Unit
    ) {
        try {
            onView(withText(dialogText))
                .inRoot(isDialog())
                .check(matches(isDisplayed()))
            action()
        } catch (e: Exception) {
            // Dialog not shown or text not found
        }
    }

    protected fun swipeUp(@IdRes viewId: Int) {
        onView(allOf(withId(viewId))).perform(swipeUp())
    }

    protected fun clickRecyclerViewItemAtPosition(@IdRes viewId: Int, position: Int) {
        onView(withId(viewId))
            .perform(
                RecyclerViewActions.actionOnItemAtPosition<RecyclerView.ViewHolder>(
                    position,
                    click()
                )
            )
    }

    protected fun scrollToPositionInRecyclerView(@IdRes viewId: Int, position: Int) {
        onView(withId(viewId))
            .perform(
                RecyclerViewActions.scrollToPosition<RecyclerView.ViewHolder>(position)
            )
    }

    protected fun makeViewVisibleAndLongClick(@IdRes viewId: Int, @IdRes parentViewId: Int) {
        onView(allOf(withId(viewId), isDescendantOfA(withId(parentViewId))))
            .perform(scrollAndLongClick())
    }

    private fun scrollAndLongClick() = object : ViewAction {
        override fun getConstraints(): Matcher<View> {
            return isDisplayingAtLeast(10)
        }

        override fun getDescription(): String {
            return "Scroll item into view and long click"
        }

        override fun perform(uiController: UiController, view: View) {
            if (!isDisplayingAtLeast(90).matches(view)) {
                view.requestRectangleOnScreen(
                    Rect(0, 0, view.width, view.height),
                    true
                )
                uiController.loopMainThreadForAtLeast(500)
            }

            view.performLongClick()
            uiController.loopMainThreadForAtLeast(1000)
        }
    }

    protected fun clickIfVisible(): ViewAction {
        return object : ViewAction {
            override fun getConstraints(): Matcher<View> {
                return isDisplayingAtLeast(90)
            }

            override fun getDescription(): String {
                return "Click if Visible"
            }

            override fun perform(uiController: UiController, view: View) {
                if (view.isShown && view.isEnabled) {
                    view.performClick()
                    uiController.loopMainThreadForAtLeast(500)
                }
            }
        }
    }

    protected fun dismissTooltipIfAny(activity: Activity, @IdRes viewId: Int) = apply {
        onView(allOf(withId(viewId))).inRoot(withDecorView(not(Matchers.`is`(activity.window.decorView))))
            .perform(click())
    }

<<<<<<< HEAD
=======
    protected fun scrollToRecyclerViewInsideNestedScrollView(@IdRes recyclerViewId: Int, position: Int, viewAction: ViewAction) {
        onView(withId(recyclerViewId))
            .perform(NestedScrollViewExtension())
        onView(withId(recyclerViewId))
            .perform(RecyclerViewActions.actionOnItemAtPosition<RecyclerView.ViewHolder>(position, viewAction))
    }

    protected fun scrollToViewInsideNestedScrollView(@IdRes viewId: Int) {
        onView(withId(viewId)).perform(NestedScrollViewExtension())
    }

>>>>>>> 338f42e5
    fun scrollToRecyclerView(
        recyclerViewId: Int = R.id.feed_view,
        title: String,
        textViewId: Int = R.id.view_card_header_title,
        verticalOffset: Int = 200
    ) = apply {
        var currentOccurrence = 0
        onView(withId(recyclerViewId))
            .perform(
                RecyclerViewActions.scrollTo<RecyclerView.ViewHolder>(
                    hasDescendant(
                        object : BoundedMatcher<View, View>(View::class.java) {
                            override fun describeTo(description: Description?) {
                                description?.appendText("Scroll to Card View with title: $title")
                            }

                            override fun matchesSafely(item: View?): Boolean {
                                val titleView = item?.findViewById<TextView>(textViewId)
                                if (titleView?.text?.toString() == title) {
                                    if (currentOccurrence == 0) {
                                        currentOccurrence++
                                        return true
                                    }
                                    currentOccurrence++
                                }
                                return false
                            }
                        }
                    )
                )
            ).also { view ->
                if (verticalOffset != 0) {
                    view.perform(object : ViewAction {
                        override fun getConstraints(): Matcher<View> =
                            Matchers.any(View::class.java)

                        override fun getDescription(): String = "Scroll"

                        override fun perform(uiController: UiController, view: View) {
                            (view as RecyclerView).scrollBy(0, verticalOffset)
                            uiController.loopMainThreadUntilIdle()
                        }
                    })
                }
            }
    }

    private fun scrollAndClick() = object : ViewAction {
        override fun getConstraints(): Matcher<View> {
            return isDisplayingAtLeast(10)
        }

        override fun getDescription(): String {
            return "Scroll item into view and click"
        }

        override fun perform(uiController: UiController, view: View) {
            if (!isDisplayingAtLeast(90).matches(view)) {
                view.requestRectangleOnScreen(
                    Rect(0, 0, view.width, view.height),
                    true
                )
                uiController.loopMainThreadForAtLeast(500)
            }

            view.performClick()
            uiController.loopMainThreadForAtLeast(1000)
        }
    }

    protected fun verifyTextViewColor(
        @IdRes textViewId: Int,
        colorResOrAttr: Int,
        isAttr: Boolean = false
    ) {
        onView(withId(textViewId))
            .check(matches(ColorMatchers.withTextColor(colorResOrAttr, isAttr)))
    }

    protected fun verifyBackgroundColor(
        @IdRes viewId: Int,
        colorResOrAttr: Int,
        isAttr: Boolean = false
    ) {
        onView(withId(viewId))
            .check((matches(ColorMatchers.withBackgroundColor(colorResOrAttr, isAttr))))
    }

    protected fun verifyTintColor(
        @IdRes viewId: Int,
        colorResOrAttr: Int,
        isAttr: Boolean = false
    ) {
        onView(withId(viewId))
            .check((matches(ColorMatchers.withTintColor(colorResOrAttr, isAttr))))
    }
}

class NestedScrollViewExtension(scrollToAction: ViewAction = ViewActions.scrollTo()) : ViewAction by scrollToAction {
    override fun getConstraints(): Matcher<View> {
        return Matchers.allOf(
            ViewMatchers.withEffectiveVisibility(ViewMatchers.Visibility.VISIBLE),
            ViewMatchers.isDescendantOfA(Matchers.anyOf(
                ViewMatchers.isAssignableFrom(NestedScrollView::class.java),
                ViewMatchers.isAssignableFrom(ScrollView::class.java),
                ViewMatchers.isAssignableFrom(HorizontalScrollView::class.java),
                ViewMatchers.isAssignableFrom(ListView::class.java))))
    }
}<|MERGE_RESOLUTION|>--- conflicted
+++ resolved
@@ -3,12 +3,9 @@
 import android.app.Activity
 import android.graphics.Rect
 import android.view.View
-<<<<<<< HEAD
-=======
 import android.widget.HorizontalScrollView
 import android.widget.ListView
 import android.widget.ScrollView
->>>>>>> 338f42e5
 import android.widget.TextView
 import androidx.annotation.IdRes
 import androidx.core.widget.NestedScrollView
@@ -30,10 +27,7 @@
 import androidx.test.espresso.matcher.BoundedMatcher
 import androidx.test.espresso.matcher.RootMatchers.isDialog
 import androidx.test.espresso.matcher.RootMatchers.withDecorView
-<<<<<<< HEAD
-=======
 import androidx.test.espresso.matcher.ViewMatchers
->>>>>>> 338f42e5
 import androidx.test.espresso.matcher.ViewMatchers.hasDescendant
 import androidx.test.espresso.matcher.ViewMatchers.isDescendantOfA
 import androidx.test.espresso.matcher.ViewMatchers.isDisplayed
@@ -296,8 +290,6 @@
             .perform(click())
     }
 
-<<<<<<< HEAD
-=======
     protected fun scrollToRecyclerViewInsideNestedScrollView(@IdRes recyclerViewId: Int, position: Int, viewAction: ViewAction) {
         onView(withId(recyclerViewId))
             .perform(NestedScrollViewExtension())
@@ -309,7 +301,6 @@
         onView(withId(viewId)).perform(NestedScrollViewExtension())
     }
 
->>>>>>> 338f42e5
     fun scrollToRecyclerView(
         recyclerViewId: Int = R.id.feed_view,
         title: String,
