--- conflicted
+++ resolved
@@ -442,11 +442,31 @@
             .check((matches(ColorMatchers.withTintColor(colorResOrAttr, isAttr))))
     }
 
-<<<<<<< HEAD
-    protected fun makeViewVisibleAndClick(@IdRes viewId: Int, @IdRes parentViewId: Int) {
-        onView(allOf(withId(viewId), isDescendantOfA(withId(parentViewId))))
-            .perform(scrollAndClick())
-=======
+    private fun clickChildViewWithId(@IdRes id: Int) = object : ViewAction {
+        override fun getConstraints() = null
+
+        override fun getDescription() = "Click on a child view with specified id."
+
+        override fun perform(uiController: UiController, view: View) {
+            val v = view.findViewById<View>(id)
+            v?.performClick()
+        }
+    }
+
+    private fun matchesAtPosition(position: Int, @IdRes targetViewId: Int, assertion: (View) -> Unit): ViewAssertion {
+        return ViewAssertion { view, noViewFoundException ->
+            if (view !is RecyclerView) {
+                throw IllegalStateException("The asserted view is not RecyclerView")
+            }
+
+            val itemView = view.findViewHolderForAdapterPosition(position)?.itemView
+                ?: throw IllegalStateException("No view with id: $targetViewId")
+            val targetView = itemView.findViewById<View>(targetViewId)
+                ?: throw IllegalStateException("No view with id: $targetViewId")
+            assertion(targetView)
+        }
+    }
+
     protected fun checkRTLDirectionOfAView(@IdRes viewId: Int) {
         onView(withId(viewId),)
             .check(matches(isLayoutDirectionRTL()))
@@ -505,7 +525,6 @@
                 ColorAssertions.hasColor(colorResOrAttr, isAttr, colorType)
                     .check(view, null)
             }))
->>>>>>> d0766545
     }
 
     private fun clickChildViewWithId(@IdRes id: Int) = object : ViewAction {
@@ -532,8 +551,6 @@
             assertion(targetView)
         }
     }
-<<<<<<< HEAD
-=======
 
     private fun hasText(text: String) = object : BoundedMatcher<View, TextView>(TextView::class.java) {
         override fun describeTo(description: Description?) {
@@ -544,7 +561,6 @@
             return item.text.toString().contains(text, ignoreCase = true)
         }
     }
->>>>>>> d0766545
 }
 
 class NestedScrollViewExtension(scrollToAction: ViewAction = ViewActions.scrollTo()) : ViewAction by scrollToAction {
