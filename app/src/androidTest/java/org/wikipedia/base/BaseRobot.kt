package org.wikipedia.base

import android.app.Activity
import android.graphics.Rect
import android.os.SystemClock
import android.util.Log
import android.view.MotionEvent
import android.view.View
import android.widget.HorizontalScrollView
import android.widget.ListView
import android.widget.ScrollView
import android.widget.TextView
import androidx.annotation.ColorRes
import androidx.annotation.IdRes
import androidx.core.widget.NestedScrollView
import androidx.recyclerview.widget.RecyclerView
import androidx.test.espresso.Espresso.onData
import androidx.test.espresso.Espresso.onView
import androidx.test.espresso.Espresso.pressBack
import androidx.test.espresso.UiController
import androidx.test.espresso.ViewAction
import androidx.test.espresso.ViewAssertion
import androidx.test.espresso.action.ViewActions
import androidx.test.espresso.action.ViewActions.click
import androidx.test.espresso.action.ViewActions.closeSoftKeyboard
import androidx.test.espresso.action.ViewActions.doubleClick
import androidx.test.espresso.action.ViewActions.longClick
import androidx.test.espresso.action.ViewActions.replaceText
import androidx.test.espresso.action.ViewActions.scrollTo
import androidx.test.espresso.action.ViewActions.swipeLeft
import androidx.test.espresso.action.ViewActions.swipeRight
import androidx.test.espresso.action.ViewActions.swipeUp
import androidx.test.espresso.assertion.ViewAssertions.matches
import androidx.test.espresso.contrib.RecyclerViewActions
import androidx.test.espresso.contrib.RecyclerViewActions.scrollToPosition
import androidx.test.espresso.matcher.BoundedMatcher
import androidx.test.espresso.matcher.RootMatchers.isDialog
import androidx.test.espresso.matcher.RootMatchers.withDecorView
import androidx.test.espresso.matcher.ViewMatchers
import androidx.test.espresso.matcher.ViewMatchers.hasDescendant
import androidx.test.espresso.matcher.ViewMatchers.isDescendantOfA
import androidx.test.espresso.matcher.ViewMatchers.isDisplayed
import androidx.test.espresso.matcher.ViewMatchers.isDisplayingAtLeast
import androidx.test.espresso.matcher.ViewMatchers.isRoot
import androidx.test.espresso.matcher.ViewMatchers.withContentDescription
import androidx.test.espresso.matcher.ViewMatchers.withId
import androidx.test.espresso.matcher.ViewMatchers.withText
import androidx.test.espresso.web.assertion.WebViewAssertions
import androidx.test.espresso.web.sugar.Web.onWebView
import androidx.test.espresso.web.webdriver.DriverAtoms
import androidx.test.espresso.web.webdriver.DriverAtoms.findElement
import androidx.test.espresso.web.webdriver.DriverAtoms.webClick
import androidx.test.espresso.web.webdriver.Locator
import org.hamcrest.Description
import org.hamcrest.Matcher
import org.hamcrest.Matchers
import org.hamcrest.Matchers.allOf
import org.hamcrest.Matchers.anything
import org.hamcrest.Matchers.containsString
import org.hamcrest.Matchers.not
import org.hamcrest.TypeSafeMatcher
import org.wikipedia.R
import org.wikipedia.TestUtil
import org.wikipedia.TestUtil.waitOnId
import java.util.concurrent.TimeUnit

abstract class BaseRobot {
    protected fun clickOnViewWithIdAndContainsString(@IdRes viewId: Int, text: String) {
        onView(allOf(
            withId(viewId),
            hasText(text),
        )).perform(scrollAndClick())
    }

    protected fun clickOnViewWithId(@IdRes viewId: Int) {
        onView(withId(viewId)).perform(click())
    }

    protected fun clickOnDisplayedView(@IdRes viewId: Int) {
        onView(allOf(withId(viewId), isDisplayed())).perform(click())
    }

    protected fun clicksOnDisplayedViewWithText(@IdRes viewId: Int, text: String) {
        onView(allOf(withId(viewId), withText(text), isDisplayed())).perform(click())
    }

    protected fun clickOnDisplayedViewWithContentDescription(description: String) {
        onView(allOf(withContentDescription(description), isDisplayed())).perform(click())
    }

    protected fun clickOnDisplayedViewWithIdAnContentDescription(
        @IdRes viewId: Int,
        description: String
    ) {
        onView(allOf(withId(viewId), withContentDescription(description), isDisplayed())).perform(
            click()
        )
    }

    protected fun clickOnViewWithText(text: String) {
        onView(withText(text)).perform(click())
    }

    protected fun typeTextInView(@IdRes viewId: Int, text: String) {
        onView(allOf(withId(viewId), isDisplayed()))
            .perform(replaceText(text), closeSoftKeyboard())
    }

    protected fun clickOnItemInList(@IdRes listId: Int, position: Int) {
        onView(withId(listId))
            .perform(
                RecyclerViewActions.actionOnItemAtPosition<RecyclerView.ViewHolder>(
                    position,
                    click()
                )
            )
    }

    protected fun longClickOnItemInList(@IdRes listId: Int, position: Int) {
        onView(withId(listId))
            .perform(
                RecyclerViewActions.actionOnItemAtPosition<RecyclerView.ViewHolder>(
                    position,
                    longClick()
                )
            )
    }

    protected fun clickOnSpecificItemInList(@IdRes listId: Int, @IdRes itemId: Int, position: Int) {
        onView(withId(listId))
            .perform(
                RecyclerViewActions.scrollToPosition<RecyclerView.ViewHolder>(position),
                RecyclerViewActions.actionOnItemAtPosition<RecyclerView.ViewHolder>(
                    position,
                    clickChildViewWithId(itemId)
                )
            )
    }

    protected fun doubleClickOnViewWithId(@IdRes viewId: Int) {
        onView(
            allOf(
                withId(viewId),
                isDisplayed()
            )
        ).perform(doubleClick())
    }

    protected fun assertColorForChildItemInAList(
        @IdRes listId: Int,
        @IdRes childItemId: Int,
        colorResOrAttr: Int,
        position: Int,
        isAttr: Boolean = true,
        colorType: ColorAssertions.ColorType = ColorAssertions.ColorType.TextColor
    ) {
        onView(withId(listId))
            .perform(RecyclerViewActions.scrollToPosition<RecyclerView.ViewHolder>(position))
            .check(matchesAtPosition(position, targetViewId = childItemId, assertion = { view ->
                ColorAssertions.hasColor(colorResOrAttr, isAttr, colorType)
                    .check(view, null)
            }))
    }

    protected fun scrollToView(@IdRes viewId: Int) {
        onView(withId(viewId)).perform(scrollTo())
    }

    protected fun scrollToViewAndClick(@IdRes viewId: Int) {
        onView(withId(viewId)).perform(scrollTo(), click())
    }

    protected fun scrollToTextAndClick(text: String) {
        onView(allOf(withText(text))).perform(scrollTo(), click())
    }

    protected fun checkViewExists(@IdRes viewId: Int) {
        onView(withId(viewId)).check(matches(isDisplayed()))
    }

    protected fun checkViewDoesNotExist(@IdRes viewId: Int) {
        onView(withId(viewId)).check(matches(not(isDisplayed())))
    }

    protected fun checkViewWithTextDisplayed(text: String) {
        onView(withText(text)).check(matches(isDisplayed()))
    }

    protected fun checkTextDoesNotExist(text: String) {
        onView(withText(text)).check(matches(not(isDisplayed())))
    }

    protected fun checkViewWithIdDisplayed(@IdRes viewId: Int) {
        onView(withId(viewId)).check(matches(isDisplayed()))
    }

    protected fun checkPartialString(text: String) {
        onView(withText(containsString(text)))
            .check(matches(isDisplayed()))
    }

    protected fun isViewWithTextVisible(text: String): Boolean {
        var isDisplayed = false
        onView(withText(text)).check { view, noViewFoundException ->
            isDisplayed = noViewFoundException == null && view.isShown
        }
        return isDisplayed
    }

    protected fun isViewWithIdDisplayed(@IdRes viewId: Int): Boolean {
        var isDisplayed = false
        onView(withId(viewId)).check { view, noViewFoundException ->
            isDisplayed = noViewFoundException == null && view.isShown
        }
        return isDisplayed
    }

    protected fun checkViewWithIdAndText(@IdRes viewId: Int, text: String) {
        onView(allOf(withId(viewId), withText(text))).check(matches(isDisplayed()))
    }

    protected fun delay(seconds: Long) {
        onView(isRoot()).perform(waitOnId(TimeUnit.SECONDS.toMillis(seconds)))
    }

    protected fun checkWithTextIsDisplayed(@IdRes viewId: Int, text: String) {
        onView(allOf(withId(viewId), withText(text), isDisplayed()))
            .check(matches(withText(text)))
    }

    protected fun checkIfViewIsDisplayingText(@IdRes viewId: Int, text: String) {
        onView(allOf(withId(viewId), isDisplayed()))
            .check(matches(withText(text)))
    }

    protected fun swipeLeft(@IdRes viewId: Int) {
        onView(withId(viewId)).perform(swipeLeft())
    }

    protected fun swipeRight(@IdRes viewId: Int) {
        onView(withId(viewId)).perform(swipeRight())
    }

    protected fun goBack() {
        pressBack()
    }

    protected fun clickWebLink(linkTitle: String) = apply {
        onWebView()
            .withElement(findElement(Locator.CSS_SELECTOR, "a[title='$linkTitle']"))
            .perform(webClick())
    }

    protected fun verifyH1Title(expectedTitle: String) = apply {
        onWebView()
            .withElement(findElement(Locator.CSS_SELECTOR, "h1"))
            .check(
                WebViewAssertions.webMatches(
                    DriverAtoms.getText(),
                    Matchers.`is`(expectedTitle)
                )
            )
    }

    protected fun verifyWithMatcher(@IdRes viewId: Int, matcher: Matcher<View>) {
        onView(withId(viewId))
            .check(matches(matcher))
    }

    protected fun swipeDownOnTheWebView(@IdRes viewId: Int) {
        onView(withId(viewId)).perform(TestUtil.swipeDownWebView())
        delay(TestConfig.DELAY_LARGE)
    }

    protected fun performIfDialogShown(
        dialogText: String,
        action: () -> Unit
    ) {
        try {
            onView(withText(dialogText))
                .inRoot(isDialog())
                .check(matches(isDisplayed()))
            action()
        } catch (e: Exception) {
            // Dialog not shown or text not found
            Log.e("error", "")
        }
    }

    protected fun swipeUp(@IdRes viewId: Int) {
        onView(allOf(withId(viewId))).perform(swipeUp())
    }

    protected fun clickRecyclerViewItemAtPosition(@IdRes viewId: Int, position: Int) {
        onView(withId(viewId))
            .perform(
                RecyclerViewActions.actionOnItemAtPosition<RecyclerView.ViewHolder>(
                    position,
                    click()
                )
            )
    }

    protected fun scrollToPositionInRecyclerView(@IdRes viewId: Int, position: Int) {
        onView(withId(viewId))
            .perform(
                RecyclerViewActions.scrollToPosition<RecyclerView.ViewHolder>(position)
            )
    }

    protected fun makeViewVisibleAndLongClick(@IdRes viewId: Int, @IdRes parentViewId: Int) {
        onView(allOf(withId(viewId), isDescendantOfA(withId(parentViewId))))
            .perform(scrollAndLongClick())
    }

    private fun scrollAndLongClick() = object : ViewAction {
        override fun getConstraints(): Matcher<View> {
            return isDisplayingAtLeast(10)
        }

        override fun getDescription(): String {
            return "Scroll item into view and long click"
        }

        override fun perform(uiController: UiController, view: View) {
            if (!isDisplayingAtLeast(90).matches(view)) {
                view.requestRectangleOnScreen(
                    Rect(0, 0, view.width, view.height),
                    true
                )
                uiController.loopMainThreadForAtLeast(500)
            }

            view.performLongClick()
            uiController.loopMainThreadForAtLeast(1000)
        }
    }

    protected fun clickIfVisible(): ViewAction {
        return object : ViewAction {
            override fun getConstraints(): Matcher<View> {
                return isDisplayingAtLeast(90)
            }

            override fun getDescription(): String {
                return "Click if Visible"
            }

            override fun perform(uiController: UiController, view: View) {
                if (view.isShown && view.isEnabled) {
                    view.performClick()
                    uiController.loopMainThreadForAtLeast(500)
                }
            }
        }
    }

    protected fun dismissTooltipIfAny(activity: Activity, @IdRes viewId: Int) = apply {
        onView(allOf(withId(viewId))).inRoot(withDecorView(not(Matchers.`is`(activity.window.decorView))))
            .perform(click())
    }

    protected fun scrollToRecyclerViewInsideNestedScrollView(@IdRes recyclerViewId: Int, position: Int, viewAction: ViewAction) {
        onView(withId(recyclerViewId))
            .perform(NestedScrollViewExtension())
        onView(withId(recyclerViewId))
            .perform(RecyclerViewActions.actionOnItemAtPosition<RecyclerView.ViewHolder>(position, viewAction))
    }

    protected fun scrollToViewInsideNestedScrollView(@IdRes viewId: Int) {
        onView(withId(viewId)).perform(NestedScrollViewExtension())
    }

    protected fun makeViewVisibleAndClick(@IdRes viewId: Int, @IdRes parentViewId: Int) {
        onView(allOf(withId(viewId), isDescendantOfA(withId(parentViewId))))
            .perform(scrollAndClick())
    }

    fun scrollToRecyclerView(
        recyclerViewId: Int = R.id.feed_view,
        title: String,
        textViewId: Int = R.id.view_card_header_title,
        verticalOffset: Int = 200
    ) = apply {
        var currentOccurrence = 0
        onView(withId(recyclerViewId))
            .perform(
                RecyclerViewActions.scrollTo<RecyclerView.ViewHolder>(
                    hasDescendant(
                        object : BoundedMatcher<View, View>(View::class.java) {
                            override fun describeTo(description: Description?) {
                                description?.appendText("Scroll to Card View with title: $title")
                            }

                            override fun matchesSafely(item: View?): Boolean {
                                val titleView = item?.findViewById<TextView>(textViewId)
                                if (titleView?.text?.toString() == title) {
                                    if (currentOccurrence == 0) {
                                        currentOccurrence++
                                        return true
                                    }
                                    currentOccurrence++
                                }
                                return false
                            }
                        }
                    )
                )
            ).also { view ->
                if (verticalOffset != 0) {
                    view.perform(object : ViewAction {
                        override fun getConstraints(): Matcher<View> =
                            Matchers.any(View::class.java)

                        override fun getDescription(): String = "Scroll"

                        override fun perform(uiController: UiController, view: View) {
                            (view as RecyclerView).scrollBy(0, verticalOffset)
                            uiController.loopMainThreadUntilIdle()
                        }
                    })
                }
            }
    }

    private fun scrollAndClick() = object : ViewAction {
        override fun getConstraints(): Matcher<View> {
            return isDisplayingAtLeast(10)
        }

        override fun getDescription(): String {
            return "Scroll item into view and click"
        }

        override fun perform(uiController: UiController, view: View) {
            if (!isDisplayingAtLeast(90).matches(view)) {
                view.requestRectangleOnScreen(
                    Rect(0, 0, view.width, view.height),
                    true
                )
                uiController.loopMainThreadForAtLeast(500)
            }

            view.performClick()
            uiController.loopMainThreadForAtLeast(1000)
        }
    }

    protected fun verifyTextViewColor(
        @IdRes textViewId: Int,
        @ColorRes colorResId: Int
    ) {
        onView(withId(textViewId))
            .check(ColorAssertions.hasColor(colorResId, ColorAssertions.ColorType.TextColor))
    }

    protected fun verifyBackgroundColor(
        @IdRes viewId: Int,
        @ColorRes colorResId: Int
    ) {
        onView(withId(viewId))
            .check(ColorAssertions.hasColor(colorResId, ColorAssertions.ColorType.BackgroundColor))
    }

    protected fun verifyTintColor(
        @IdRes viewId: Int,
        colorResOrAttr: Int,
        isAttr: Boolean = false
    ) {
        onView(withId(viewId))
            .check((matches(ColorMatchers.withTintColor(colorResOrAttr, isAttr))))
    }

    protected fun checkRTLDirectionOfAView(@IdRes viewId: Int) {
        onView(withId(viewId),)
            .check(matches(isLayoutDirectionRTL()))
    }

    protected fun checkRTLDirectionOfRecyclerViewItem(@IdRes recyclerViewId: Int) {
        onView(withId(recyclerViewId))
            .perform(scrollToPosition<RecyclerView.ViewHolder>(0))
            .check(matches(atPosition(0, isLayoutDirectionRTL())))
    }

    protected fun clickXY(x: Int, y: Int): ViewAction {
        return object : ViewAction {
            override fun getConstraints(): Matcher<View> {
                return isDisplayed()
            }

            override fun getDescription(): String {
                return "Click at coordinates: $x, $y"
            }

            override fun perform(uiController: UiController, view: View) {
                uiController.injectMotionEvent(
                    MotionEvent.obtain(
                    SystemClock.uptimeMillis(),
                    SystemClock.uptimeMillis(),
                    MotionEvent.ACTION_DOWN,
                    x.toFloat(),
                    y.toFloat(),
                    0
                ))

                uiController.injectMotionEvent(
                    MotionEvent.obtain(
                    SystemClock.uptimeMillis(),
                    SystemClock.uptimeMillis(),
                    MotionEvent.ACTION_UP,
                    x.toFloat(),
                    y.toFloat(),
                    0
                ))
            }
        }
    }

    protected fun clickOnListView(@IdRes viewId: Int, @IdRes childView: Int, position: Int) = apply {
        onData(anything())
            .inAdapterView(withId(viewId))
            .atPosition(position)
            .onChildView(withId(childView))
            .perform(click())
    }

    protected fun waitForAsyncLoading(): ViewAction {
        return object : ViewAction {
            override fun getConstraints(): Matcher<View> {
                return isDisplayed()
            }

            override fun getDescription(): String {
                return "wait for async loading"
            }

            override fun perform(uiController: UiController, view: View?) {
                uiController.loopMainThreadForAtLeast(2000)
            }
        }
    }

    private fun atPosition(position: Int, matcher: Matcher<View>) = object : BoundedMatcher<View, RecyclerView>(RecyclerView::class.java) {
        override fun describeTo(description: Description) {
            description.appendText("has item at position $position")
        }

        override fun matchesSafely(recylerView: RecyclerView): Boolean {
            val viewHolder = recylerView.findViewHolderForAdapterPosition(position)
                ?: return false
            return matcher.matches(viewHolder.itemView)
        }
    }

    private fun isLayoutDirectionRTL() = object : TypeSafeMatcher<View>() {
        override fun describeTo(description: Description) {
            description.appendText("with layout direction RTL")
        }

        override fun matchesSafely(view: View): Boolean {
            return view.layoutDirection == View.LAYOUT_DIRECTION_RTL
        }
    }

<<<<<<< HEAD
=======
    protected fun clickOnSpecificItemInList(@IdRes listId: Int, @IdRes itemId: Int, position: Int) {
        onView(withId(listId))
            .perform(
                RecyclerViewActions.scrollToPosition<RecyclerView.ViewHolder>(position),
                RecyclerViewActions.actionOnItemAtPosition<RecyclerView.ViewHolder>(
                    position,
                    clickChildViewWithId(itemId)
                )
            )
    }

    protected fun assertColorForChildItemInAList(
        @IdRes listId: Int,
        @IdRes childItemId: Int,
        @ColorRes colorResId: Int,
        position: Int,
        colorType: ColorAssertions.ColorType = ColorAssertions.ColorType.TextColor
    ) {
        onView(withId(listId))
            .perform(RecyclerViewActions.scrollToPosition<RecyclerView.ViewHolder>(position))
            .check(matchesAtPosition(position, targetViewId = childItemId, assertion = { view ->
                ColorAssertions.hasColor(colorResId, colorType)
                    .check(view, null)
            }))
    }

>>>>>>> 1478f3f9
    private fun clickChildViewWithId(@IdRes id: Int) = object : ViewAction {
        override fun getConstraints() = null

        override fun getDescription() = "Click on a child view with specified id."

        override fun perform(uiController: UiController, view: View) {
            val v = view.findViewById<View>(id)
            v?.performClick()
        }
    }

    private fun matchesAtPosition(position: Int, @IdRes targetViewId: Int, assertion: (View) -> Unit): ViewAssertion {
        return ViewAssertion { view, noViewFoundException ->
            if (view !is RecyclerView) {
                throw IllegalStateException("The asserted view is not RecyclerView")
            }

            val itemView = view.findViewHolderForAdapterPosition(position)?.itemView
                ?: throw IllegalStateException("No view with id: $targetViewId")
            val targetView = itemView.findViewById<View>(targetViewId)
                ?: throw IllegalStateException("No view with id: $targetViewId")
            assertion(targetView)
        }
    }

    private fun hasText(text: String) = object : BoundedMatcher<View, TextView>(TextView::class.java) {
        override fun describeTo(description: Description?) {
            description?.appendText("contains text $text")
        }

        override fun matchesSafely(item: TextView): Boolean {
            return item.text.toString().contains(text, ignoreCase = true)
        }
    }
}

class NestedScrollViewExtension(scrollToAction: ViewAction = ViewActions.scrollTo()) : ViewAction by scrollToAction {
    override fun getConstraints(): Matcher<View> {
        return Matchers.allOf(
            ViewMatchers.withEffectiveVisibility(ViewMatchers.Visibility.VISIBLE),
            ViewMatchers.isDescendantOfA(Matchers.anyOf(
                ViewMatchers.isAssignableFrom(NestedScrollView::class.java),
                ViewMatchers.isAssignableFrom(ScrollView::class.java),
                ViewMatchers.isAssignableFrom(HorizontalScrollView::class.java),
                ViewMatchers.isAssignableFrom(ListView::class.java))))
    }
}<|MERGE_RESOLUTION|>--- conflicted
+++ resolved
@@ -562,19 +562,6 @@
         }
     }
 
-<<<<<<< HEAD
-=======
-    protected fun clickOnSpecificItemInList(@IdRes listId: Int, @IdRes itemId: Int, position: Int) {
-        onView(withId(listId))
-            .perform(
-                RecyclerViewActions.scrollToPosition<RecyclerView.ViewHolder>(position),
-                RecyclerViewActions.actionOnItemAtPosition<RecyclerView.ViewHolder>(
-                    position,
-                    clickChildViewWithId(itemId)
-                )
-            )
-    }
-
     protected fun assertColorForChildItemInAList(
         @IdRes listId: Int,
         @IdRes childItemId: Int,
@@ -590,7 +577,6 @@
             }))
     }
 
->>>>>>> 1478f3f9
     private fun clickChildViewWithId(@IdRes id: Int) = object : ViewAction {
         override fun getConstraints() = null
 
