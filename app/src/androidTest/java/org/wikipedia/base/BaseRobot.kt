--- conflicted
+++ resolved
@@ -24,10 +24,8 @@
 import androidx.test.espresso.action.ViewActions
 import androidx.test.espresso.action.ViewActions.click
 import androidx.test.espresso.action.ViewActions.closeSoftKeyboard
-<<<<<<< HEAD
 import androidx.test.espresso.action.ViewActions.doubleClick
-=======
->>>>>>> 29d979df
+import androidx.test.espresso.action.ViewActions.longClick
 import androidx.test.espresso.action.ViewActions.longClick
 import androidx.test.espresso.action.ViewActions.replaceText
 import androidx.test.espresso.action.ViewActions.scrollTo
@@ -130,18 +128,6 @@
             )
     }
 
-<<<<<<< HEAD
-    protected fun clickOnSpecificItemInList(@IdRes listId: Int, @IdRes itemId: Int, position: Int) {
-        onView(withId(listId))
-            .perform(
-                RecyclerViewActions.scrollToPosition<RecyclerView.ViewHolder>(position),
-                RecyclerViewActions.actionOnItemAtPosition<RecyclerView.ViewHolder>(
-                    position,
-                    clickChildViewWithId(itemId)
-                )
-            )
-    }
-
     protected fun doubleClickOnViewWithId(@IdRes viewId: Int) {
         onView(
             allOf(
@@ -151,8 +137,6 @@
         ).perform(doubleClick())
     }
 
-=======
->>>>>>> 29d979df
     protected fun scrollToView(@IdRes viewId: Int) {
         onView(withId(viewId)).perform(scrollTo())
     }
@@ -562,6 +546,17 @@
         }
     }
 
+    protected fun clickOnSpecificItemInList(@IdRes listId: Int, @IdRes itemId: Int, position: Int) {
+        onView(withId(listId))
+            .perform(
+                RecyclerViewActions.scrollToPosition<RecyclerView.ViewHolder>(position),
+                RecyclerViewActions.actionOnItemAtPosition<RecyclerView.ViewHolder>(
+                    position,
+                    clickChildViewWithId(itemId)
+                )
+            )
+    }
+
     protected fun assertColorForChildItemInAList(
         @IdRes listId: Int,
         @IdRes childItemId: Int,
