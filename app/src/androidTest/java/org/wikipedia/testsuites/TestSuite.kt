--- conflicted
+++ resolved
@@ -12,14 +12,11 @@
 @SuiteClasses(
     OnboardingTest::class,
     SuggestedEditScreenTest::class,
-<<<<<<< HEAD
+    SettingsTestSuite::class,
     ExploreFeedTestSuite::class,
     SearchTest::class,
     SuggestedEditScreenTest::class,
-    SettingsTestSuite::class
-=======
     SettingsTestSuite::class,
     DeepLinkingTest::class
->>>>>>> 2bd60f96
 )
 class TestSuite