--- conflicted
+++ resolved
@@ -14,22 +14,16 @@
 import androidx.test.espresso.intent.matcher.IntentMatchers.hasData
 import androidx.test.espresso.matcher.ViewMatchers.isDisplayed
 import androidx.test.espresso.matcher.ViewMatchers.withId
-<<<<<<< HEAD
 import androidx.test.espresso.matcher.ViewMatchers.withText
-=======
 import androidx.test.espresso.web.assertion.WebViewAssertions.webMatches
->>>>>>> 2bd60f96
 import androidx.test.espresso.web.sugar.Web.onWebView
 import androidx.test.espresso.web.webdriver.DriverAtoms.findElement
 import androidx.test.espresso.web.webdriver.DriverAtoms.getText
 import androidx.test.espresso.web.webdriver.DriverAtoms.webClick
 import androidx.test.espresso.web.webdriver.DriverAtoms.webScrollIntoView
 import androidx.test.espresso.web.webdriver.Locator
-<<<<<<< HEAD
 import org.hamcrest.Matchers.allOf
-=======
 import org.hamcrest.Matchers.containsString
->>>>>>> 2bd60f96
 import org.wikipedia.R
 import org.wikipedia.base.AssertJavascriptAction
 import org.wikipedia.base.BaseRobot
@@ -253,7 +247,6 @@
         assertElementVisibility(".pcs-collapse-table-content", isVisible)
     }
 
-<<<<<<< HEAD
     fun assertEditButtonProtection(isProtected: Boolean = false) = apply {
         if (isProtected) {
             assertEditIconProtection(".pcs-edit-section-link", "protected")
@@ -382,7 +375,7 @@
             action = action
         )
     }
-=======
+
     fun verifySameArticleAppearsAsURL(title: String) = apply {
         onWebView()
             .withElement(findElement(Locator.CSS_SELECTOR, "h1[data-id='0'].pcs-edit-section-title"))
@@ -395,5 +388,4 @@
         clickOnViewWithText("Got it")
         delay(TestConfig.DELAY_SHORT)
     }
->>>>>>> 2bd60f96
 }