package org.wikipedia.robots.feature

<<<<<<< HEAD
import android.util.Log
=======
import androidx.recyclerview.widget.RecyclerView
>>>>>>> 29d979df
import androidx.test.espresso.Espresso.onView
import androidx.test.espresso.action.ViewActions
import androidx.test.espresso.action.ViewActions.click
import androidx.test.espresso.assertion.ViewAssertions.doesNotExist
import androidx.test.espresso.assertion.ViewAssertions.matches
import androidx.test.espresso.contrib.RecyclerViewActions
import androidx.test.espresso.matcher.ViewMatchers.isDisplayed
import androidx.test.espresso.matcher.ViewMatchers.withId
import androidx.test.espresso.matcher.ViewMatchers.withText
import org.hamcrest.Matchers.allOf
import org.wikipedia.R
import org.wikipedia.WikipediaApp
import org.wikipedia.base.BaseRobot
import org.wikipedia.base.TestConfig
import org.wikipedia.base.TestThemeColorType
import org.wikipedia.base.TestWikipediaColors
import org.wikipedia.theme.Theme

class SearchRobot : BaseRobot() {
    fun tapSearchView() = apply {
        // Click the Search box
        clickOnViewWithText("Search Wikipedia")
        delay(TestConfig.DELAY_SHORT)
    }

    fun clickSearchFromPageView() = apply {
        clickOnViewWithId(viewId = R.id.page_toolbar_button_search)
        delay(TestConfig.DELAY_SHORT)
    }

    fun clickSearchContainer() = apply {
        // Click the Search box
        clickOnDisplayedView(R.id.search_container)
        delay(TestConfig.DELAY_SHORT)
    }

    fun clickSearchInsideSearchFragment() = apply {
        clickOnViewWithId(R.id.search_cab_view)
        delay(TestConfig.DELAY_SHORT)
    }

    fun typeTextInView(searchTerm: String) = apply {
        // Type in our search term
        typeTextInView(androidx.appcompat.R.id.search_src_text, searchTerm)

        // Give the API plenty of time to return results
        delay(TestConfig.DELAY_LARGE)
    }

    fun verifySearchResult(expectedTitle: String) = apply {
        // Make sure one of the results matches the title that we expect
        checkWithTextIsDisplayed(R.id.page_list_item_title, expectedTitle)
    }

    fun verifyHistoryArticle(articleTitle: String) = apply {
        checkWithTextIsDisplayed(R.id.page_list_item_title, articleTitle)
    }

    fun clickFilterHistoryButton() = apply {
        clickOnViewWithId(R.id.history_filter)
        delay(TestConfig.DELAY_MEDIUM)
    }

    fun removeTextByTappingTrashIcon() = apply {
        onView(withId(androidx.appcompat.R.id.search_close_btn))
            .check(matches(isDisplayed()))
            .perform(click())
        delay(TestConfig.DELAY_MEDIUM)
    }

    fun verifySearchTermIsCleared() = apply {
        checkViewWithIdAndText(viewId = androidx.appcompat.R.id.search_src_text, text = "")
    }

    fun clickOnItemFromSearchList(position: Int) = apply {
        clickOnItemInList(R.id.search_results_list, position)
<<<<<<< HEAD
        delay(TestConfig.DELAY_SHORT)
    }

    fun longClickOnItemFromSearchList(position: Int) = apply {
        longClickOnItemInList(R.id.search_results_list, position)
        delay(TestConfig.DELAY_SHORT)
=======
        delay(TestConfig.DELAY_LARGE)
>>>>>>> 29d979df
    }

    fun verifyRecentSearchesAppears() = apply {
        checkViewWithTextDisplayed("Recent searches:")
    }

    fun navigateUp() = apply {
        clickOnDisplayedViewWithContentDescription("Navigate up")
    }

    fun checkLanguageAvailability(languageCode: String) = apply {
        val language = WikipediaApp.instance.languageState.getAppLanguageLocalizedName(languageCode) ?: ""
        checkViewWithIdAndText(viewId = R.id.language_label, text = language)
        delay(TestConfig.DELAY_SHORT)
    }

    fun clickLanguage(languageCode: String) = apply {
        val language = WikipediaApp.instance.languageState.getAppLanguageLocalizedName(languageCode) ?: ""
        clicksOnDisplayedViewWithText(viewId = R.id.language_label, text = language)
        delay(TestConfig.DELAY_MEDIUM)
    }

    fun checkSearchListItemHasRTLDirection() = apply {
        checkRTLDirectionOfRecyclerViewItem(R.id.search_results_list)
    }

    fun clickSave(action: ((isSaved: Boolean) -> Unit)? = null) = apply {
        try {
            clickOnViewWithText("Save")
            delay(TestConfig.DELAY_SHORT)
            action?.invoke(true)
        } catch (e: Exception) {
            Log.e("SearchRobotError:", "Already saved.")
            action?.invoke(false)
        }
    }

    fun pressBack() = apply {
        goBack()
        delay(TestConfig.DELAY_SHORT)
    }

    fun goBackToSearchScreen() = apply {
        pressBack()
        pressBack()
    }

    fun dismissDialogIfShown() = apply {
        performIfDialogShown(dialogText = "No, thanks", action = {
            clickOnViewWithText("No, thanks")
        })
    }

    fun backToHistoryScreen() = apply {
        pressBack()
        pressBack()
        pressBack()
    }

    fun swipeToDelete(position: Int, title: String) = apply {
        onView(withId(R.id.history_list))
            .perform(
                RecyclerViewActions.actionOnItemAtPosition<RecyclerView.ViewHolder>(
                    position,
                    ViewActions.swipeLeft()
                )
            )
        delay(TestConfig.DELAY_MEDIUM)
    }

    fun verifyArticleRemoved(title: String) = apply {
        onView(allOf(withId(R.id.page_list_item_title), withText(title)))
            .check(doesNotExist())
    }

    fun clickOnItemFromHistoryList(position: Int) = apply {
        clickOnItemInList(R.id.history_list, position)
        delay(TestConfig.DELAY_LARGE)
    }

    fun longClickOnItemFromHistoryList(position: Int) = apply {
        longClickOnItemInList(R.id.history_list, position)
        delay(TestConfig.DELAY_LARGE)
    }

    fun assertColorOfTitleInTheSearchList(position: Int, theme: Theme) = apply {
        val color = TestWikipediaColors.getGetColor(theme, TestThemeColorType.PRIMARY)
        assertColorForChildItemInAList(
            listId = R.id.search_results_list,
            childItemId = R.id.page_list_item_title,
            position = position,
            colorResId = color
        )
    }

    fun assertColorOfTitleInTheHistoryList(position: Int, theme: Theme) = apply {
        val color = TestWikipediaColors.getGetColor(theme, TestThemeColorType.PRIMARY)
        assertColorForChildItemInAList(
            listId = R.id.history_list,
            childItemId = R.id.page_list_item_title,
            position = position,
            colorResId = color
        )
    }
}<|MERGE_RESOLUTION|>--- conflicted
+++ resolved
@@ -1,10 +1,7 @@
 package org.wikipedia.robots.feature
 
-<<<<<<< HEAD
 import android.util.Log
-=======
 import androidx.recyclerview.widget.RecyclerView
->>>>>>> 29d979df
 import androidx.test.espresso.Espresso.onView
 import androidx.test.espresso.action.ViewActions
 import androidx.test.espresso.action.ViewActions.click
@@ -81,16 +78,12 @@
 
     fun clickOnItemFromSearchList(position: Int) = apply {
         clickOnItemInList(R.id.search_results_list, position)
-<<<<<<< HEAD
-        delay(TestConfig.DELAY_SHORT)
+        delay(TestConfig.DELAY_LARGE)
     }
 
     fun longClickOnItemFromSearchList(position: Int) = apply {
         longClickOnItemInList(R.id.search_results_list, position)
         delay(TestConfig.DELAY_SHORT)
-=======
-        delay(TestConfig.DELAY_LARGE)
->>>>>>> 29d979df
     }
 
     fun verifyRecentSearchesAppears() = apply {
