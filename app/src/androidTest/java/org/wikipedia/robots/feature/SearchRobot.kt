--- conflicted
+++ resolved
@@ -10,7 +10,6 @@
 import org.wikipedia.base.TestConfig
 
 class SearchRobot : BaseRobot() {
-<<<<<<< HEAD
 
     fun tapSearchView() = apply {
         // Click the Search box
@@ -23,8 +22,6 @@
         clickOnDisplayedView(R.id.search_container)
         delay(TestConfig.DELAY_SHORT)
     }
-=======
->>>>>>> 9cce61ce
 
     fun typeTextInView(searchTerm: String) = apply {
         // Type in our search term
