package org.wikipedia.robots.feature

import androidx.test.espresso.Espresso.onView
import androidx.test.espresso.action.ViewActions.click
import androidx.test.espresso.assertion.ViewAssertions.matches
import androidx.test.espresso.matcher.ViewMatchers.isDisplayed
import androidx.test.espresso.matcher.ViewMatchers.withId
import org.wikipedia.R
import org.wikipedia.base.BaseRobot
import org.wikipedia.base.TestConfig

class SearchRobot : BaseRobot() {
<<<<<<< HEAD
=======

>>>>>>> d0766545
    fun tapSearchView() = apply {
        // Click the Search box
        clickOnViewWithText("Search Wikipedia")
        delay(TestConfig.DELAY_SHORT)
    }

    fun clickSearchContainer() = apply {
        // Click the Search box
        clickOnDisplayedView(R.id.search_container)
        delay(TestConfig.DELAY_SHORT)
    }

    fun typeTextInView(searchTerm: String) = apply {
        // Type in our search term
        typeTextInView(androidx.appcompat.R.id.search_src_text, searchTerm)

        // Give the API plenty of time to return results
        delay(TestConfig.DELAY_LARGE)
    }

    fun verifySearchResult(expectedTitle: String) = apply {
        // Make sure one of the results matches the title that we expect
        checkWithTextIsDisplayed(R.id.page_list_item_title, expectedTitle)
    }

    fun removeTextByTappingTrashIcon() = apply {
        onView(withId(androidx.appcompat.R.id.search_close_btn))
            .check(matches(isDisplayed()))
            .perform(click())
        delay(TestConfig.DELAY_MEDIUM)
    }

    fun verifySearchTermIsCleared() = apply {
        checkViewWithIdAndText(viewId = androidx.appcompat.R.id.search_src_text, text = "")
    }

    fun clickOnItemFromSearchList(position: Int) = apply {
        clickOnItemInList(R.id.search_results_list, 0)
        delay(TestConfig.DELAY_LARGE)
    }

    fun verifyRecentSearchesAppears() = apply {
        checkViewWithTextDisplayed("Recent searches:")
    }

    fun navigateUp() = apply {
        clickOnDisplayedViewWithContentDescription("Navigate up")
    }

    fun checkLanguageAvailability(language: String) = apply {
        checkViewWithIdAndText(viewId = R.id.language_label, text = language)
    }

    fun clickLanguage(language: String) = apply {
        clicksOnDisplayedViewWithText(viewId = R.id.language_label, text = language)
        delay(TestConfig.DELAY_MEDIUM)
    }

    fun checkSearchListItemHasRTLDirection() = apply {
        checkRTLDirectionOfRecyclerViewItem(R.id.search_results_list)
    }

    fun pressBack() = apply {
        goBack()
        delay(TestConfig.DELAY_SHORT)
    }

    fun goBackToSearchScreen() = apply {
        pressBack()
        pressBack()
    }
}<|MERGE_RESOLUTION|>--- conflicted
+++ resolved
@@ -10,10 +10,6 @@
 import org.wikipedia.base.TestConfig
 
 class SearchRobot : BaseRobot() {
-<<<<<<< HEAD
-=======
-
->>>>>>> d0766545
     fun tapSearchView() = apply {
         // Click the Search box
         clickOnViewWithText("Search Wikipedia")
