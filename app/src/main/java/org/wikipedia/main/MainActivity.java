--- conflicted
+++ resolved
@@ -289,13 +289,10 @@
         public void editingTasksClick() {
             Prefs.setShowEditMenuOptionIndicator(false);
             drawerView.maybeShowIndicatorDots();
-<<<<<<< HEAD
+
             startActivity(Prefs.showEditTaskOnboarding() ? SuggestedEditsOnboardingActivity.Companion.newIntent(MainActivity.this, Constants.InvokeSource.MAIN_ACTIVITY)
-                    : EditTasksActivity.newIntent(MainActivity.this, Constants.InvokeSource.MAIN_ACTIVITY));
-
-=======
-            startActivity(SuggestedEditsTasksActivity.newIntent(MainActivity.this, Constants.InvokeSource.NAV_MENU));
->>>>>>> cb86673a
+                    : SuggestedEditsTasksActivity.newIntent(MainActivity.this, Constants.InvokeSource.MAIN_ACTIVITY));
+
             closeMainDrawer();
         }
 
