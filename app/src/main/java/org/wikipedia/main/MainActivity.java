package org.wikipedia.main;

import android.content.Context;
import android.content.Intent;
import android.os.Bundle;
import android.view.Menu;
import android.view.MenuItem;
import android.view.View;

import androidx.annotation.LayoutRes;
import androidx.annotation.NonNull;
import androidx.annotation.Nullable;
import androidx.appcompat.app.ActionBarDrawerToggle;
import androidx.appcompat.app.AlertDialog;
import androidx.appcompat.view.ActionMode;
import androidx.appcompat.widget.Toolbar;
import androidx.core.view.GravityCompat;
import androidx.drawerlayout.widget.DrawerLayout;

import org.wikipedia.Constants;
import org.wikipedia.R;
import org.wikipedia.WikipediaApp;
import org.wikipedia.activity.SingleFragmentActivity;
import org.wikipedia.appshortcuts.AppShortcuts;
import org.wikipedia.auth.AccountUtil;
import org.wikipedia.feed.FeedFragment;
import org.wikipedia.history.HistoryFragment;
import org.wikipedia.navtab.NavTab;
import org.wikipedia.notifications.NotificationActivity;
import org.wikipedia.onboarding.InitialOnboardingActivity;
import org.wikipedia.page.PageActivity;
import org.wikipedia.page.tabs.TabActivity;
import org.wikipedia.readinglist.ReadingListSyncBehaviorDialogs;
import org.wikipedia.readinglist.database.ReadingListDbHelper;
import org.wikipedia.settings.AboutActivity;
import org.wikipedia.settings.Prefs;
import org.wikipedia.settings.SettingsActivity;
import org.wikipedia.util.AnimationUtil;
import org.wikipedia.util.DimenUtil;
import org.wikipedia.util.FeedbackUtil;
import org.wikipedia.views.TabCountsView;
import org.wikipedia.views.WikiDrawerLayout;

import butterknife.BindView;
import butterknife.ButterKnife;
import butterknife.OnClick;

import static android.view.View.GONE;
import static android.view.View.VISIBLE;
import static org.wikipedia.Constants.ACTIVITY_REQUEST_INITIAL_ONBOARDING;

public class MainActivity extends SingleFragmentActivity<MainFragment>
        implements MainFragment.Callback {

    @BindView(R.id.navigation_drawer) WikiDrawerLayout drawerLayout;
    @BindView(R.id.navigation_drawer_view) MainDrawerView drawerView;
    @BindView(R.id.single_fragment_toolbar) Toolbar toolbar;
    @BindView(R.id.drawer_icon_layout) View drawerIconLayout;
    @BindView(R.id.drawer_icon_dot) View drawerIconDot;
    @BindView(R.id.hamburger_and_wordmark_layout) View hamburgerAndWordmarkLayout;

    private boolean controlNavTabInFragment;

    public static Intent newIntent(@NonNull Context context) {
        return new Intent(context, MainActivity.class);
    }

    @Override
    public void onCreate(@Nullable Bundle savedInstanceState) {
        super.onCreate(savedInstanceState);
        WikipediaApp.getInstance().checkCrashes(this);
        ButterKnife.bind(this);
        AnimationUtil.setSharedElementTransitions(this);
        AppShortcuts.setShortcuts(this);

        if (Prefs.isInitialOnboardingEnabled() && savedInstanceState == null) {
            // Updating preference so the search multilingual tooltip
            // is not shown again for first time users
            Prefs.setMultilingualSearchTutorialEnabled(false);

            // Use startActivityForResult to avoid preload the Feed contents before finishing the initial onboarding.
            // The ACTIVITY_REQUEST_INITIAL_ONBOARDING has not been used in any onActivityResult
            startActivityForResult(InitialOnboardingActivity.newIntent(this), ACTIVITY_REQUEST_INITIAL_ONBOARDING);
        }

        setSupportActionBar(getToolbar());
        if (getSupportActionBar() != null) {
            getSupportActionBar().setTitle("");
            getSupportActionBar().setDisplayHomeAsUpEnabled(false);
        }

        drawerLayout.setDragEdgeWidth(getResources().getDimensionPixelSize(R.dimen.drawer_drag_margin));
        drawerLayout.addDrawerListener(new DrawerLayout.SimpleDrawerListener() {
            @Override
            public void onDrawerStateChanged(int newState) {
                if (newState == DrawerLayout.STATE_DRAGGING || newState == DrawerLayout.STATE_SETTLING) {
                    drawerView.updateState();
                    if (drawerIconDot.getVisibility() == VISIBLE) {
                        Prefs.setShowActionFeedIndicator(false);
                        setUpHomeMenuIcon();
                    }
                }
            }
        });
        drawerView.setCallback(new DrawerViewCallback());
        shouldShowMainDrawer(true);
        setUpHomeMenuIcon();
        FeedbackUtil.setToolbarButtonLongPressToast(drawerIconLayout);
    }

    @Override
    public void onResume() {
        super.onResume();
        // update main nav drawer after rotating screen
        drawerView.updateState();
        setUpHomeMenuIcon();
    }

    @Override
    public boolean onCreateOptionsMenu(Menu menu) {
        super.onCreateOptionsMenu(menu);
        getMenuInflater().inflate(R.menu.menu_main, menu);
        return true;
    }

    @Override
    public boolean onPrepareOptionsMenu(Menu menu) {
        MenuItem tabsItem = menu.findItem(R.id.menu_tabs);
        if (WikipediaApp.getInstance().getTabCount() < 1) {
            tabsItem.setVisible(false);
        } else {
            tabsItem.setVisible(true);
            TabCountsView tabCountsView = new TabCountsView(this);
            tabCountsView.setOnClickListener(v -> {
                if (WikipediaApp.getInstance().getTabCount() == 1) {
                    startActivity(PageActivity.newIntent(MainActivity.this));
                } else {
                    startActivityForResult(TabActivity.newIntent(MainActivity.this), Constants.ACTIVITY_REQUEST_BROWSE_TABS);
                }
            });
            tabCountsView.updateTabCount();
            tabsItem.setActionView(tabCountsView);
            tabsItem.expandActionView();
            FeedbackUtil.setToolbarButtonLongPressToast(tabCountsView);
        }
        return true;
    }

    @LayoutRes
    @Override
    protected int getLayout() {
        return R.layout.activity_main;
    }

    @Override protected MainFragment createFragment() {
        return MainFragment.newInstance();
    }

    @Override
    public void onTabChanged(@NonNull NavTab tab) {
        if (tab.equals(NavTab.EXPLORE)) {
            hamburgerAndWordmarkLayout.setVisibility(VISIBLE);
            toolbar.setTitle("");
            controlNavTabInFragment = false;
        } else {
            if (tab.equals(NavTab.HISTORY) && getFragment().getCurrentFragment() != null) {
                ((HistoryFragment) getFragment().getCurrentFragment()).refresh();
            }

            if (tab.equals(NavTab.NEARBY)) { // TODO: replace with Suggested Edits tab
                getFragment().hideNavTabOverlayLayout();
                Prefs.setShouldShowSuggestedEditsTooltip(false);
            }

            hamburgerAndWordmarkLayout.setVisibility(GONE);
            toolbar.setTitle(tab.text());
            controlNavTabInFragment = true;
        }
        shouldShowMainDrawer(!controlNavTabInFragment);
        getFragment().requestUpdateToolbarElevation();
    }

    void setUpHomeMenuIcon() {
        drawerIconDot.setVisibility(AccountUtil.isLoggedIn() && Prefs.showActionFeedIndicator() ? VISIBLE : GONE);
    }

    @OnClick(R.id.drawer_icon_layout) void onDrawerOpenClicked() {
        drawerLayout.openDrawer(GravityCompat.START);
    }

    @Override
    public void onSupportActionModeStarted(@NonNull ActionMode mode) {
        super.onSupportActionModeStarted(mode);
        if (!controlNavTabInFragment) {
            getFragment().setBottomNavVisible(false);
        }
    }

    @Override
    public void onSupportActionModeFinished(@NonNull ActionMode mode) {
        super.onSupportActionModeFinished(mode);
        getFragment().setBottomNavVisible(true);
    }

    @Override
    public void updateToolbarElevation(boolean elevate) {
        if (elevate) {
            setToolbarElevationDefault();
        } else {
            clearToolbarElevation();
        }
    }

    @Override
    protected void onNewIntent(Intent intent) {
        super.onNewIntent(intent);
        setIntent(intent);
        getFragment().handleIntent(intent);
    }

    @Override
    protected void onGoOffline() {
        getFragment().onGoOffline();
    }

    @Override
    protected void onGoOnline() {
        getFragment().onGoOnline();
    }

    @Override
    public void onBackPressed() {
        if (drawerLayout.isDrawerOpen(GravityCompat.START)) {
            drawerLayout.closeDrawer(GravityCompat.START);
            return;
        }
        if (getFragment().onBackPressed()) {
            return;
        }
        super.onBackPressed();
    }

    public void closeMainDrawer() {
        drawerLayout.closeDrawer(GravityCompat.START);
    }

    public Toolbar getToolbar() {
        return toolbar;
    }

    public void shouldShowMainDrawer(boolean enabled) {
        drawerLayout.setSlidingEnabled(enabled);

        if (enabled) {
            ActionBarDrawerToggle drawerToggle = new ActionBarDrawerToggle(this,
                    drawerLayout, toolbar,
                    R.string.main_drawer_open, R.string.main_drawer_close);
            drawerToggle.syncState();
            getToolbar().setNavigationIcon(null);
        }
    }

    protected void setToolbarElevationDefault() {
        getToolbar().setElevation(DimenUtil.dpToPx(DimenUtil.getDimension(R.dimen.toolbar_default_elevation)));
    }

    protected void clearToolbarElevation() {
        getToolbar().setElevation(0f);
    }

    private class DrawerViewCallback implements MainDrawerView.Callback {
        @Override public void loginLogoutClick() {
            if (AccountUtil.isLoggedIn()) {
                new AlertDialog.Builder(MainActivity.this)
                        .setMessage(R.string.logout_prompt)
                        .setNegativeButton(R.string.logout_dialog_cancel_button_text, null)
                        .setPositiveButton(R.string.preference_title_logout, (dialog, which) -> {
                            WikipediaApp.getInstance().logOut();
                            FeedbackUtil.showMessage(MainActivity.this, R.string.toast_logout_complete);
                            if (Prefs.isReadingListSyncEnabled() && !ReadingListDbHelper.instance().isEmpty()) {
                                ReadingListSyncBehaviorDialogs.removeExistingListsOnLogoutDialog(MainActivity.this);
                            }
                            Prefs.setReadingListsLastSyncTime(null);
                            Prefs.setReadingListSyncEnabled(false);
<<<<<<< HEAD
                            Prefs.setSuggestedEditsAddDescriptionsUnlocked(false);
                            Prefs.setSuggestedEditsTranslateDescriptionsUnlocked(false);
                            getFragment().hideNavTabOverlayLayout();
=======
>>>>>>> 8feb3a9f
                        }).show();
            } else {
                getFragment().onLoginRequested();
            }
            closeMainDrawer();
        }

        @Override public void notificationsClick() {
            if (AccountUtil.isLoggedIn()) {
                startActivity(NotificationActivity.newIntent(MainActivity.this));
                closeMainDrawer();
            }
        }

        @Override public void settingsClick() {
            startActivityForResult(SettingsActivity.newIntent(MainActivity.this), Constants.ACTIVITY_REQUEST_SETTINGS);
            closeMainDrawer();
        }

        @Override public void configureFeedClick() {
            if (getFragment().getCurrentFragment() instanceof FeedFragment) {
                ((FeedFragment) getFragment().getCurrentFragment()).showConfigureActivity(-1);
            }
            closeMainDrawer();
        }

        @Override public void aboutClick() {
            startActivity(new Intent(MainActivity.this, AboutActivity.class));
            closeMainDrawer();
        }
    }
}<|MERGE_RESOLUTION|>--- conflicted
+++ resolved
@@ -282,12 +282,7 @@
                             }
                             Prefs.setReadingListsLastSyncTime(null);
                             Prefs.setReadingListSyncEnabled(false);
-<<<<<<< HEAD
-                            Prefs.setSuggestedEditsAddDescriptionsUnlocked(false);
-                            Prefs.setSuggestedEditsTranslateDescriptionsUnlocked(false);
                             getFragment().hideNavTabOverlayLayout();
-=======
->>>>>>> 8feb3a9f
                         }).show();
             } else {
                 getFragment().onLoginRequested();
