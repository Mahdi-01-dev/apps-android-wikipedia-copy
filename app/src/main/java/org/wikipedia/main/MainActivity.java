package org.wikipedia.main;

import android.content.Context;
import android.content.Intent;
import android.os.Build;
import android.os.Bundle;
import android.support.annotation.LayoutRes;
import android.support.annotation.NonNull;
import android.support.annotation.Nullable;
import android.support.v4.view.GravityCompat;
import android.support.v4.widget.DrawerLayout;
import android.support.v7.app.ActionBarDrawerToggle;
import android.support.v7.app.AlertDialog;
import android.support.v7.view.ActionMode;
import android.support.v7.widget.Toolbar;
import android.view.Gravity;
import android.view.View;

import org.wikipedia.Constants;
import org.wikipedia.R;
import org.wikipedia.WikipediaApp;
import org.wikipedia.activity.SingleFragmentActivity;
import org.wikipedia.appshortcuts.AppShortcuts;
import org.wikipedia.auth.AccountUtil;
import org.wikipedia.editactionfeed.EditTasksActivity;
import org.wikipedia.feed.FeedFragment;
import org.wikipedia.history.HistoryFragment;
import org.wikipedia.navtab.NavTab;
import org.wikipedia.notifications.NotificationActivity;
import org.wikipedia.onboarding.InitialOnboardingActivity;
import org.wikipedia.onboarding.SuggestedEditsOnboardingActivity;
import org.wikipedia.readinglist.ReadingListSyncBehaviorDialogs;
import org.wikipedia.readinglist.database.ReadingListDbHelper;
import org.wikipedia.settings.AboutActivity;
import org.wikipedia.settings.Prefs;
import org.wikipedia.settings.SettingsActivity;
import org.wikipedia.util.AnimationUtil;
import org.wikipedia.util.DimenUtil;
import org.wikipedia.util.FeedbackUtil;
import org.wikipedia.util.ReleaseUtil;
import org.wikipedia.views.WikiDrawerLayout;

import butterknife.BindView;
import butterknife.ButterKnife;
import butterknife.OnClick;
import io.reactivex.Completable;
import io.reactivex.schedulers.Schedulers;

import static android.view.Gravity.START;
import static android.view.View.GONE;
import static android.view.View.VISIBLE;
import static org.wikipedia.Constants.ACTIVITY_REQUEST_INITIAL_ONBOARDING;

public class MainActivity extends SingleFragmentActivity<MainFragment>
        implements MainFragment.Callback {

    @BindView(R.id.navigation_drawer) WikiDrawerLayout drawerLayout;
    @BindView(R.id.navigation_drawer_view) MainDrawerView drawerView;
    @BindView(R.id.single_fragment_toolbar) Toolbar toolbar;
    @BindView(R.id.drawer_icon_layout) View drawerIconLayout;
    @BindView(R.id.drawer_icon_dot) View drawerIconDot;
    @BindView(R.id.hamburger_and_wordmark_layout) View hamburgerAndWordmarkLayout;

    private boolean controlNavTabInFragment;

    public static Intent newIntent(@NonNull Context context) {
        return new Intent(context, MainActivity.class);
    }

    @Override
    public void onCreate(@Nullable Bundle savedInstanceState) {
        super.onCreate(savedInstanceState);
        WikipediaApp.getInstance().checkCrashes(this);
        ButterKnife.bind(this);
        AnimationUtil.setSharedElementTransitions(this);

        Completable.fromAction(() -> AppShortcuts.setShortcuts(getApplicationContext()))
                .subscribeOn(Schedulers.newThread()).subscribe();

        if (Prefs.isInitialOnboardingEnabled() && savedInstanceState == null) {
            // Updating preference so the search multilingual tooltip
            // is not shown again for first time users
            Prefs.setMultilingualSearchTutorialEnabled(false);

            // Use startActivityForResult to avoid preload the Feed contents before finishing the initial onboarding.
            // The ACTIVITY_REQUEST_INITIAL_ONBOARDING has not been used in any onActivityResult
            startActivityForResult(InitialOnboardingActivity.newIntent(this), ACTIVITY_REQUEST_INITIAL_ONBOARDING);
        }

        setSupportActionBar(getToolbar());
        if (getSupportActionBar() != null) {
            getSupportActionBar().setTitle("");
            getSupportActionBar().setDisplayHomeAsUpEnabled(false);
        }

        drawerLayout.setDragEdgeWidth(getResources().getDimensionPixelSize(R.dimen.drawer_drag_margin));
        drawerLayout.addDrawerListener(new DrawerLayout.SimpleDrawerListener() {
            @Override
            public void onDrawerStateChanged(int newState) {
                if (newState == DrawerLayout.STATE_DRAGGING || newState == DrawerLayout.STATE_SETTLING) {
                    drawerView.updateState();
                    if (drawerIconDot.getVisibility() == VISIBLE) {
                        Prefs.setShowActionFeedIndicator(false);
                        setUpHomeMenuIcon();
                    }
                }
            }
        });
        drawerView.setCallback(new DrawerViewCallback());
        shouldShowMainDrawer(true);
        setUpHomeMenuIcon();
    }

    @Override
    public void onResume() {
        super.onResume();
        // update main nav drawer after rotating screen
        drawerView.updateState();
        setUpHomeMenuIcon();
    }

    @LayoutRes
    @Override
    protected int getLayout() {
        return R.layout.activity_main;
    }

    @Override protected MainFragment createFragment() {
        return MainFragment.newInstance();
    }

    @Override
    public void onTabChanged(@NonNull NavTab tab) {
        if (tab.equals(NavTab.EXPLORE)) {
            hamburgerAndWordmarkLayout.setVisibility(VISIBLE);
            getSupportActionBar().setTitle("");
            controlNavTabInFragment = false;
        } else {
            if (tab.equals(NavTab.HISTORY) && getFragment().getCurrentFragment() != null) {
                ((HistoryFragment) getFragment().getCurrentFragment()).refresh();
            }
            hamburgerAndWordmarkLayout.setVisibility(GONE);
            getSupportActionBar().setTitle(tab.text());
            controlNavTabInFragment = true;
        }
        shouldShowMainDrawer(!controlNavTabInFragment);
        getFragment().requestUpdateToolbarElevation();
    }

    void setUpHomeMenuIcon() {
        drawerIconDot.setVisibility(AccountUtil.isLoggedIn() && Prefs.showActionFeedIndicator() && ReleaseUtil.isPreBetaRelease() ? VISIBLE : GONE);
    }

    @OnClick(R.id.drawer_icon_layout) void onDrawerOpenClicked() {
        drawerLayout.openDrawer(START);
    }

    @Override
    public void onSupportActionModeStarted(@NonNull ActionMode mode) {
        super.onSupportActionModeStarted(mode);
        if (!controlNavTabInFragment) {
            getFragment().setBottomNavVisible(false);
        }
        getFragment().getFloatingQueueView().hide();
    }

    @Override
    public void onSupportActionModeFinished(@NonNull ActionMode mode) {
        super.onSupportActionModeFinished(mode);
        getFragment().setBottomNavVisible(true);
        getFragment().getFloatingQueueView().show();
    }

    @Override
    public void updateToolbarElevation(boolean elevate) {
        if (elevate) {
            setToolbarElevationDefault();
        } else {
            clearToolbarElevation();
        }
    }

    @Override
    protected void onNewIntent(Intent intent) {
        super.onNewIntent(intent);
        setIntent(intent);
        getFragment().handleIntent(intent);
    }

    @Override
    protected void onGoOffline() {
        getFragment().onGoOffline();
    }

    @Override
    protected void onGoOnline() {
        getFragment().onGoOnline();
    }

    @Override
    public void onBackPressed() {
        if (drawerLayout.isDrawerOpen(Gravity.START)) {
            drawerLayout.closeDrawer(Gravity.START);
            return;
        }
        if (getFragment().onBackPressed()) {
            return;
        }
        super.onBackPressed();
    }

    public boolean isFloatingQueueEnabled() {
        return getFragment().getFloatingQueueView().getVisibility() == VISIBLE;
    }

    public View getFloatingQueueImageView() {
        return getFragment().getFloatingQueueView().getImageView();
    }

    public void closeMainDrawer() {
        drawerLayout.closeDrawer(GravityCompat.START);
    }

    public Toolbar getToolbar() {
        return toolbar;
    }

    public void shouldShowMainDrawer(boolean enabled) {
        drawerLayout.setSlidingEnabled(enabled);

        if (enabled) {
            ActionBarDrawerToggle drawerToggle = new ActionBarDrawerToggle(this,
                    drawerLayout, toolbar,
                    R.string.main_drawer_open, R.string.main_drawer_close);
            drawerToggle.syncState();
            getToolbar().setNavigationIcon(null);
        }
    }

    protected void setToolbarElevationDefault() {
        if (Build.VERSION.SDK_INT >= Build.VERSION_CODES.LOLLIPOP) {
            getToolbar().setElevation(DimenUtil
                    .dpToPx(DimenUtil.getDimension(R.dimen.toolbar_default_elevation)));
        }
    }

    protected void clearToolbarElevation() {
        if (Build.VERSION.SDK_INT >= Build.VERSION_CODES.LOLLIPOP) {
            getToolbar().setElevation(0f);
        }
    }

    private class DrawerViewCallback implements MainDrawerView.Callback {
        @Override public void loginLogoutClick() {
            if (AccountUtil.isLoggedIn()) {
                new AlertDialog.Builder(MainActivity.this)
                        .setMessage(R.string.logout_prompt)
                        .setNegativeButton(android.R.string.cancel, null)
                        .setPositiveButton(R.string.preference_title_logout, (dialog, which) -> {
                            WikipediaApp.getInstance().logOut();
                            FeedbackUtil.showMessage(MainActivity.this, R.string.toast_logout_complete);
                            if (Prefs.isReadingListSyncEnabled() && !ReadingListDbHelper.instance().isEmpty()) {
                                ReadingListSyncBehaviorDialogs.removeExistingListsOnLogoutDialog(MainActivity.this);
                            }
                            Prefs.setReadingListsLastSyncTime(null);
                            Prefs.setReadingListSyncEnabled(false);
                            Prefs.setSuggestedEditsAddDescriptionsUnlocked(false);
                            Prefs.setSuggestedEditsTranslateDescriptionsUnlocked(false);
                        }).show();
            } else {
                getFragment().onLoginRequested();
            }
            closeMainDrawer();
        }

        @Override public void notificationsClick() {
            if (AccountUtil.isLoggedIn()) {
                startActivity(NotificationActivity.newIntent(MainActivity.this));
                closeMainDrawer();
            }
        }

        @Override public void settingsClick() {
            startActivityForResult(SettingsActivity.newIntent(MainActivity.this), Constants.ACTIVITY_REQUEST_SETTINGS);
            closeMainDrawer();
        }

        @Override public void configureFeedClick() {
            if (getFragment().getCurrentFragment() instanceof FeedFragment) {
                ((FeedFragment) getFragment().getCurrentFragment()).showConfigureActivity(-1);
            }
            closeMainDrawer();
        }

        @Override
        public void editingTasksClick() {
            Prefs.setShowEditMenuOptionIndicator(false);
            drawerView.maybeShowIndicatorDots();
<<<<<<< HEAD
            startActivity(Prefs.showEditTaskOnboarding() ? SuggestedEditsOnboardingActivity.Companion.newIntent(MainActivity.this, Constants.InvokeSource.MAIN_ACTIVITY)
                    : EditTasksActivity.newIntent(MainActivity.this));
=======
            startActivity(EditTasksActivity.newIntent(MainActivity.this, Constants.InvokeSource.NAV_MENU));
>>>>>>> 115d5981
            closeMainDrawer();
        }

        @Override public void aboutClick() {
            startActivity(new Intent(MainActivity.this, AboutActivity.class));
            closeMainDrawer();
        }
    }
}<|MERGE_RESOLUTION|>--- conflicted
+++ resolved
@@ -296,12 +296,9 @@
         public void editingTasksClick() {
             Prefs.setShowEditMenuOptionIndicator(false);
             drawerView.maybeShowIndicatorDots();
-<<<<<<< HEAD
             startActivity(Prefs.showEditTaskOnboarding() ? SuggestedEditsOnboardingActivity.Companion.newIntent(MainActivity.this, Constants.InvokeSource.MAIN_ACTIVITY)
                     : EditTasksActivity.newIntent(MainActivity.this));
-=======
-            startActivity(EditTasksActivity.newIntent(MainActivity.this, Constants.InvokeSource.NAV_MENU));
->>>>>>> 115d5981
+
             closeMainDrawer();
         }
 
