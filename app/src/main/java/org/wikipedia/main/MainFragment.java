--- conflicted
+++ resolved
@@ -164,16 +164,12 @@
         } else if (requestCode == Constants.ACTIVITY_REQUEST_LOGIN
                 && resultCode == LoginActivity.RESULT_LOGIN_SUCCESS) {
             refreshExploreFeed();
-            setupPulsingIcon();
             ((MainActivity) requireActivity()).setUpHomeMenuIcon();
-<<<<<<< HEAD
             if (!Prefs.shouldShowSuggestedEditsTooltip()) {
                 FeedbackUtil.showMessage(this, R.string.login_success_toast);
             }
-=======
-            FeedbackUtil.showMessage(this, R.string.login_success_toast);
             tabLayout.setTabViews();
->>>>>>> e8235061
+            setupPulsingIcon();
         } else if (requestCode == Constants.ACTIVITY_REQUEST_BROWSE_TABS) {
             if (WikipediaApp.getInstance().getTabCount() == 0) {
                 // They browsed the tabs and cleared all of them, without wanting to open a new tab.
