--- conflicted
+++ resolved
@@ -63,11 +63,7 @@
 
     public override fun onResume() {
         super.onResume()
-<<<<<<< HEAD
-        talk_recycler_view.adapter?.notifyDataSetChanged()
-=======
         loadTopics()
->>>>>>> a1b92561
     }
 
     private fun loadTopics() {
