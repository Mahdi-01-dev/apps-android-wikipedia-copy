package org.wikipedia.talk

import android.content.Context
import android.content.Intent
import android.os.Bundle
import android.view.*
import android.widget.TextView
import androidx.recyclerview.widget.LinearLayoutManager
import androidx.recyclerview.widget.RecyclerView
import io.reactivex.rxjava3.android.schedulers.AndroidSchedulers
import io.reactivex.rxjava3.disposables.CompositeDisposable
import io.reactivex.rxjava3.schedulers.Schedulers
import kotlinx.android.synthetic.main.activity_talk_topics.*
import org.wikipedia.Constants
import org.wikipedia.R
import org.wikipedia.WikipediaApp
import org.wikipedia.activity.BaseActivity
import org.wikipedia.dataclient.ServiceFactory
import org.wikipedia.dataclient.WikiSite
import org.wikipedia.dataclient.page.TalkPage
import org.wikipedia.settings.languages.WikipediaLanguagesActivity
import org.wikipedia.util.StringUtil
import org.wikipedia.util.log.L
import org.wikipedia.views.DrawableItemDecoration
import org.wikipedia.views.FooterMarginItemDecoration
import kotlin.collections.ArrayList

class TalkTopicsActivity : BaseActivity() {
    private var wikiSite: WikiSite = WikipediaApp.getInstance().wikiSite
    private var userName: String = ""
    private val disposables = CompositeDisposable()
    private val topics = ArrayList<TalkPage.Topic>()

    public override fun onCreate(savedInstanceState: Bundle?) {
        super.onCreate(savedInstanceState)
        setContentView(R.layout.activity_talk_topics)

        if (intent.hasExtra(EXTRA_LANGUAGE)) {
            wikiSite = WikiSite.forLanguageCode(intent.getStringExtra(EXTRA_LANGUAGE).orEmpty())
        }
        userName = intent.getStringExtra(EXTRA_USER_NAME).orEmpty()
        title = getString(R.string.talk_user_title, StringUtil.removeUnderscores(userName))

        talk_recycler_view.layoutManager = LinearLayoutManager(this)
        talk_recycler_view.addItemDecoration(FooterMarginItemDecoration(0, 80))
        talk_recycler_view.addItemDecoration(DrawableItemDecoration(this, R.attr.list_separator_drawable, drawStart = false, drawEnd = false))
        talk_recycler_view.adapter = TalkTopicItemAdapter()

        talk_error_view.setBackClickListener {
            finish()
        }

        talk_new_topic_button.setOnClickListener {
            startActivity(TalkTopicActivity.newIntent(this@TalkTopicsActivity, userName, -1))
        }

        talk_refresh_view.setOnRefreshListener {
            loadTopics()
        }

        talk_new_topic_button.visibility = View.GONE
        loadTopics()
    }

    public override fun onDestroy() {
        disposables.clear()
        super.onDestroy()
    }

    public override fun onResume() {
        super.onResume()
        loadTopics()
    }

    override fun onCreateOptionsMenu(menu: Menu?): Boolean {
        menuInflater.inflate(R.menu.menu_talk, menu)
        return super.onCreateOptionsMenu(menu)
    }

    override fun onOptionsItemSelected(item: MenuItem): Boolean {
        if (item.itemId == R.id.menu_change_language) {
            startActivity(WikipediaLanguagesActivity.newIntent(this, Constants.InvokeSource.TALK_ACTIVITY.name))
            return true
        }
        return super.onOptionsItemSelected(item)
    }

    private fun loadTopics() {
        disposables.clear()
        talk_progress_bar.visibility = View.VISIBLE
        talk_error_view.visibility = View.GONE
        talk_empty_container.visibility = View.GONE

<<<<<<< HEAD
        disposables.add(ServiceFactory.getRest(WikipediaApp.getInstance().wikiSite).getTalkPage(userName)
=======
        disposables.add(ServiceFactory.getRest(wikiSite).getTalkPage(userName)
>>>>>>> 087dafb9
                .subscribeOn(Schedulers.io())
                .observeOn(AndroidSchedulers.mainThread())
                .subscribe({ response ->
                    topics.clear()
                    topics.addAll(response.topics!!)
                    updateOnSuccess()
                }, { t ->
                    L.e(t)
                    updateOnError(t)
                }))
    }

    private fun updateOnSuccess() {
        talk_progress_bar.visibility = View.GONE
        talk_error_view.visibility = View.GONE
        talk_new_topic_button.visibility = View.VISIBLE
        talk_refresh_view.isRefreshing = false
        talk_recycler_view.visibility - View.VISIBLE
        talk_recycler_view.adapter?.notifyDataSetChanged()
    }

    private fun updateOnError(t: Throwable) {
        talk_recycler_view.visibility - View.GONE
        talk_new_topic_button.visibility = View.GONE
        talk_progress_bar.visibility = View.GONE
        talk_refresh_view.isRefreshing = false
        talk_error_view.visibility = View.VISIBLE
        talk_error_view.setError(t)
    }

    internal inner class TalkTopicHolder internal constructor(view: View) : RecyclerView.ViewHolder(view), View.OnClickListener {
        private val title: TextView = view.findViewById(R.id.topic_title_text)
        private val subtitle: TextView = view.findViewById(R.id.topic_subtitle_text)
        private val readDot: View = view.findViewById(R.id.topic_read_dot)
        private var id: Int = 0

        fun bindItem(topic: TalkPage.Topic) {
            id = topic.id
            val titleStr = StringUtil.fromHtml(topic.html).toString().trim()
            if (id == 0 && titleStr.isEmpty() && topic.replies!!.isNotEmpty()) {
                subtitle.text = StringUtil.fromHtml(topic.replies!![0].html)
                title.visibility = View.GONE
                subtitle.visibility = View.VISIBLE
                readDot.visibility = View.GONE
            } else {
                title.text = if (titleStr.isNotEmpty()) titleStr else getString(R.string.talk_no_subject)
                title.visibility = View.VISIBLE
                subtitle.visibility = View.GONE

                // TODO: implement read/unread topics
                readDot.visibility = View.VISIBLE
            }
            itemView.setOnClickListener(this)
        }

        override fun onClick(v: View?) {
            startActivity(TalkTopicActivity.newIntent(this@TalkTopicsActivity, wikiSite.languageCode(), userName, id))
        }
    }

    internal inner class TalkTopicItemAdapter : RecyclerView.Adapter<RecyclerView.ViewHolder>() {
        override fun getItemCount(): Int {
            return topics.size
        }

        override fun onCreateViewHolder(parent: ViewGroup, type: Int): RecyclerView.ViewHolder {
            return TalkTopicHolder(layoutInflater.inflate(R.layout.item_talk_topic, parent, false))
        }

        override fun onBindViewHolder(holder: RecyclerView.ViewHolder, pos: Int) {
            (holder as TalkTopicHolder).bindItem(topics[pos])
        }
    }

    companion object {
        private const val EXTRA_LANGUAGE = "language"
        private const val EXTRA_USER_NAME = "userName"

        @JvmStatic
        fun newIntent(context: Context, language: String?, userName: String?): Intent {
            return Intent(context, TalkTopicsActivity::class.java)
                    .putExtra(EXTRA_LANGUAGE, language.orEmpty())
                    .putExtra(EXTRA_USER_NAME, userName.orEmpty())
        }
    }
}<|MERGE_RESOLUTION|>--- conflicted
+++ resolved
@@ -51,7 +51,7 @@
         }
 
         talk_new_topic_button.setOnClickListener {
-            startActivity(TalkTopicActivity.newIntent(this@TalkTopicsActivity, userName, -1))
+            startActivity(TalkTopicActivity.newIntent(this@TalkTopicsActivity, wikiSite.languageCode(), userName, -1))
         }
 
         talk_refresh_view.setOnRefreshListener {
@@ -91,11 +91,7 @@
         talk_error_view.visibility = View.GONE
         talk_empty_container.visibility = View.GONE
 
-<<<<<<< HEAD
-        disposables.add(ServiceFactory.getRest(WikipediaApp.getInstance().wikiSite).getTalkPage(userName)
-=======
         disposables.add(ServiceFactory.getRest(wikiSite).getTalkPage(userName)
->>>>>>> 087dafb9
                 .subscribeOn(Schedulers.io())
                 .observeOn(AndroidSchedulers.mainThread())
                 .subscribe({ response ->
