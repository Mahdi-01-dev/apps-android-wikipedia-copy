--- conflicted
+++ resolved
@@ -1,4 +1,5 @@
 package org.wikipedia.suggestededits
+
 
 import android.content.Context
 import android.os.Bundle
@@ -24,19 +25,12 @@
 import org.wikipedia.dataclient.ServiceFactory
 import org.wikipedia.dataclient.WikiSite
 import org.wikipedia.dataclient.mwapi.MwQueryResponse
-<<<<<<< HEAD
-import org.wikipedia.suggestededits.SuggestedEditsContributionsFragment.Contribution.Companion.ALL_EDIT_TYPES
-import org.wikipedia.suggestededits.SuggestedEditsContributionsFragment.Contribution.Companion.EDIT_TYPE_ARTICLE_DESCRIPTION
-import org.wikipedia.suggestededits.SuggestedEditsContributionsFragment.Contribution.Companion.EDIT_TYPE_IMAGE_CAPTION
-import org.wikipedia.suggestededits.SuggestedEditsContributionsFragment.Contribution.Companion.EDIT_TYPE_IMAGE_TAG
-import org.wikipedia.suggestededits.SuggestedEditsContributionsItemView.Callback
-=======
 import org.wikipedia.dataclient.page.PageSummary
 import org.wikipedia.suggestededits.Contribution.Companion.ALL_EDIT_TYPES
 import org.wikipedia.suggestededits.Contribution.Companion.EDIT_TYPE_ARTICLE_DESCRIPTION
 import org.wikipedia.suggestededits.Contribution.Companion.EDIT_TYPE_IMAGE_CAPTION
 import org.wikipedia.suggestededits.Contribution.Companion.EDIT_TYPE_IMAGE_TAG
->>>>>>> 4bbe309c
+import org.wikipedia.suggestededits.SuggestedEditsContributionsItemView.Callback
 import org.wikipedia.util.DateUtil
 import org.wikipedia.util.ResourceUtil
 import org.wikipedia.util.log.L
@@ -480,35 +474,9 @@
         super.onDestroy()
     }
 
-<<<<<<< HEAD
-    class Contribution internal constructor(val qNumber: String, var title: String, var description: String, val editType: Int, var imageUrl: String,
-                                            val date: Date, val wikiSite: WikiSite, var pageViews: Long, var tagCount: Int, var revisionId: Long) {
-        override fun hashCode(): Int {
-            return title.hashCode()
-        }
-
-        override fun equals(other: Any?): Boolean {
-            if (other is Contribution) {
-                return this.title.equals(other.title)
-            }
-            return false
-        }
-
-        companion object {
-            const val EDIT_TYPE_ARTICLE_DESCRIPTION = 0
-            const val EDIT_TYPE_IMAGE_CAPTION = 1
-            const val EDIT_TYPE_IMAGE_TAG = 2
-            const val ALL_EDIT_TYPES = 3
-        }
-    }
-
     private class ItemCallback : Callback {
         override fun onClick(context: Context, contribution: Contribution) {
             context.startActivity(SuggestedEditsContributionDetailsActivity.newIntent(context, contribution))
-=======
-    private class ItemCallback : SuggestedEditsContributionsItemView.Callback {
-        override fun onClick() {
->>>>>>> 4bbe309c
         }
     }
 
