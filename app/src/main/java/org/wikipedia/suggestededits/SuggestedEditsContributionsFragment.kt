package org.wikipedia.suggestededits

import android.icu.text.ListFormatter
import android.os.Build
import android.os.Bundle
import android.view.LayoutInflater
import android.view.View
import android.view.View.GONE
import android.view.View.VISIBLE
import android.view.ViewGroup
import android.widget.TextView
import androidx.appcompat.app.AppCompatActivity
import androidx.fragment.app.Fragment
import androidx.recyclerview.widget.LinearLayoutManager
import androidx.recyclerview.widget.RecyclerView
import io.reactivex.Observable
import io.reactivex.android.schedulers.AndroidSchedulers
import io.reactivex.disposables.CompositeDisposable
import io.reactivex.functions.BiFunction
import io.reactivex.schedulers.Schedulers
import kotlinx.android.synthetic.main.fragment_contributions_suggested_edits.*
import org.apache.commons.lang3.StringUtils
import org.apache.commons.lang3.time.DateUtils
import org.wikipedia.R
import org.wikipedia.WikipediaApp
import org.wikipedia.auth.AccountUtil
import org.wikipedia.dataclient.Service
import org.wikipedia.dataclient.ServiceFactory
import org.wikipedia.dataclient.WikiSite
import org.wikipedia.dataclient.mwapi.MwQueryResponse
import org.wikipedia.language.AppLanguageLookUpTable
import org.wikipedia.suggestededits.Contribution.Companion.EDIT_TYPE_ARTICLE_DESCRIPTION
import org.wikipedia.suggestededits.Contribution.Companion.EDIT_TYPE_GENERIC
import org.wikipedia.suggestededits.Contribution.Companion.EDIT_TYPE_IMAGE_CAPTION
import org.wikipedia.suggestededits.Contribution.Companion.EDIT_TYPE_IMAGE_TAG
import org.wikipedia.suggestededits.SuggestedEditsContributionsItemView.Callback
import org.wikipedia.util.DateUtil
import org.wikipedia.util.DimenUtil
import org.wikipedia.util.ResourceUtil
import org.wikipedia.util.log.L
import org.wikipedia.views.DefaultViewHolder
import java.util.*
import java.util.concurrent.TimeUnit
import kotlin.collections.ArrayList
import kotlin.collections.HashMap

class SuggestedEditsContributionsFragment : Fragment(), SuggestedEditsContributionsHeaderView.Callback {
    private val adapter: ContributionsEntryItemAdapter = ContributionsEntryItemAdapter()

    private var allContributions = ArrayList<Contribution>()
    private var displayedContributions: MutableList<Any> = ArrayList()

    private val disposables = CompositeDisposable()
    private var articleContributionsContinuation: String? = null
    private var imageContributionsContinuation: String? = null

    private var editFilterType = EDIT_TYPE_GENERIC
    private var totalPageViews = 0L

    private val qNumberRegex = """Q(\d+)""".toRegex()
    private val commentRegex = """/\*.*?\*/""".toRegex()

    override fun onCreateView(inflater: LayoutInflater, container: ViewGroup?,
                              savedInstanceState: Bundle?): View? {
        super.onCreateView(inflater, container, savedInstanceState)
        return inflater.inflate(R.layout.fragment_contributions_suggested_edits, container, false)
    }

    override fun onViewCreated(view: View, savedInstanceState: Bundle?) {
        super.onViewCreated(view, savedInstanceState)
        contributionsRecyclerView.layoutManager = LinearLayoutManager(context)
        contributionsRecyclerView.adapter = adapter

        contributionsRecyclerView.addOnScrollListener(object : RecyclerView.OnScrollListener() {
            override fun onScrolled(recyclerView: RecyclerView, dx: Int, dy: Int) {
                val scrollY = recyclerView.computeVerticalScrollOffset()
                val activity = requireActivity() as AppCompatActivity
                if (scrollY == 0 && activity.supportActionBar?.elevation != 0f) {
                    activity.supportActionBar?.elevation = 0f
                } else if (scrollY != 0 && activity.supportActionBar?.elevation == 0f) {
                    activity.supportActionBar?.elevation = DimenUtil.dpToPx(DimenUtil.getDimension(R.dimen.toolbar_default_elevation))
                }
            }
        })

        swipeRefreshLayout.setColorSchemeResources(ResourceUtil.getThemedAttributeId(requireContext(), R.attr.colorAccent))
        swipeRefreshLayout.setOnRefreshListener {
            resetAndFetch()
        }

        errorView.setBackClickListener {
            resetAndFetch()
        }

        resetAndFetch()
    }

    override fun onDestroyView() {
        contributionsRecyclerView.adapter = null
        contributionsRecyclerView.clearOnScrollListeners()
        disposables.clear()
        super.onDestroyView()
    }

    override fun onTypeItemClick(editType: Int) {
        editFilterType = editType
        createConsolidatedList()
    }

    companion object {
        private const val VIEW_TYPE_HEADER = 0
        private const val VIEW_TYPE_DATE = 1
        private const val VIEW_TYPE_ITEM = 2

        private const val DEPICTS_META_STR = "add-depicts:"

        fun newInstance(): SuggestedEditsContributionsFragment {
            return SuggestedEditsContributionsFragment()
        }
    }

    private fun resetAndFetch() {
        allContributions.clear()
        displayedContributions.clear()
        errorView.visibility = GONE
        articleContributionsContinuation = null
        imageContributionsContinuation = null
        adapter.notifyDataSetChanged()
        fetchContributions()
    }

    private fun fetchContributions() {
        if (allContributions.isNotEmpty() && articleContributionsContinuation.isNullOrEmpty() && imageContributionsContinuation.isNullOrEmpty()) {
            // there's nothing more to fetch!
            return
        }

        progressBar.visibility = VISIBLE
        disposables.clear()

        if (allContributions.isEmpty()) {
            disposables.add(SuggestedEditsUserStats.getPageViewsObservable().subscribe {
                totalPageViews = it
                adapter.notifyDataSetChanged()
            })
        }

        disposables.add(Observable.zip(if (allContributions.isNotEmpty() && articleContributionsContinuation.isNullOrEmpty()) Observable.just(Collections.emptyList<Contribution>())
        else ServiceFactory.get(WikiSite(Service.WIKIDATA_URL)).getUserContributions(AccountUtil.getUserName()!!, 50, articleContributionsContinuation)
                .subscribeOn(Schedulers.io())
                .flatMap { response ->
                    val wikidataContributions = ArrayList<Contribution>()
                    val qLangMap = HashMap<String, HashSet<String>>()
                    articleContributionsContinuation = response.continuation()["uccontinue"]
                    for (contribution in response.query()!!.userContributions()) {
                        var contributionLanguage = WikipediaApp.getInstance().appOrSystemLanguageCode
                        var contributionDescription = contribution.comment
                        var editType: Int = EDIT_TYPE_GENERIC
                        var qNumber = ""

                        val matches = commentRegex.findAll(contribution.comment)
                        if (matches.any()) {
                            val metaComment = deCommentString(matches.first().value)
                            if (matches.first().value.contains("wbsetdescription")) {
                                val descArr = metaComment.split("|")
                                if (descArr.size > 1) {
                                    contributionLanguage = descArr[1]
                                }
                                editType = EDIT_TYPE_ARTICLE_DESCRIPTION
                                contributionDescription = extractDescriptionFromComment(contribution.comment, matches.first().value)
                            }
                        }

                        if (contribution.title.matches(qNumberRegex)) {
                            qNumber = contribution.title
                        }

                        if (qNumber.isNotEmpty() && !qLangMap.containsKey(qNumber)) {
                            qLangMap[qNumber] = HashSet()
                        }
<<<<<<< HEAD
                        continuedArticlesContributions.add(Contribution(userContribution.title, "", "", EDIT_TYPE_ARTICLE_DESCRIPTION,
                                "", DateUtil.iso8601DateParse(userContribution.timestamp), WikiSite.forLanguageCode(descLang), 0, 0, userContribution.revid))
=======
                        wikidataContributions.add(Contribution(qNumber, contribution.title, contributionDescription, editType,
                                null, DateUtil.iso8601DateParse(contribution.timestamp), WikiSite.forLanguageCode(contributionLanguage), 0))
>>>>>>> e27a8856

                        qLangMap[qNumber]?.add(contributionLanguage)
                    }
                    ServiceFactory.get(WikiSite(Service.WIKIDATA_URL)).getWikidataLabelsAndDescriptions(qLangMap.keys.joinToString("|"))
                            .subscribeOn(Schedulers.io())
                            .flatMap { entities ->
                                for (entityKey in entities.entities().keys) {
                                    val entity = entities.entities()[entityKey]!!
                                    for (contribution in wikidataContributions) {
                                        if (contribution.qNumber == entityKey && entity.labels().containsKey(contribution.wikiSite.languageCode())) {
                                            contribution.title = entity.labels()[contribution.wikiSite.languageCode()]!!.value()
                                            // if we need the current description of the item:
                                            //contribution.description = entity.descriptions()[contribution.wikiSite.languageCode()]!!.value()
                                        }
                                    }
                                }
                                Observable.just(wikidataContributions)
                            }
                },
                if (allContributions.isNotEmpty() && imageContributionsContinuation.isNullOrEmpty()) Observable.just(Collections.emptyList<Contribution>()) else
                ServiceFactory.get(WikiSite(Service.COMMONS_URL)).getUserContributions(AccountUtil.getUserName()!!, 200, imageContributionsContinuation)
                        .subscribeOn(Schedulers.io())
                        .flatMap { response ->
                            val contributions = ArrayList<Contribution>()
                            imageContributionsContinuation = response.continuation()["uccontinue"]
                            for (contribution in response.query()!!.userContributions()) {
                                var contributionLanguage = WikipediaApp.getInstance().appOrSystemLanguageCode
                                var editType: Int = EDIT_TYPE_GENERIC
                                var contributionDescription = contribution.comment
                                var qNumber = ""

                                val matches = commentRegex.findAll(contribution.comment)
                                if (matches.any()) {
                                    val metaComment = deCommentString(matches.first().value)

                                    when {
                                        metaComment.contains("wbsetlabel") -> {
                                            val descArr = metaComment.split("|")
                                            if (descArr.size > 1) {
                                                contributionLanguage = descArr[1]
                                            }
                                            editType = EDIT_TYPE_IMAGE_CAPTION
                                            contributionDescription = extractDescriptionFromComment(contribution.comment, matches.first().value)
                                        }
                                        metaComment.contains("wbsetclaim") -> {
                                            contributionDescription = ""
                                            qNumber = qNumberRegex.find(contribution.comment)?.value ?: ""
                                            editType = EDIT_TYPE_IMAGE_TAG
                                        }
                                        metaComment.contains("wbeditentity") -> {
                                            if (matches.count() > 1 && matches.elementAt(1).value.contains(DEPICTS_META_STR)) {
                                                val metaContentStr = deCommentString(matches.elementAt(1).value)
                                                val map = extractTagsFromComment(metaContentStr)
                                                if (map.isNotEmpty()) {
                                                    contributionDescription = if (Build.VERSION.SDK_INT >= Build.VERSION_CODES.O) ListFormatter.getInstance().format(map.values) else map.values.joinToString(",")
                                                }
                                            }
                                            editType = EDIT_TYPE_IMAGE_TAG
                                        }
                                    }
                                }

                                contributions.add(Contribution(qNumber, contribution.title, contributionDescription, editType, null,
                                        DateUtil.iso8601DateParse(contribution.timestamp), WikiSite.forLanguageCode(contributionLanguage), 0))

                            }
                            Observable.just(contributions)
                        },
                BiFunction<List<Contribution>, List<Contribution>, List<Contribution>> { wikidataContributions, commonsContributions ->
                    val contributions = ArrayList<Contribution>()
                    contributions.addAll(wikidataContributions)
                    contributions.addAll(commonsContributions)
                    contributions
                })
                .subscribeOn(Schedulers.io())
                .observeOn(AndroidSchedulers.mainThread())
                .doAfterTerminate {
                    swipeRefreshLayout.isRefreshing = false
                    progressBar.visibility = GONE
                }
<<<<<<< HEAD
                .subscribe({ mwQueryResponse ->
                    continuedImageContributions.clear()
                    imageContributionsContinuation = if (mwQueryResponse.continuation().isNullOrEmpty()) "" else mwQueryResponse.continuation()!!["uccontinue"]
                    for (userContribution in mwQueryResponse.query()!!.userContributions()) {
                        val strArr = userContribution.comment.split(" ")
                        var contributionLanguage = ""
                        var editType: Int = -1

                        for (str in strArr) {
                            if (str.contains("wbsetlabel")) {
                                val descArr = str.split("|")
                                if (descArr.size > 1) {
                                    contributionLanguage = descArr[1]
                                }
                                editType = EDIT_TYPE_IMAGE_CAPTION
                            } else if (str.contains("wbsetclaim")) {
                                editType = EDIT_TYPE_IMAGE_TAG
                            }
                        }
                        val con = Contribution("", userContribution.title, "", editType, "", DateUtil.iso8601DateParse(userContribution.timestamp),
                                WikiSite.forLanguageCode(contributionLanguage), 0, if (editType == EDIT_TYPE_IMAGE_TAG) 1 else 0, userContribution.revid)
                        if (!continuedImageContributions.add(con)) {
                            continuedImageContributions.elementAt(continuedImageContributions.indexOf(con)).tagCount++
                        }
                    }
                }, { t ->
                    L.e(t)
=======
                .subscribe({
                    allContributions.addAll(it)
                    createConsolidatedList()
                }, { caught ->
                    L.e(caught)
                    showError(caught)
>>>>>>> e27a8856
                }))
    }

    private fun createConsolidatedList() {
        displayedContributions.clear()
        val sortedContributions = ArrayList<Contribution>()
        when (editFilterType) {
            EDIT_TYPE_ARTICLE_DESCRIPTION -> {
                sortedContributions.addAll(allContributions.filter { it.editType == EDIT_TYPE_ARTICLE_DESCRIPTION })
            }
            EDIT_TYPE_IMAGE_CAPTION -> {
                sortedContributions.addAll(allContributions.filter { it.editType == EDIT_TYPE_IMAGE_CAPTION })
            }
            EDIT_TYPE_IMAGE_TAG -> {
                sortedContributions.addAll(allContributions.filter { it.editType == EDIT_TYPE_IMAGE_TAG })
            }
            else -> {
                sortedContributions.addAll(allContributions)
            }
        }
        sortedContributions.sortWith(Comparator { o2, o1 -> (o1.date.compareTo(o2.date)) })

        if (!sortedContributions.isNullOrEmpty()) {
            var currentDate = sortedContributions[0].date
            var nextDate: Date
            displayedContributions.add(getCorrectDateString(currentDate))
            for (position in 0 until sortedContributions.size) {
                nextDate = sortedContributions[position].date
                if (!DateUtils.isSameDay(nextDate, currentDate)) {
                    displayedContributions.add(getCorrectDateString(nextDate))
                    currentDate = nextDate
                }
                displayedContributions.add(sortedContributions[position])
            }
        }
        adapter.notifyDataSetChanged()
        contributionsRecyclerView.visibility = VISIBLE
    }

    private fun getCorrectDateString(date: Date): String {
        val yesterday: Calendar = Calendar.getInstance()
        yesterday.add(Calendar.DAY_OF_YEAR, -1)
        return when {
            DateUtils.isSameDay(Calendar.getInstance().time, date) -> StringUtils.capitalize(getString(R.string.view_continue_reading_card_subtitle_today))
            DateUtils.isSameDay(yesterday.time, date) -> getString(R.string.suggested_edits_contribution_date_yesterday_text)
            else -> DateUtil.getFeedCardDateString(date)
        }
    }

    private fun deCommentString(str: String): String {
        return if (str.length < 4) str else str.substring(2, str.length - 2).trim()
    }

    private fun extractDescriptionFromComment(editComment: String, metaComment: String): String {
        var outStr = editComment.replace(metaComment, "")
        val hashtagPos = outStr.indexOf(", #suggestededit")
        if (hashtagPos >= 0) {
            outStr = outStr.substring(0, hashtagPos)
        }
        return outStr.trim()
    }

    private fun extractTagsFromComment(metaComment: String): HashMap<String, String> {
        val strArr = metaComment.replace(DEPICTS_META_STR, "").split(",")
        val outMap = HashMap<String, String>()
        for (item in strArr) {
            val itemArr = item.split("|")
            if (itemArr.size > 1) {
                outMap[itemArr[0]] = itemArr[1]
            }
        }
        return outMap
    }

    private fun showError(t: Throwable) {
        swipeRefreshLayout.isRefreshing = false
        contributionsRecyclerView.visibility = GONE
        errorView.setError(t)
        errorView.visibility = VISIBLE
    }

    private inner class HeaderViewHolder internal constructor(itemView: SuggestedEditsContributionsHeaderView) : DefaultViewHolder<SuggestedEditsContributionsHeaderView?>(itemView) {
        fun bindItem() {
            view.callback = this@SuggestedEditsContributionsFragment
            view.updateFilterViewUI(editFilterType)
            view.updateTotalPageViews(totalPageViews)
        }
    }

    private class DateViewHolder internal constructor(itemView: View) : DefaultViewHolder<View?>(itemView) {
        init {
            itemView.setPaddingRelative(itemView.paddingStart, 0, itemView.paddingEnd, 0)
            itemView.layoutParams = ViewGroup.LayoutParams(ViewGroup.LayoutParams.MATCH_PARENT, DimenUtil.roundedDpToPx(32f))
        }

        var headerText: TextView = itemView.findViewById(R.id.section_header_text)
        fun bindItem(date: String) {
            headerText.text = date
        }
    }

    private inner class ContributionItemHolder internal constructor(itemView: SuggestedEditsContributionsItemView) : DefaultViewHolder<SuggestedEditsContributionsItemView?>(itemView) {
        val disposables = CompositeDisposable()
        fun bindItem(contribution: Contribution) {
            view.contribution = contribution
            view.setTitle(contribution.description)
            view.setDescription(contribution.title)
            view.setIcon(contribution.editType)
            view.setImageUrl(contribution.imageUrl)
            view.setPageViewCountText(contribution.pageViews)
            if (contribution.pageViews == 0L && contribution.editType == EDIT_TYPE_ARTICLE_DESCRIPTION) {
                getPageViews(view, contribution)
            }
            if (contribution.imageUrl == null) {
                getContributionDetails(view, contribution)
            }
        }

        fun clearDisposables() {
            disposables.clear()
        }

        private fun getContributionDetails(itemView: SuggestedEditsContributionsItemView, contribution: Contribution) {
            if (contribution.editType == EDIT_TYPE_ARTICLE_DESCRIPTION && contribution.title.isNotEmpty() && !contribution.title.matches(qNumberRegex)) {
                disposables.add(ServiceFactory.getRest(contribution.wikiSite).getSummary(null, contribution.title)
                        .subscribeOn(Schedulers.io())
                        .delaySubscription(250, TimeUnit.MILLISECONDS)
                        .observeOn(AndroidSchedulers.mainThread())
                        .subscribe({ summary ->
                            contribution.imageUrl = summary.thumbnailUrl.toString()
                            itemView.setImageUrl(contribution.imageUrl)
                        }, { t ->
                            L.e(t)
                        }))
            } else if (contribution.editType == EDIT_TYPE_IMAGE_CAPTION || contribution.editType == EDIT_TYPE_IMAGE_TAG) {
                disposables.add(Observable.zip(ServiceFactory.get(WikiSite(Service.COMMONS_URL)).getImageInfo(contribution.title, contribution.wikiSite.languageCode()).subscribeOn(Schedulers.io()),
                        if (contribution.qNumber.isEmpty()) Observable.just(contribution.qNumber) else (
                                ServiceFactory.get(WikiSite(Service.WIKIDATA_URL)).getWikidataLabels(contribution.qNumber, contribution.wikiSite.languageCode())
                                        .subscribeOn(Schedulers.io())
                                        .flatMap { response ->
                                            var label = contribution.qNumber
                                            if (response.entities().containsKey(contribution.qNumber)) {
                                                if (response.entities()[contribution.qNumber]!!.labels().containsKey(contribution.wikiSite.languageCode())) {
                                                    label = response.entities()[contribution.qNumber]!!.labels()[contribution.wikiSite.languageCode()]!!.value()
                                                } else if (response.entities()[contribution.qNumber]!!.labels().containsKey(AppLanguageLookUpTable.FALLBACK_LANGUAGE_CODE)) {
                                                    label = response.entities()[contribution.qNumber]!!.labels()[AppLanguageLookUpTable.FALLBACK_LANGUAGE_CODE]!!.value()
                                                }
                                            }
                                            Observable.just(label)
                                        }),
                        BiFunction<MwQueryResponse, String, Contribution> { commonsResponse, qLabel ->
                            val page = commonsResponse.query()!!.pages()!![0]
                            if (page.imageInfo() != null) {
                                val imageInfo = page.imageInfo()!!
                                contribution.imageUrl = imageInfo.thumbUrl
                            }
                            if (contribution.editType == EDIT_TYPE_IMAGE_TAG && qLabel.isNotEmpty()) {
                                contribution.description = qLabel
                            }
                            contribution
                        })
                        .delaySubscription(250, TimeUnit.MILLISECONDS)
                        .observeOn(AndroidSchedulers.mainThread())
                        .subscribe {
                            itemView.setTitle(contribution.description)
                            itemView.setImageUrl(contribution.imageUrl)
                        })
            }
        }

        private fun getPageViews(view: SuggestedEditsContributionsItemView, contribution: Contribution) {
            if (contribution.editType != EDIT_TYPE_ARTICLE_DESCRIPTION || contribution.title.matches(qNumberRegex)) {
                view.setPageViewCountText(0)
                return
            }
            disposables.add(ServiceFactory.get(contribution.wikiSite).getPageViewsForTitles(contribution.title)
                    .subscribeOn(Schedulers.io())
                    .delaySubscription(250, TimeUnit.MILLISECONDS)
                    .observeOn(AndroidSchedulers.mainThread())
                    .subscribe({ response ->
                        if (response is MwQueryResponse) {
                            var pageviews = 0L
                            for (page in response.query()!!.pages()!!) {
                                for (day in page.pageViewsMap.values) {
                                    pageviews += day ?: 0
                                }
                            }
                            contribution.pageViews = pageviews
                            view.setPageViewCountText(contribution.pageViews)
                        }
                    }) { t: Throwable? -> L.e(t) })
        }
    }

    inner class ContributionsEntryItemAdapter : RecyclerView.Adapter<DefaultViewHolder<*>>() {
        override fun getItemCount(): Int {
            return displayedContributions.size + 1
        }

        override fun getItemViewType(position: Int): Int {
            return when {
                position == 0 -> {
                    VIEW_TYPE_HEADER
                }
                displayedContributions[position - 1] is String -> {
                    VIEW_TYPE_DATE
                }
                else -> {
                    VIEW_TYPE_ITEM
                }
            }
        }

        override fun onCreateViewHolder(parent: ViewGroup, viewType: Int): DefaultViewHolder<*> {
            return when (viewType) {
                VIEW_TYPE_HEADER -> {
                    HeaderViewHolder(SuggestedEditsContributionsHeaderView(parent.context))
                }
                VIEW_TYPE_DATE -> {
                    val view = LayoutInflater.from(parent.context).inflate(R.layout.view_section_header, parent, false)
                    DateViewHolder(view)
                }
                else -> {
                    ContributionItemHolder(SuggestedEditsContributionsItemView(parent.context))
                }
            }
        }

        override fun onBindViewHolder(holder: DefaultViewHolder<*>, pos: Int) {
            when (holder) {
                is HeaderViewHolder -> {
                    holder.bindItem()
                }
                is ContributionItemHolder -> {
                    holder.bindItem((displayedContributions[pos - 1] as Contribution))
                }
                else -> {
                    (holder as DateViewHolder).bindItem((displayedContributions[pos - 1] as String))
                }
            }
            if (displayedContributions.isNotEmpty() && pos >= displayedContributions.size - 1) {
                // If we have scrolled to the bottom, fetch the next batch of items.
                fetchContributions()
            }
        }

        override fun onViewAttachedToWindow(holder: DefaultViewHolder<*>) {
            super.onViewAttachedToWindow(holder)
            if (holder is ContributionItemHolder) {
                holder.view.callback = ItemCallback()
            }
        }

        override fun onViewDetachedFromWindow(holder: DefaultViewHolder<*>) {
            if (holder is ContributionItemHolder) {
                holder.view.callback = null
                holder.clearDisposables()
            }
            super.onViewDetachedFromWindow(holder)
        }
    }

    private class ItemCallback : Callback {
        override fun onClick(context: Context, contribution: Contribution) {
            context.startActivity(SuggestedEditsContributionDetailsActivity.newIntent(context, contribution))
        }
    }
}<|MERGE_RESOLUTION|>--- conflicted
+++ resolved
@@ -178,13 +178,8 @@
                         if (qNumber.isNotEmpty() && !qLangMap.containsKey(qNumber)) {
                             qLangMap[qNumber] = HashSet()
                         }
-<<<<<<< HEAD
-                        continuedArticlesContributions.add(Contribution(userContribution.title, "", "", EDIT_TYPE_ARTICLE_DESCRIPTION,
-                                "", DateUtil.iso8601DateParse(userContribution.timestamp), WikiSite.forLanguageCode(descLang), 0, 0, userContribution.revid))
-=======
                         wikidataContributions.add(Contribution(qNumber, contribution.title, contributionDescription, editType,
                                 null, DateUtil.iso8601DateParse(contribution.timestamp), WikiSite.forLanguageCode(contributionLanguage), 0))
->>>>>>> e27a8856
 
                         qLangMap[qNumber]?.add(contributionLanguage)
                     }
@@ -265,42 +260,12 @@
                     swipeRefreshLayout.isRefreshing = false
                     progressBar.visibility = GONE
                 }
-<<<<<<< HEAD
-                .subscribe({ mwQueryResponse ->
-                    continuedImageContributions.clear()
-                    imageContributionsContinuation = if (mwQueryResponse.continuation().isNullOrEmpty()) "" else mwQueryResponse.continuation()!!["uccontinue"]
-                    for (userContribution in mwQueryResponse.query()!!.userContributions()) {
-                        val strArr = userContribution.comment.split(" ")
-                        var contributionLanguage = ""
-                        var editType: Int = -1
-
-                        for (str in strArr) {
-                            if (str.contains("wbsetlabel")) {
-                                val descArr = str.split("|")
-                                if (descArr.size > 1) {
-                                    contributionLanguage = descArr[1]
-                                }
-                                editType = EDIT_TYPE_IMAGE_CAPTION
-                            } else if (str.contains("wbsetclaim")) {
-                                editType = EDIT_TYPE_IMAGE_TAG
-                            }
-                        }
-                        val con = Contribution("", userContribution.title, "", editType, "", DateUtil.iso8601DateParse(userContribution.timestamp),
-                                WikiSite.forLanguageCode(contributionLanguage), 0, if (editType == EDIT_TYPE_IMAGE_TAG) 1 else 0, userContribution.revid)
-                        if (!continuedImageContributions.add(con)) {
-                            continuedImageContributions.elementAt(continuedImageContributions.indexOf(con)).tagCount++
-                        }
-                    }
-                }, { t ->
-                    L.e(t)
-=======
                 .subscribe({
                     allContributions.addAll(it)
                     createConsolidatedList()
                 }, { caught ->
                     L.e(caught)
                     showError(caught)
->>>>>>> e27a8856
                 }))
     }
 
