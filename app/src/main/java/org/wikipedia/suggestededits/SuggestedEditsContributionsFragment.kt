--- conflicted
+++ resolved
@@ -183,11 +183,7 @@
                             qLangMap[qNumber] = HashSet()
                         }
                         wikidataContributions.add(Contribution(qNumber, contribution.title, contributionDescription, editType,
-<<<<<<< HEAD
-                                null, contribution.date(), WikiSite.forLanguageCode(contributionLanguage), 0))
-=======
-                                null, DateUtil.iso8601DateParse(contribution.timestamp), WikiSite.forLanguageCode(contributionLanguage), 0, contribution.revid))
->>>>>>> ee1eb163
+                                null, contribution.date(), WikiSite.forLanguageCode(contributionLanguage), 0, contribution.revid))
 
                         qLangMap[qNumber]?.add(contributionLanguage)
                     }
@@ -208,32 +204,10 @@
                             }
                 },
                 if (allContributions.isNotEmpty() && imageContributionsContinuation.isNullOrEmpty()) Observable.just(Collections.emptyList<Contribution>()) else
-<<<<<<< HEAD
-                ServiceFactory.get(WikiSite(Service.COMMONS_URL)).getUserContributions(AccountUtil.getUserName()!!, 200, imageContributionsContinuation)
-                        .subscribeOn(Schedulers.io())
-                        .flatMap { response ->
-                            totalContributionCount += response.query()!!.userInfo()!!.editCount
-                            val contributions = ArrayList<Contribution>()
-                            imageContributionsContinuation = response.continuation()["uccontinue"]
-                            for (contribution in response.query()!!.userContributions()) {
-                                var contributionLanguage = WikipediaApp.getInstance().appOrSystemLanguageCode
-                                var editType: Int = EDIT_TYPE_GENERIC
-                                var contributionDescription = contribution.comment
-                                var qNumber = ""
-
-                                val matches = commentRegex.findAll(contribution.comment)
-                                if (matches.any()) {
-                                    val metaComment = deCommentString(matches.first().value)
-
-                                    when {
-                                        metaComment.contains("wbsetlabel") -> {
-                                            val descArr = metaComment.split("|")
-                                            if (descArr.size > 1) {
-                                                contributionLanguage = descArr[1]
-=======
                     ServiceFactory.get(WikiSite(Service.COMMONS_URL)).getUserContributions(AccountUtil.getUserName()!!, 200, imageContributionsContinuation)
                             .subscribeOn(Schedulers.io())
                             .flatMap { response ->
+                                totalContributionCount += response.query()!!.userInfo()!!.editCount
                                 val contributions = ArrayList<Contribution>()
                                 imageContributionsContinuation = response.continuation()["uccontinue"]
                                 for (contribution in response.query()!!.userContributions()) {
@@ -252,9 +226,6 @@
                                                 if (descArr.size > 1) {
                                                     contributionLanguage = descArr[1]
                                                 }
-                                                editType = EDIT_TYPE_IMAGE_CAPTION
-                                                contributionDescription = extractDescriptionFromComment(contribution.comment, matches.first().value)
->>>>>>> ee1eb163
                                             }
                                             metaComment.contains("wbsetclaim") -> {
                                                 contributionDescription = ""
@@ -275,13 +246,8 @@
                                         }
                                     }
 
-<<<<<<< HEAD
-                                contributions.add(Contribution(qNumber, contribution.title, contributionDescription, editType, null,
-                                        contribution.date(), WikiSite.forLanguageCode(contributionLanguage), 0))
-=======
                                     contributions.add(Contribution(qNumber, contribution.title, contributionDescription, editType, null,
-                                            DateUtil.iso8601DateParse(contribution.timestamp), WikiSite.forLanguageCode(contributionLanguage), 0, contribution.revid))
->>>>>>> ee1eb163
+                                            contribution.date(), WikiSite.forLanguageCode(contributionLanguage), 0, contribution.revid))
 
                                 }
                                 Observable.just(contributions)
