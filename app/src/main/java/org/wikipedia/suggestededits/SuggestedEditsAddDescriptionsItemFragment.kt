package org.wikipedia.suggestededits

import android.net.Uri
import android.os.Bundle
import android.text.TextUtils
import android.view.LayoutInflater
import android.view.View
import android.view.View.GONE
import android.view.View.VISIBLE
import android.view.ViewGroup
import androidx.fragment.app.Fragment
import io.reactivex.android.schedulers.AndroidSchedulers
import io.reactivex.disposables.CompositeDisposable
import io.reactivex.schedulers.Schedulers
import kotlinx.android.synthetic.main.fragment_add_title_descriptions_item.*
import org.apache.commons.lang3.StringUtils
import org.wikipedia.Constants.InvokeSource.EDIT_FEED_TITLE_DESC
import org.wikipedia.Constants.InvokeSource.EDIT_FEED_TRANSLATE_TITLE_DESC
import org.wikipedia.R
import org.wikipedia.WikipediaApp
import org.wikipedia.dataclient.WikiSite
import org.wikipedia.dataclient.restbase.page.RbPageSummary
import org.wikipedia.page.PageTitle
import org.wikipedia.suggestededits.provider.MissingDescriptionProvider
import org.wikipedia.util.L10nUtil.setConditionalLayoutDirection
import org.wikipedia.util.StringUtil
import org.wikipedia.util.log.L

class SuggestedEditsAddDescriptionsItemFragment : Fragment() {
    private val disposables = CompositeDisposable()
    private val app = WikipediaApp.getInstance()
    var sourceSummary: RbPageSummary? = null
    var targetSummary: RbPageSummary? = null
    var addedDescription: String = ""
        internal set
    var targetPageTitle: PageTitle? = null

    var pagerPosition = -1

    val title: String?
        get() = if (sourceSummary == null) null else sourceSummary!!.title

    override fun onCreate(savedInstanceState: Bundle?) {
        super.onCreate(savedInstanceState)
        retainInstance = true
    }

    override fun onCreateView(inflater: LayoutInflater, container: ViewGroup?, savedInstanceState: Bundle?): View? {
        super.onCreateView(inflater, container, savedInstanceState)
        return inflater.inflate(R.layout.fragment_add_title_descriptions_item, container, false)
    }

    override fun onViewCreated(view: View, savedInstanceState: Bundle?) {
        super.onViewCreated(view, savedInstanceState)
        setConditionalLayoutDirection(viewArticleContainer, parent().langFromCode)
        viewArticleImage.setLegacyVisibilityHandlingEnabled(true)
        cardItemErrorView.setBackClickListener { requireActivity().finish() }
        cardItemErrorView.setRetryClickListener {
            cardItemProgressBar.visibility = View.VISIBLE
            getArticleWithMissingDescription()
        }
        updateContents()
        if (sourceSummary == null) {
            getArticleWithMissingDescription()
        }

        cardView.setOnClickListener {
            if (sourceSummary != null) {
                parent().onSelectPage()
            }
        }

    }

    override fun onDestroy() {
        super.onDestroy()
        disposables.clear()
    }

    private fun getArticleWithMissingDescription() {
        if (parent().source == EDIT_FEED_TITLE_DESC) {
            disposables.add(MissingDescriptionProvider.getNextArticleWithMissingDescription(WikiSite.forLanguageCode(parent().langFromCode))
                    .subscribeOn(Schedulers.io())
                    .observeOn(AndroidSchedulers.mainThread())
                    .subscribe({ pageSummary ->
                        sourceSummary = pageSummary
                        updateContents()
                    }, { this.setErrorState(it) }))
        } else {
            disposables.add(MissingDescriptionProvider.getNextArticleWithMissingDescription(WikiSite.forLanguageCode(parent().langFromCode), parent().langToCode, true)
                    .subscribeOn(Schedulers.io())
                    .observeOn(AndroidSchedulers.mainThread())
                    .subscribe({ pair ->
                        sourceSummary = pair.second
                        targetSummary = pair.first
                        targetPageTitle = targetSummary!!.getPageTitle(WikiSite.forLanguageCode(targetSummary!!.lang))
                        updateContents()
                    }, { this.setErrorState(it) })!!)
        }
    }

    fun showAddedDescriptionView(addedDescription: String?) {
        if (!TextUtils.isEmpty(addedDescription)) {
            viewArticleSubtitleContainer.visibility = VISIBLE
            if (parent().source == EDIT_FEED_TRANSLATE_TITLE_DESC) {
                viewArticleSubtitleAddedBy.visibility = VISIBLE
                viewArticleSubtitleEdit.visibility = VISIBLE
                viewArticleSubtitleAddedBy.text = getString(R.string.suggested_edits_translated_by_you)
            }
            viewAddDescriptionButton.visibility = GONE
            viewArticleSubtitle.text = addedDescription
            viewArticleExtract.maxLines = viewArticleExtract.maxLines - 1
            this.addedDescription = addedDescription!!
        }
    }

    private fun setErrorState(t: Throwable) {
        L.e(t)
        cardItemErrorView.setError(t)
        cardItemErrorView.visibility = View.VISIBLE
        cardItemProgressBar.visibility = View.GONE
        cardItemContainer.visibility = View.GONE
    }

    private fun updateContents() {
        cardItemErrorView.visibility = View.GONE
        cardItemContainer.visibility = if (sourceSummary == null) View.GONE else View.VISIBLE
        cardItemProgressBar.visibility = if (sourceSummary == null) View.VISIBLE else View.GONE
        if (sourceSummary == null) {
            return
        }
        viewArticleTitle.text = sourceSummary!!.normalizedTitle

        if (parent().source == EDIT_FEED_TRANSLATE_TITLE_DESC) {
            viewArticleSubtitleContainer.visibility = VISIBLE
            viewArticleSubtitleAddedBy.visibility = GONE
            viewArticleSubtitleEdit.visibility = GONE
            viewArticleSubtitle.text = StringUtils.capitalize(sourceSummary!!.description)
            callToActionText.text = String.format(getString(R.string.add_translation), app.language().getAppLanguageCanonicalName(parent().langToCode))
        }

        viewArticleExtract.text = StringUtil.fromHtml(sourceSummary!!.extractHtml)
        if (TextUtils.isEmpty(sourceSummary!!.thumbnailUrl)) {
            viewArticleImage.visibility = GONE
            viewArticleExtract.maxLines = ARTICLE_EXTRACT_MAX_LINE_WITHOUT_IMAGE
        } else {
            viewArticleImage.visibility = VISIBLE
            viewArticleImage.loadImage(Uri.parse(sourceSummary!!.thumbnailUrl))
            viewArticleExtract.maxLines = ARTICLE_EXTRACT_MAX_LINE_WITH_IMAGE
        }
    }

<<<<<<< HEAD
=======
    private fun updateSourceDescriptionWithHighlight() {
        if (parent().source == EDIT_FEED_TRANSLATE_TITLE_DESC) {
            val spannableDescription = SpannableString(sourceDescription)
            spannableDescription.setSpan(ForegroundColorSpan(ResourceUtil.getThemedColor(requireContext(), R.attr.primary_text_color)), 0, sourceDescription.length, Spannable.SPAN_EXCLUSIVE_EXCLUSIVE)
        }
    }

>>>>>>> a6eabf5a
    private fun parent(): SuggestedEditsAddDescriptionsFragment {
        return requireActivity().supportFragmentManager.fragments[0] as SuggestedEditsAddDescriptionsFragment
    }

    companion object {
        const val ARTICLE_EXTRACT_MAX_LINE_WITH_IMAGE = 5
        const val ARTICLE_EXTRACT_MAX_LINE_WITHOUT_IMAGE = 12

        fun newInstance(): SuggestedEditsAddDescriptionsItemFragment {
            return SuggestedEditsAddDescriptionsItemFragment()
        }
    }
}<|MERGE_RESOLUTION|>--- conflicted
+++ resolved
@@ -150,16 +150,6 @@
         }
     }
 
-<<<<<<< HEAD
-=======
-    private fun updateSourceDescriptionWithHighlight() {
-        if (parent().source == EDIT_FEED_TRANSLATE_TITLE_DESC) {
-            val spannableDescription = SpannableString(sourceDescription)
-            spannableDescription.setSpan(ForegroundColorSpan(ResourceUtil.getThemedColor(requireContext(), R.attr.primary_text_color)), 0, sourceDescription.length, Spannable.SPAN_EXCLUSIVE_EXCLUSIVE)
-        }
-    }
-
->>>>>>> a6eabf5a
     private fun parent(): SuggestedEditsAddDescriptionsFragment {
         return requireActivity().supportFragmentManager.fragments[0] as SuggestedEditsAddDescriptionsFragment
     }
