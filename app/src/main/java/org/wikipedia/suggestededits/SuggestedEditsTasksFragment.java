package org.wikipedia.suggestededits;

import android.os.Bundle;
import android.view.LayoutInflater;
import android.view.Menu;
import android.view.MenuInflater;
import android.view.MenuItem;
import android.view.View;
import android.view.ViewGroup;
import android.widget.TextView;

import androidx.annotation.NonNull;
import androidx.annotation.Nullable;
import androidx.appcompat.app.AppCompatActivity;
import androidx.core.content.ContextCompat;
import androidx.fragment.app.Fragment;
import androidx.recyclerview.widget.LinearLayoutManager;
import androidx.recyclerview.widget.RecyclerView;
import androidx.swiperefreshlayout.widget.SwipeRefreshLayout;

import org.wikipedia.R;
import org.wikipedia.WikipediaApp;
import org.wikipedia.auth.AccountUtil;
import org.wikipedia.dataclient.Service;
import org.wikipedia.dataclient.ServiceFactory;
import org.wikipedia.dataclient.WikiSite;
import org.wikipedia.dataclient.mwapi.EditorTaskCounts;
import org.wikipedia.language.LanguageSettingsInvokeSource;
import org.wikipedia.notifications.NotificationEditorTasksHandler;
import org.wikipedia.settings.Prefs;
import org.wikipedia.settings.languages.WikipediaLanguagesActivity;
import org.wikipedia.util.FeedbackUtil;
import org.wikipedia.util.log.L;
import org.wikipedia.views.DefaultRecyclerAdapter;
import org.wikipedia.views.DefaultViewHolder;
import org.wikipedia.views.FooterMarginItemDecoration;
import org.wikipedia.views.HeaderMarginItemDecoration;

import java.util.ArrayList;
import java.util.List;

import butterknife.BindView;
import butterknife.ButterKnife;
import butterknife.OnClick;
import butterknife.Unbinder;
import io.reactivex.android.schedulers.AndroidSchedulers;
import io.reactivex.disposables.CompositeDisposable;
import io.reactivex.schedulers.Schedulers;

import static org.wikipedia.Constants.ACTIVITY_REQUEST_ADD_A_LANGUAGE;
import static org.wikipedia.Constants.InvokeSource.SUGGESTED_EDITS_ADD_CAPTION;
import static org.wikipedia.Constants.InvokeSource.SUGGESTED_EDITS_ADD_DESC;
import static org.wikipedia.Constants.InvokeSource.SUGGESTED_EDITS_TRANSLATE_CAPTION;
import static org.wikipedia.Constants.InvokeSource.SUGGESTED_EDITS_TRANSLATE_DESC;
import static org.wikipedia.Constants.MIN_LANGUAGES_TO_UNLOCK_TRANSLATION;
import static org.wikipedia.util.ResourceUtil.getThemedAttributeId;

public class SuggestedEditsTasksFragment extends Fragment {
    private Unbinder unbinder;
    @BindView(R.id.username) TextView username;
    @BindView(R.id.contributions_text) TextView contributionsText;
    @BindView(R.id.task_recyclerview) RecyclerView tasksRecyclerView;
    @BindView(R.id.suggested_edits_swipe_refresh) SwipeRefreshLayout swipeRefreshLayout;
    @BindView(R.id.progress_bar) View progressBar;

    private SuggestedEditsTask addDescriptionsTask;
<<<<<<< HEAD
    private SuggestedEditsTask translationTeaserTask;
=======
>>>>>>> 21eff846
    private SuggestedEditsTask translateDescriptionsTask;
    private SuggestedEditsTask addImageCaptionsTask;
    private SuggestedEditsTask translateImageCaptionsTask;
    private SuggestedEditsTask multilingualTeaserTask;

    private List<SuggestedEditsTask> displayedTasks = new ArrayList<>();
    private TaskViewCallback callback = new TaskViewCallback();

    private CompositeDisposable disposables = new CompositeDisposable();

    public static SuggestedEditsTasksFragment newInstance() {
        return new SuggestedEditsTasksFragment();
    }

    @Override
    public View onCreateView(@NonNull LayoutInflater inflater, ViewGroup container, Bundle savedInstanceState) {
        View view = inflater.inflate(R.layout.fragment_suggested_edits_tasks, container, false);
        unbinder = ButterKnife.bind(this, view);
        ((AppCompatActivity) getActivity()).getSupportActionBar().setElevation(0f);
        ((AppCompatActivity) getActivity()).getSupportActionBar().setDisplayHomeAsUpEnabled(true);

        swipeRefreshLayout.setColorSchemeResources(getThemedAttributeId(requireContext(), R.attr.colorAccent));
        swipeRefreshLayout.setOnRefreshListener(this::updateUI);

        tasksRecyclerView.setLayoutManager(new LinearLayoutManager(getContext(), RecyclerView.VERTICAL, false));
        final int topDecorationDp = 16;
        tasksRecyclerView.addItemDecoration(new HeaderMarginItemDecoration(topDecorationDp, 0));
        tasksRecyclerView.addItemDecoration(new FooterMarginItemDecoration(0, topDecorationDp));
        tasksRecyclerView.setAdapter(new RecyclerAdapter(displayedTasks));

        username.setText(AccountUtil.getUserName());
        setUpTasks();
        return view;
    }

    class RecyclerAdapter extends DefaultRecyclerAdapter<SuggestedEditsTask, SuggestedEditsTaskView> {

        RecyclerAdapter(@NonNull List<SuggestedEditsTask> tasks) {
            super(tasks);
        }

        @NonNull
        @Override public DefaultViewHolder<SuggestedEditsTaskView> onCreateViewHolder(@NonNull ViewGroup parent, int viewType) {
            return new DefaultViewHolder<>(new SuggestedEditsTaskView(parent.getContext()));
        }

        @Override
        public void onBindViewHolder(@NonNull DefaultViewHolder<SuggestedEditsTaskView> holder, int i) {
            holder.getView().setUpViews(items().get(i), callback);
        }
    }

    @Override
    public void onResume() {
        super.onResume();
        updateUI();
    }

    private void fetchUserContributions() {
        updateDisplayedTasks(null);
        contributionsText.setVisibility(View.GONE);
        progressBar.setVisibility(View.VISIBLE);

        disposables.add(ServiceFactory.get(new WikiSite(Service.WIKIDATA_URL)).getEditorTaskCounts()
                .subscribeOn(Schedulers.io())
                .observeOn(AndroidSchedulers.mainThread())
                .doFinally(() -> {
                    progressBar.setVisibility(View.GONE);
                    contributionsText.setVisibility(View.VISIBLE);
                    swipeRefreshLayout.setRefreshing(false);
                })
                .subscribe(response -> {
                    EditorTaskCounts editorTaskCounts = response.query().editorTaskCounts();
                    NotificationEditorTasksHandler.dispatchEditorTaskResults(requireContext(), editorTaskCounts);
                    int totalEdits = 0;
                    for (int count : editorTaskCounts.getDescriptionEditsPerLanguage().values()) {
                        totalEdits += count;
                    }
                    contributionsText.setText(getResources().getQuantityString(R.plurals.suggested_edits_contribution_count, totalEdits, totalEdits));
                    updateDisplayedTasks(editorTaskCounts);
                }, throwable -> {
                    L.e(throwable);
                    FeedbackUtil.showError(requireActivity(), throwable);
                }));
    }

    private void updateUI() {
        requireActivity().invalidateOptionsMenu();
        fetchUserContributions();
    }


    private void setUpTasks() {
        addDescriptionsTask = new SuggestedEditsTask();
        addDescriptionsTask.setTitle(getString(R.string.suggested_edits_task_add_description_title));
        addDescriptionsTask.setDescription(getString(R.string.suggested_edits_task_add_description_description));
        addDescriptionsTask.setImageDrawable(ContextCompat.getDrawable(requireContext(), R.drawable.ic_short_text_white_24dp));
<<<<<<< HEAD
        addDescriptionsTask.setNoActionLayout(true);

        translationTeaserTask = new SuggestedEditsTask();
        translationTeaserTask.setTitle(getString(R.string.suggested_edits_task_multilingual_title));
        translationTeaserTask.setDescription(getString(R.string.suggested_edits_task_multilingual_description));
        translationTeaserTask.setImagePlaceHolderShown(false);
        translationTeaserTask.setNoActionLayout(false);
        translationTeaserTask.setDisabled(!Prefs.isSuggestedEditsTranslateDescriptionsUnlocked());
        translationTeaserTask.setEnabledPositiveActionString(getString(R.string.suggested_edits_task_multilingual_positive));
        translationTeaserTask.setEnabledNegativeActionString(getString(R.string.suggested_edits_task_multilingual_negative));
=======
>>>>>>> 21eff846

        translateDescriptionsTask = new SuggestedEditsTask();
        translateDescriptionsTask.setTitle(getString(R.string.suggested_edits_task_translation_title));
        translateDescriptionsTask.setDescription(getString(R.string.suggested_edits_task_translation_description));
        translateDescriptionsTask.setImageDrawable(ContextCompat.getDrawable(requireContext(), R.drawable.ic_icon_translate_title_descriptions));

        addImageCaptionsTask = new SuggestedEditsTask();
        addImageCaptionsTask.setTitle(getString(R.string.suggested_edits_task_image_caption_title));
        addImageCaptionsTask.setDescription(getString(R.string.suggested_edits_task_image_caption_description));
        addImageCaptionsTask.setImageDrawable(ContextCompat.getDrawable(requireContext(), R.drawable.ic_icon_caption_images));
        addImageCaptionsTask.setDisabled(true);

        translateImageCaptionsTask = new SuggestedEditsTask();
        translateImageCaptionsTask.setTitle(getString(R.string.suggested_edits_task_translate_caption_title));
        translateImageCaptionsTask.setDescription(getString(R.string.suggested_edits_task_translate_caption_description));
        translateImageCaptionsTask.setImageDrawable(ContextCompat.getDrawable(requireContext(), R.drawable.ic_icon_caption_translate));
<<<<<<< HEAD
        translateImageCaptionsTask.setNoActionLayout(Prefs.isSuggestedEditsTranslateCaptionsUnlocked());
        translateImageCaptionsTask.setDisabled(!Prefs.isSuggestedEditsTranslateCaptionsUnlocked());
        // TODO: remove this
        translateImageCaptionsTask.setNoActionLayout(true);
        translateImageCaptionsTask.setDisabled(false);
=======

        multilingualTeaserTask = new SuggestedEditsTask();
        multilingualTeaserTask.setTitle(getString(R.string.suggested_edits_task_multilingual_title));
        multilingualTeaserTask.setDescription(getString(R.string.suggested_edits_task_multilingual_description));
        multilingualTeaserTask.setShowImagePlaceholder(false);
        multilingualTeaserTask.setShowActionLayout(true);
        multilingualTeaserTask.setDisabled(!Prefs.isSuggestedEditsTranslateDescriptionsUnlocked());
        multilingualTeaserTask.setUnlockActionPositiveButtonString(getString(R.string.suggested_edits_task_multilingual_positive));
        multilingualTeaserTask.setUnlockActionNegativeButtonString(getString(R.string.suggested_edits_task_multilingual_negative));
>>>>>>> 21eff846
    }

    private void updateDisplayedTasks(@Nullable EditorTaskCounts editorTaskCounts) {
        displayedTasks.clear();
        try {
            if (editorTaskCounts == null) {
                return;
            }

            int targetForTranslateDescriptions = editorTaskCounts.getDescriptionEditTargets().get(1);

            displayedTasks.add(addDescriptionsTask);
            addDescriptionsTask.setDisabled(!Prefs.isSuggestedEditsAddDescriptionsUnlocked());

            if (WikipediaApp.getInstance().language().getAppLanguageCodes().size() < MIN_LANGUAGES_TO_UNLOCK_TRANSLATION) {
<<<<<<< HEAD
                if (Prefs.showSuggestedEditsTranslationTeaserTask()) {
                    displayedTasks.add(translationTeaserTask);
                    translationTeaserTask.setDisabledDescriptionText(String.format(getString(R.string.suggested_edits_task_translate_description_edit_disable_text), targetForTranslateDescriptions));
                    translationTeaserTask.setDisabled(!Prefs.isSuggestedEditsTranslateDescriptionsUnlocked());
=======
                if (Prefs.showSuggestedEditsMultilingualTeaserTask()) {
                    displayedTasks.add(multilingualTeaserTask);
                    multilingualTeaserTask.setUnlockMessageText(String.format(getString(R.string.suggested_edits_task_translate_description_edit_disable_text), targetForTranslateDescriptions));
                    multilingualTeaserTask.setDisabled(!Prefs.isSuggestedEditsTranslateDescriptionsUnlocked());
>>>>>>> 21eff846
                }
            } else {
                displayedTasks.add(translateDescriptionsTask);
                translateDescriptionsTask.setUnlockMessageText(String.format(getString(R.string.suggested_edits_task_translate_description_edit_disable_text), targetForTranslateDescriptions));
                translateDescriptionsTask.setShowActionLayout(!Prefs.isSuggestedEditsTranslateDescriptionsUnlocked());
                translateDescriptionsTask.setDisabled(!Prefs.isSuggestedEditsTranslateDescriptionsUnlocked());
            }

            int targetForTranslateCaptions = editorTaskCounts.getCaptionEditTargets().get(1);

            // TODO: remove this
            displayedTasks.add(translateImageCaptionsTask);

            if (Prefs.isSuggestedEditsAddCaptionsUnlocked()) {
                displayedTasks.add(addImageCaptionsTask);

                if (WikipediaApp.getInstance().language().getAppLanguageCodes().size() >= MIN_LANGUAGES_TO_UNLOCK_TRANSLATION) {
                    displayedTasks.add(translateImageCaptionsTask);
                    translateImageCaptionsTask.setUnlockMessageText(String.format(getString(R.string.suggested_edits_task_translate_description_edit_disable_text), targetForTranslateCaptions));
                    translateImageCaptionsTask.setShowActionLayout(!Prefs.isSuggestedEditsTranslateCaptionsUnlocked());
                    translateImageCaptionsTask.setDisabled(!Prefs.isSuggestedEditsTranslateCaptionsUnlocked());
                }
            }

        } catch (Exception e) {
            L.e(e);
        } finally {
            tasksRecyclerView.getAdapter().notifyDataSetChanged();
        }
    }

    @Override
    public void onActivityCreated(Bundle savedInstanceState) {
        super.onActivityCreated(savedInstanceState);
        setHasOptionsMenu(true);
    }

    @Override
    public void onCreateOptionsMenu(Menu menu, MenuInflater inflater) {
        inflater.inflate(R.menu.menu_suggested_edits_tasks, menu);
    }

    @Override
    public boolean onOptionsItemSelected(MenuItem item) {
        switch (item.getItemId()) {
            case R.id.menu_help:
                FeedbackUtil.showAndroidAppEditingFAQ(requireContext());
            default:
                return super.onOptionsItemSelected(item);
        }
    }


    @OnClick(R.id.user_contributions_button)
    void onUserContributionsClicked() {
        startActivity(SuggestedEditsContributionsActivity.Companion.newIntent(requireContext()));
    }

    @Override
    public void onDestroy() {
        super.onDestroy();
        disposables.clear();
        if (unbinder != null) {
            unbinder.unbind();
            unbinder = null;
        }
    }

    private class TaskViewCallback implements SuggestedEditsTaskView.Callback {
        @Override
        public void onPositiveActionClick(SuggestedEditsTask task) {
<<<<<<< HEAD
            if (task.equals(translationTeaserTask)) {
=======
            if (task.equals(multilingualTeaserTask)) {
>>>>>>> 21eff846
                requireActivity().startActivityForResult(WikipediaLanguagesActivity.newIntent(requireActivity(),
                        LanguageSettingsInvokeSource.DESCRIPTION_EDITING.text()), ACTIVITY_REQUEST_ADD_A_LANGUAGE);
            }
        }

        @Override
        public void onNegativeActionClick(SuggestedEditsTask task) {
<<<<<<< HEAD
            if (task.equals(translationTeaserTask)) {
                int multilingualTaskPosition = displayedTasks.indexOf(translationTeaserTask);
                displayedTasks.remove(translationTeaserTask);
                tasksRecyclerView.getAdapter().notifyItemChanged(multilingualTaskPosition);
                Prefs.setSuggestedEditsTranslationTeaserTask(false);
=======
            if (task.equals(multilingualTeaserTask)) {
                int multilingualTaskPosition = displayedTasks.indexOf(multilingualTeaserTask);
                displayedTasks.remove(multilingualTeaserTask);
                tasksRecyclerView.getAdapter().notifyItemChanged(multilingualTaskPosition);
                Prefs.setShowSuggestedEditsMultilingualTeaserTask(false);
>>>>>>> 21eff846
            }
        }

        @Override
        public void onViewClick(SuggestedEditsTask task) {
            if (task.equals(addDescriptionsTask)) {
                startActivity(SuggestedEditsCardsActivity.Companion.newIntent(requireActivity(), SUGGESTED_EDITS_ADD_DESC));
            } else if (task.equals(translateDescriptionsTask)) {
                if (WikipediaApp.getInstance().language().getAppLanguageCodes().size() > 1) {
                    startActivity(SuggestedEditsCardsActivity.Companion.newIntent(requireActivity(), SUGGESTED_EDITS_TRANSLATE_DESC));
                }
            } else if (task.equals(addImageCaptionsTask)) {
                 startActivity(SuggestedEditsCardsActivity.Companion.newIntent(requireActivity(), SUGGESTED_EDITS_ADD_CAPTION));
            } else if (task.equals(translateImageCaptionsTask)) {
                if (WikipediaApp.getInstance().language().getAppLanguageCodes().size() > 1) {
                    startActivity(SuggestedEditsCardsActivity.Companion.newIntent(requireActivity(), SUGGESTED_EDITS_TRANSLATE_CAPTION));
                }
            }
        }
    }
}<|MERGE_RESOLUTION|>--- conflicted
+++ resolved
@@ -64,10 +64,6 @@
     @BindView(R.id.progress_bar) View progressBar;
 
     private SuggestedEditsTask addDescriptionsTask;
-<<<<<<< HEAD
-    private SuggestedEditsTask translationTeaserTask;
-=======
->>>>>>> 21eff846
     private SuggestedEditsTask translateDescriptionsTask;
     private SuggestedEditsTask addImageCaptionsTask;
     private SuggestedEditsTask translateImageCaptionsTask;
@@ -165,19 +161,6 @@
         addDescriptionsTask.setTitle(getString(R.string.suggested_edits_task_add_description_title));
         addDescriptionsTask.setDescription(getString(R.string.suggested_edits_task_add_description_description));
         addDescriptionsTask.setImageDrawable(ContextCompat.getDrawable(requireContext(), R.drawable.ic_short_text_white_24dp));
-<<<<<<< HEAD
-        addDescriptionsTask.setNoActionLayout(true);
-
-        translationTeaserTask = new SuggestedEditsTask();
-        translationTeaserTask.setTitle(getString(R.string.suggested_edits_task_multilingual_title));
-        translationTeaserTask.setDescription(getString(R.string.suggested_edits_task_multilingual_description));
-        translationTeaserTask.setImagePlaceHolderShown(false);
-        translationTeaserTask.setNoActionLayout(false);
-        translationTeaserTask.setDisabled(!Prefs.isSuggestedEditsTranslateDescriptionsUnlocked());
-        translationTeaserTask.setEnabledPositiveActionString(getString(R.string.suggested_edits_task_multilingual_positive));
-        translationTeaserTask.setEnabledNegativeActionString(getString(R.string.suggested_edits_task_multilingual_negative));
-=======
->>>>>>> 21eff846
 
         translateDescriptionsTask = new SuggestedEditsTask();
         translateDescriptionsTask.setTitle(getString(R.string.suggested_edits_task_translation_title));
@@ -194,13 +177,8 @@
         translateImageCaptionsTask.setTitle(getString(R.string.suggested_edits_task_translate_caption_title));
         translateImageCaptionsTask.setDescription(getString(R.string.suggested_edits_task_translate_caption_description));
         translateImageCaptionsTask.setImageDrawable(ContextCompat.getDrawable(requireContext(), R.drawable.ic_icon_caption_translate));
-<<<<<<< HEAD
-        translateImageCaptionsTask.setNoActionLayout(Prefs.isSuggestedEditsTranslateCaptionsUnlocked());
-        translateImageCaptionsTask.setDisabled(!Prefs.isSuggestedEditsTranslateCaptionsUnlocked());
         // TODO: remove this
-        translateImageCaptionsTask.setNoActionLayout(true);
         translateImageCaptionsTask.setDisabled(false);
-=======
 
         multilingualTeaserTask = new SuggestedEditsTask();
         multilingualTeaserTask.setTitle(getString(R.string.suggested_edits_task_multilingual_title));
@@ -210,7 +188,6 @@
         multilingualTeaserTask.setDisabled(!Prefs.isSuggestedEditsTranslateDescriptionsUnlocked());
         multilingualTeaserTask.setUnlockActionPositiveButtonString(getString(R.string.suggested_edits_task_multilingual_positive));
         multilingualTeaserTask.setUnlockActionNegativeButtonString(getString(R.string.suggested_edits_task_multilingual_negative));
->>>>>>> 21eff846
     }
 
     private void updateDisplayedTasks(@Nullable EditorTaskCounts editorTaskCounts) {
@@ -226,17 +203,10 @@
             addDescriptionsTask.setDisabled(!Prefs.isSuggestedEditsAddDescriptionsUnlocked());
 
             if (WikipediaApp.getInstance().language().getAppLanguageCodes().size() < MIN_LANGUAGES_TO_UNLOCK_TRANSLATION) {
-<<<<<<< HEAD
-                if (Prefs.showSuggestedEditsTranslationTeaserTask()) {
-                    displayedTasks.add(translationTeaserTask);
-                    translationTeaserTask.setDisabledDescriptionText(String.format(getString(R.string.suggested_edits_task_translate_description_edit_disable_text), targetForTranslateDescriptions));
-                    translationTeaserTask.setDisabled(!Prefs.isSuggestedEditsTranslateDescriptionsUnlocked());
-=======
                 if (Prefs.showSuggestedEditsMultilingualTeaserTask()) {
                     displayedTasks.add(multilingualTeaserTask);
                     multilingualTeaserTask.setUnlockMessageText(String.format(getString(R.string.suggested_edits_task_translate_description_edit_disable_text), targetForTranslateDescriptions));
                     multilingualTeaserTask.setDisabled(!Prefs.isSuggestedEditsTranslateDescriptionsUnlocked());
->>>>>>> 21eff846
                 }
             } else {
                 displayedTasks.add(translateDescriptionsTask);
@@ -308,11 +278,7 @@
     private class TaskViewCallback implements SuggestedEditsTaskView.Callback {
         @Override
         public void onPositiveActionClick(SuggestedEditsTask task) {
-<<<<<<< HEAD
-            if (task.equals(translationTeaserTask)) {
-=======
             if (task.equals(multilingualTeaserTask)) {
->>>>>>> 21eff846
                 requireActivity().startActivityForResult(WikipediaLanguagesActivity.newIntent(requireActivity(),
                         LanguageSettingsInvokeSource.DESCRIPTION_EDITING.text()), ACTIVITY_REQUEST_ADD_A_LANGUAGE);
             }
@@ -320,19 +286,11 @@
 
         @Override
         public void onNegativeActionClick(SuggestedEditsTask task) {
-<<<<<<< HEAD
-            if (task.equals(translationTeaserTask)) {
-                int multilingualTaskPosition = displayedTasks.indexOf(translationTeaserTask);
-                displayedTasks.remove(translationTeaserTask);
-                tasksRecyclerView.getAdapter().notifyItemChanged(multilingualTaskPosition);
-                Prefs.setSuggestedEditsTranslationTeaserTask(false);
-=======
             if (task.equals(multilingualTeaserTask)) {
                 int multilingualTaskPosition = displayedTasks.indexOf(multilingualTeaserTask);
                 displayedTasks.remove(multilingualTeaserTask);
                 tasksRecyclerView.getAdapter().notifyItemChanged(multilingualTaskPosition);
                 Prefs.setShowSuggestedEditsMultilingualTeaserTask(false);
->>>>>>> 21eff846
             }
         }
 
