package org.wikipedia.suggestededits

import android.app.Activity.RESULT_OK
import android.content.Intent
import android.graphics.drawable.Animatable
import android.os.Bundle
import android.view.*
import android.view.View.GONE
import android.view.View.VISIBLE
import android.widget.AdapterView
import android.widget.ArrayAdapter
import androidx.fragment.app.Fragment
import androidx.viewpager2.widget.ViewPager2
import io.reactivex.rxjava3.android.schedulers.AndroidSchedulers
import io.reactivex.rxjava3.disposables.CompositeDisposable
import io.reactivex.rxjava3.schedulers.Schedulers
import org.wikipedia.Constants.*
import org.wikipedia.R
import org.wikipedia.WikipediaApp
import org.wikipedia.analytics.SuggestedEditsFeedFunnel
import org.wikipedia.analytics.SuggestedEditsFunnel
import org.wikipedia.databinding.FragmentSuggestedEditsCardsBinding
import org.wikipedia.dataclient.ServiceFactory
import org.wikipedia.dataclient.mwapi.MwQueryPage
import org.wikipedia.dataclient.mwapi.SiteMatrix
import org.wikipedia.descriptions.DescriptionEditActivity
import org.wikipedia.descriptions.DescriptionEditActivity.Action.*
import org.wikipedia.page.PageTitle
import org.wikipedia.settings.Prefs
import org.wikipedia.suggestededits.SuggestionsActivity.Companion.EXTRA_SOURCE_ADDED_CONTRIBUTION
import org.wikipedia.util.FeedbackUtil
import org.wikipedia.util.ResourceUtil
import org.wikipedia.util.log.L
import org.wikipedia.views.PositionAwareFragmentStateAdapter

class SuggestedEditsCardsFragment : Fragment(), SuggestedEditsImageTagsFragment.Callback {
    private var _binding: FragmentSuggestedEditsCardsBinding? = null
    private val binding get() = _binding!!

    private val viewPagerListener = ViewPagerListener()
    private val disposables = CompositeDisposable()
    private val app = WikipediaApp.getInstance()
    private var siteMatrix: SiteMatrix? = null
    private var languageList: MutableList<String> = mutableListOf()
    private var swappingLanguageSpinners: Boolean = false
    private var resettingViewPager: Boolean = false
    private var funnel: SuggestedEditsFeedFunnel? = null

    var langFromCode: String = app.language().appLanguageCode
    var langToCode: String = if (app.language().appLanguageCodes.size == 1) "" else app.language().appLanguageCodes[1]
    var action: DescriptionEditActivity.Action = ADD_DESCRIPTION

    private val topTitle: PageTitle?
        get() {
            val f = topChild()
            return if (action == ADD_DESCRIPTION || action == ADD_CAPTION) {
                f?.sourceSummaryForEdit?.pageTitle?.description = f?.addedContribution
                f?.sourceSummaryForEdit?.pageTitle
            } else {
                f?.targetSummaryForEdit?.pageTitle?.description = f?.addedContribution
                f?.targetSummaryForEdit?.pageTitle
            }
        }

    private fun topBaseChild(): SuggestedEditsItemFragment? {
        return (binding.cardsViewPager.adapter as ViewPagerAdapter?)?.getFragmentAt(binding.cardsViewPager.currentItem) as SuggestedEditsItemFragment?
    }

    private fun topChild(): SuggestedEditsCardsItemFragment? {
        return (binding.cardsViewPager.adapter as ViewPagerAdapter?)?.getFragmentAt(binding.cardsViewPager.currentItem) as SuggestedEditsCardsItemFragment?
    }

    override fun onCreate(savedInstanceState: Bundle?) {
        super.onCreate(savedInstanceState)
        retainInstance = true
        action = arguments?.getSerializable(INTENT_EXTRA_ACTION) as DescriptionEditActivity.Action

        funnel = SuggestedEditsFeedFunnel(action, requireArguments().getSerializable(INTENT_EXTRA_INVOKE_SOURCE) as InvokeSource)

        // Record the first impression, since the ViewPager doesn't send an event for the first topmost item.
        SuggestedEditsFunnel.get().impression(action)
    }

    override fun onCreateView(inflater: LayoutInflater, container: ViewGroup?, savedInstanceState: Bundle?): View {
        super.onCreateView(inflater, container, savedInstanceState)
        _binding = FragmentSuggestedEditsCardsBinding.inflate(layoutInflater, container, false)
        return binding.root
    }

    override fun onViewCreated(view: View, savedInstanceState: Bundle?) {
        super.onViewCreated(view, savedInstanceState)
        setInitialUiState()
<<<<<<< HEAD
        binding.cardsViewPager.offscreenPageLimit = 2
        binding.cardsViewPager.registerOnPageChangeCallback(viewPagerListener)//   addOnPageChangeListener(viewPagerListener)
=======
        cardsViewPager.offscreenPageLimit = 2
        cardsViewPager.registerOnPageChangeCallback(viewPagerListener) // addOnPageChangeListener(viewPagerListener)
>>>>>>> fba26da9
        resetViewPagerItemAdapter()

        funnel?.start()

        if (binding.wikiLanguageDropdownContainer.visibility == VISIBLE) {
            if (languageList.isEmpty()) {
                // Fragment is created for the first time.
                requestLanguagesAndBuildSpinner()
            } else {
                // Fragment already exists, so just update the UI.
                initLanguageSpinners()
            }
            binding.wikiFromLanguageSpinner.onItemSelectedListener = OnFromSpinnerItemSelectedListener()
            binding.wikiToLanguageSpinner.onItemSelectedListener = OnToSpinnerItemSelectedListener()
            binding.arrow.setOnClickListener { binding.wikiFromLanguageSpinner.setSelection(binding.wikiToLanguageSpinner.selectedItemPosition) }
        }

        binding.backButton.setOnClickListener { previousPage() }
        binding.nextButton.setOnClickListener {
            if (binding.nextButton.drawable is Animatable) {
                (binding.nextButton.drawable as Animatable).start()
            }
            nextPage(null)
        }
        updateBackButton(0)
        binding.addContributionButton.setOnClickListener { onSelectPage() }
        updateActionButton()
        maybeShowOnboarding()
    }

    override fun onActivityCreated(savedInstanceState: Bundle?) {
        super.onActivityCreated(savedInstanceState)
        setHasOptionsMenu(action == ADD_IMAGE_TAGS)
    }

    override fun onCreateOptionsMenu(menu: Menu, inflater: MenuInflater) {
        if (action == ADD_IMAGE_TAGS) {
            inflater.inflate(R.menu.menu_suggested_edits, menu)
            ResourceUtil.setMenuItemTint(requireContext(), menu.findItem(R.id.menu_help), R.attr.colorAccent)
        }
    }

    override fun onOptionsItemSelected(item: MenuItem): Boolean {
        return when (item.itemId) {
            R.id.menu_help -> {
                if (action == ADD_IMAGE_TAGS) {
                    FeedbackUtil.showAndroidAppEditingFAQ(requireContext(), R.string.suggested_edits_image_tags_help_url)
                } else {
                    FeedbackUtil.showAndroidAppEditingFAQ(requireContext())
                }
                true
            }
            else -> super.onOptionsItemSelected(item)
        }
    }

    private fun maybeShowOnboarding() {
        if (action == ADD_IMAGE_TAGS && Prefs.shouldShowImageTagsOnboarding()) {
            Prefs.setShowImageTagsOnboarding(false)
            startActivity(SuggestedEditsImageTagsOnboardingActivity.newIntent(requireContext()))
        }
    }

    private fun updateBackButton(pagerPosition: Int) {
        binding.backButton.isClickable = pagerPosition != 0
        binding.backButton.alpha = if (pagerPosition == 0) 0.31f else 1f
    }

    override fun getLangCode(): String {
        return langFromCode
    }

    override fun getSinglePage(): MwQueryPage? {
        return null
    }

    override fun updateActionButton() {
        val child = topBaseChild()
        var isAddedContributionEmpty = true
        if (child != null) {
            if (child is SuggestedEditsCardsItemFragment) {
                isAddedContributionEmpty = child.addedContribution.isEmpty()
                if (!isAddedContributionEmpty) child.showAddedContributionView(child.addedContribution)
            }
            binding.addContributionButton.setIconResource((if (isAddedContributionEmpty) R.drawable.ic_add_gray_white_24dp else R.drawable.ic_mode_edit_white_24dp))
            binding.addContributionButton.isEnabled = child.publishEnabled()
            binding.addContributionButton.alpha = if (child.publishEnabled()) 1f else 0.5f
        }

        if (action == ADD_IMAGE_TAGS) {
            if (binding.addContributionButton.tag == "landscape") {
                // implying landscape mode, where addContributionText doesn't exist.
                binding.addContributionButton.text = null
                binding.addContributionButton.setIconResource(R.drawable.ic_check_black_24dp)
            } else {
                binding.addContributionButton.text = getString(R.string.description_edit_save)
                binding.addContributionButton.icon = null
            }
        } else if (action == TRANSLATE_DESCRIPTION || action == TRANSLATE_CAPTION) {
            binding.addContributionButton.text = getString(if (isAddedContributionEmpty) R.string.suggested_edits_add_translation_button else R.string.suggested_edits_edit_translation_button)
        } else if (binding.addContributionButton.tag == "portrait") {
            if (action == ADD_CAPTION) {
                binding.addContributionButton.text = getString(if (isAddedContributionEmpty) R.string.suggested_edits_add_caption_button else R.string.suggested_edits_edit_caption_button)
            } else {
                binding.addContributionButton.text = getString(if (isAddedContributionEmpty) R.string.suggested_edits_add_description_button else R.string.suggested_edits_edit_description_button)
            }
        }
    }

    override fun onDestroyView() {
        funnel?.stop()
        disposables.clear()
        binding.cardsViewPager.unregisterOnPageChangeCallback(viewPagerListener)
        binding.cardsViewPager.adapter = null
        super.onDestroyView()
    }

    override fun onPause() {
        super.onPause()
        SuggestedEditsFunnel.get().pause()
    }

    override fun onResume() {
        super.onResume()
        SuggestedEditsFunnel.get().resume()
    }

    override fun onActivityResult(requestCode: Int, resultCode: Int, data: Intent?) {
        super.onActivityResult(requestCode, resultCode, data)
        if (requestCode == ACTIVITY_REQUEST_DESCRIPTION_EDIT && resultCode == RESULT_OK) {
            logSuccess()
            topChild()?.showAddedContributionView(data?.getStringExtra(EXTRA_SOURCE_ADDED_CONTRIBUTION))
            FeedbackUtil.showMessage(this,
                    when (action) {
                        ADD_CAPTION -> getString(R.string.description_edit_success_saved_image_caption_snackbar)
                        TRANSLATE_CAPTION -> getString(R.string.description_edit_success_saved_image_caption_in_lang_snackbar, app.language().getAppLanguageLocalizedName(topChild()!!.targetSummaryForEdit!!.lang))
                        TRANSLATE_DESCRIPTION -> getString(R.string.description_edit_success_saved_in_lang_snackbar, app.language().getAppLanguageLocalizedName(topChild()!!.targetSummaryForEdit!!.lang))
                        else -> getString(R.string.description_edit_success_saved_snackbar)
                    }
            )
            nextPage(null)
        }
    }

    private fun previousPage() {
        viewPagerListener.setNextPageSelectedAutomatic()
        if (binding.cardsViewPager.currentItem > 0) {
            binding.cardsViewPager.setCurrentItem(binding.cardsViewPager.currentItem - 1, true)
        }
        updateActionButton()
    }

    override fun nextPage(sourceFragment: Fragment?) {
        if (sourceFragment == topBaseChild() || sourceFragment == null) {
            viewPagerListener.setNextPageSelectedAutomatic()
            binding.cardsViewPager.setCurrentItem(binding.cardsViewPager.currentItem + 1, true)
            updateActionButton()
        }
    }

    override fun logSuccess() {
        funnel?.editSuccess()
    }

    fun onSelectPage() {
        if (action == ADD_IMAGE_TAGS && topBaseChild() != null) {
            topBaseChild()!!.publish()
        } else if (topTitle != null) {
            startActivityForResult(DescriptionEditActivity.newIntent(requireContext(), topTitle!!, null, topChild()!!.sourceSummaryForEdit, topChild()!!.targetSummaryForEdit,
                    action, InvokeSource.SUGGESTED_EDITS), ACTIVITY_REQUEST_DESCRIPTION_EDIT)
        }
    }

    private fun requestLanguagesAndBuildSpinner() {
        disposables.add(ServiceFactory.get(app.wikiSite).siteMatrix
                .subscribeOn(Schedulers.io())
                .observeOn(AndroidSchedulers.mainThread())
                .map { siteMatrix = it; }
                .doAfterTerminate { initLanguageSpinners() }
                .subscribe({
                    app.language().appLanguageCodes.forEach {
                        languageList.add(getLanguageLocalName(it))
                    }
                }, { L.e(it) }))
    }

    private fun getLanguageLocalName(code: String): String {
        if (siteMatrix == null) {
            return app.language().getAppLanguageLocalizedName(code)!!
        }
        var name: String? = null
        SiteMatrix.getSites(siteMatrix!!).forEach {
            if (code == it.code()) {
                name = it.name()
                return@forEach
            }
        }
        if (name.isNullOrEmpty()) {
            name = app.language().getAppLanguageLocalizedName(code)
        }
        return name ?: code
    }

    private fun resetViewPagerItemAdapter() {
        if (!resettingViewPager) {
            resettingViewPager = true
            val postDelay: Long = 250
            binding.cardsViewPager.postDelayed({
                if (isAdded) {
                    binding.cardsViewPager.adapter = ViewPagerAdapter(this)
                    resettingViewPager = false
                }
            }, postDelay)
        }
    }

    private fun setInitialUiState() {
<<<<<<< HEAD
        binding.wikiLanguageDropdownContainer.visibility = if (app.language().appLanguageCodes.size > 1
                && (action == TRANSLATE_DESCRIPTION || action == TRANSLATE_CAPTION)) VISIBLE else GONE
=======
        wikiLanguageDropdownContainer.visibility = if (app.language().appLanguageCodes.size > 1 &&
                (action == TRANSLATE_DESCRIPTION || action == TRANSLATE_CAPTION)) VISIBLE else GONE
>>>>>>> fba26da9
    }

    private fun swapLanguageSpinnerSelection(isFromLang: Boolean) {
        if (!swappingLanguageSpinners) {
            swappingLanguageSpinners = true
            val preLangPosition = app.language().appLanguageCodes.indexOf(if (isFromLang) langFromCode else langToCode)
            if (isFromLang) {
                binding.wikiToLanguageSpinner.setSelection(preLangPosition)
            } else {
                binding.wikiFromLanguageSpinner.setSelection(preLangPosition)
            }
            swappingLanguageSpinners = false
        }
    }

    private fun initLanguageSpinners() {
        binding.wikiFromLanguageSpinner.adapter = ArrayAdapter(requireContext(), R.layout.item_language_spinner, languageList)
        binding.wikiToLanguageSpinner.adapter = ArrayAdapter(requireContext(), R.layout.item_language_spinner, languageList)
        binding.wikiToLanguageSpinner.setSelection(app.language().appLanguageCodes.indexOf(langToCode))
    }

    private inner class OnFromSpinnerItemSelectedListener : AdapterView.OnItemSelectedListener {
        override fun onItemSelected(parent: AdapterView<*>, view: View?, position: Int, id: Long) {
            if (langToCode == app.language().appLanguageCodes[position]) {
                swapLanguageSpinnerSelection(true)
            }

            if (!swappingLanguageSpinners && langFromCode != app.language().appLanguageCodes[position]) {
                langFromCode = app.language().appLanguageCodes[position]
                resetViewPagerItemAdapter()
                updateBackButton(0)
            }
        }

        override fun onNothingSelected(parent: AdapterView<*>) {
        }
    }

    private inner class OnToSpinnerItemSelectedListener : AdapterView.OnItemSelectedListener {
        override fun onItemSelected(parent: AdapterView<*>, view: View?, position: Int, id: Long) {
            if (langFromCode == app.language().appLanguageCodes[position]) {
                swapLanguageSpinnerSelection(false)
            }

            if (!swappingLanguageSpinners && langToCode != app.language().appLanguageCodes[position]) {
                langToCode = app.language().appLanguageCodes[position]
                resetViewPagerItemAdapter()
                updateBackButton(0)
            }
        }

        override fun onNothingSelected(parent: AdapterView<*>) {
        }
    }

    private inner class ViewPagerAdapter constructor(fragment: Fragment) : PositionAwareFragmentStateAdapter(fragment) {
        override fun getItemCount(): Int {
            return Integer.MAX_VALUE
        }

        override fun createFragment(position: Int): Fragment {
            return when (action) {
                ADD_IMAGE_TAGS -> {
                    SuggestedEditsImageTagsFragment.newInstance()
                }
                else -> {
                    SuggestedEditsCardsItemFragment.newInstance()
                }
            }
        }
    }

    private inner class ViewPagerListener : ViewPager2.OnPageChangeCallback() {
        private var prevPosition: Int = 0
        private var nextPageSelectedAutomatic: Boolean = false

        fun setNextPageSelectedAutomatic() {
            nextPageSelectedAutomatic = true
        }

        override fun onPageSelected(position: Int) {
            updateBackButton(position)
            updateActionButton()
            SuggestedEditsFunnel.get().impression(action)

            nextPageSelectedAutomatic = false
            prevPosition = position

            val storedOffScreenPagesCount = binding.cardsViewPager.offscreenPageLimit * 2 + 1
            if (position >= storedOffScreenPagesCount) {
                (binding.cardsViewPager.adapter as ViewPagerAdapter).removeFragmentAt(position - storedOffScreenPagesCount)
            }
        }
    }

    companion object {
        fun newInstance(action: DescriptionEditActivity.Action, invokeSource: InvokeSource): SuggestedEditsCardsFragment {
            val addTitleDescriptionsFragment = SuggestedEditsCardsFragment()
            val args = Bundle()
            args.putSerializable(INTENT_EXTRA_ACTION, action)
            args.putSerializable(INTENT_EXTRA_INVOKE_SOURCE, invokeSource)
            addTitleDescriptionsFragment.arguments = args
            return addTitleDescriptionsFragment
        }
    }
}<|MERGE_RESOLUTION|>--- conflicted
+++ resolved
@@ -90,13 +90,8 @@
     override fun onViewCreated(view: View, savedInstanceState: Bundle?) {
         super.onViewCreated(view, savedInstanceState)
         setInitialUiState()
-<<<<<<< HEAD
         binding.cardsViewPager.offscreenPageLimit = 2
-        binding.cardsViewPager.registerOnPageChangeCallback(viewPagerListener)//   addOnPageChangeListener(viewPagerListener)
-=======
-        cardsViewPager.offscreenPageLimit = 2
-        cardsViewPager.registerOnPageChangeCallback(viewPagerListener) // addOnPageChangeListener(viewPagerListener)
->>>>>>> fba26da9
+        binding.cardsViewPager.registerOnPageChangeCallback(viewPagerListener) // addOnPageChangeListener(viewPagerListener)
         resetViewPagerItemAdapter()
 
         funnel?.start()
@@ -314,13 +309,8 @@
     }
 
     private fun setInitialUiState() {
-<<<<<<< HEAD
-        binding.wikiLanguageDropdownContainer.visibility = if (app.language().appLanguageCodes.size > 1
-                && (action == TRANSLATE_DESCRIPTION || action == TRANSLATE_CAPTION)) VISIBLE else GONE
-=======
-        wikiLanguageDropdownContainer.visibility = if (app.language().appLanguageCodes.size > 1 &&
+        binding.wikiLanguageDropdownContainer.visibility = if (app.language().appLanguageCodes.size > 1 &&
                 (action == TRANSLATE_DESCRIPTION || action == TRANSLATE_CAPTION)) VISIBLE else GONE
->>>>>>> fba26da9
     }
 
     private fun swapLanguageSpinnerSelection(isFromLang: Boolean) {
