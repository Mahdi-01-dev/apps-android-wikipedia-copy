package org.wikipedia.suggestededits

import android.content.Intent
import android.graphics.drawable.Drawable
import android.os.Bundle
import android.view.*
import android.view.View.GONE
import android.view.View.VISIBLE
import android.widget.LinearLayout
import androidx.annotation.DrawableRes
import androidx.annotation.StringRes
import androidx.appcompat.app.AppCompatActivity
import androidx.appcompat.content.res.AppCompatResources
import androidx.core.graphics.drawable.DrawableCompat
import androidx.fragment.app.Fragment
import androidx.recyclerview.widget.LinearLayoutManager
import androidx.recyclerview.widget.RecyclerView
import io.reactivex.android.schedulers.AndroidSchedulers
import io.reactivex.disposables.CompositeDisposable
import io.reactivex.schedulers.Schedulers
import kotlinx.android.synthetic.main.fragment_suggested_edits_tasks.*
import org.apache.commons.lang3.StringUtils
import org.wikipedia.Constants
import org.wikipedia.Constants.ACTIVITY_REQUEST_ADD_A_LANGUAGE
import org.wikipedia.Constants.InvokeSource.*
import org.wikipedia.R
import org.wikipedia.WikipediaApp
import org.wikipedia.auth.AccountUtil
import org.wikipedia.dataclient.Service
import org.wikipedia.dataclient.ServiceFactory
import org.wikipedia.dataclient.WikiSite
import org.wikipedia.dataclient.mwapi.MwQueryResponse
import org.wikipedia.language.LanguageSettingsInvokeSource
import org.wikipedia.settings.languages.WikipediaLanguagesActivity
import org.wikipedia.util.DimenUtil.dpToPx
import org.wikipedia.util.DimenUtil.roundedDpToPx
import org.wikipedia.util.FeedbackUtil
import org.wikipedia.util.ResourceUtil
import org.wikipedia.util.log.L
import org.wikipedia.views.DefaultRecyclerAdapter
import org.wikipedia.views.DefaultViewHolder
import org.wikipedia.views.FooterMarginItemDecoration
import java.util.*
import kotlin.collections.ArrayList
import kotlin.concurrent.schedule

class SuggestedEditsTasksFragment : Fragment() {
    private lateinit var addDescriptionsTask: SuggestedEditsTask
    private lateinit var addImageCaptionsTask: SuggestedEditsTask

    private val displayedTasks = ArrayList<SuggestedEditsTask>()
    private val callback = TaskViewCallback()

    private val disposables = CompositeDisposable()
    private var totalEdits = 0
    private var timer: Timer? = null

    override fun onCreateView(inflater: LayoutInflater, container: ViewGroup?, savedInstanceState: Bundle?): View? {
        super.onCreateView(inflater, container, savedInstanceState)
        return inflater.inflate(R.layout.fragment_suggested_edits_tasks, container, false)
    }

    override fun onViewCreated(view: View, savedInstanceState: Bundle?) {
        super.onViewCreated(view, savedInstanceState)
        (activity as AppCompatActivity).supportActionBar!!.elevation = 0f
        //Todo: remove after review
        dummyButtons()

        contributionsStatsView.setImageDrawable(AppCompatResources.getDrawable(requireContext(), R.drawable.ic_mode_edit_white_24dp)!!)
        contributionsStatsView.setImageBackground(null)
        contributionsStatsView.setOnClickListener { onUserStatClicked(contributionsStatsView) }

        editStreakStatsView.setTitle(resources.getQuantityString(R.plurals.suggested_edits_edit_streak_detail_text, 4, 4))
        editStreakStatsView.setDescription(resources.getString(R.string.suggested_edits_edit_streak_label_text))
        editStreakStatsView.setImageDrawable(AppCompatResources.getDrawable(requireContext(), R.drawable.ic_timer_black_24dp)!!)
        editStreakStatsView.setImageBackground(null)
        editStreakStatsView.setOnClickListener { onUserStatClicked(editStreakStatsView) }


        pageViewStatsView.setDescription(getString(R.string.suggested_edits_pageviews_label_text))
        pageViewStatsView.setImageDrawable(AppCompatResources.getDrawable(requireContext(), R.drawable.ic_trending_up_black_24dp)!!)
        pageViewStatsView.setImageBackground(null)
        pageViewStatsView.setOnClickListener { onUserStatClicked(pageViewStatsView) }


        editQualityStatsView.setTitle(getString(R.string.suggested_edits_quality_excellent_text))
        editQualityStatsView.setDescription(getString(R.string.suggested_edits_quality_label_text))
        editQualityStatsView.setImageDrawable(AppCompatResources.getDrawable(requireContext(), R.drawable.ic_check_black_24dp)!!)
        editQualityStatsView.showCircularProgressBar(true)
        editQualityStatsView.setImageBackgroundTint(ResourceUtil.getThemedAttributeId(requireContext(), R.attr.lighter_green_background))
        editQualityStatsView.setImageParams(PADDING_16, PADDING_16)
        editQualityStatsView.setImageTint(ResourceUtil.getThemedAttributeId(context!!, R.attr.action_mode_green_background))
        editQualityStatsView.setOnClickListener { onUserStatClicked(editQualityStatsView) }

        swipeRefreshLayout.setColorSchemeResources(ResourceUtil.getThemedAttributeId(requireContext(), R.attr.colorAccent))
        swipeRefreshLayout.setOnRefreshListener { this.updateUI() }

        tasksRecyclerView.layoutManager = LinearLayoutManager(context, RecyclerView.VERTICAL, false)
        val topDecorationDp = PADDING_16
        tasksRecyclerView.addItemDecoration(FooterMarginItemDecoration(0, topDecorationDp))
        setUpTasks()
        tasksRecyclerView.adapter = RecyclerAdapter(displayedTasks)
    }

    private fun onUserStatClicked(view: View) {
        hideTooltipLayouts()

        when (view) {
            contributionsStatsView -> showContributionsStatsViewTooltip()
            editStreakStatsView -> showEditStreakStatsViewTooltip()
            pageViewStatsView -> showPageViewStatsViewTooltip()
            else -> showEditQualityStatsViewTooltip()
        }
    }

    private fun showContributionsStatsViewTooltip() {
        tooltipLayout.visibility = VISIBLE
        val param = topTooltipArrow.layoutParams as LinearLayout.LayoutParams
        param.gravity = Gravity.START
        topTooltipArrow.layoutParams = param
        tooltipTextView.text = getString(R.string.suggested_edits_contributions_stat_tooltip)
        executeAfterTimer(true)
    }

    private fun showEditStreakStatsViewTooltip() {
        tooltipLayout.visibility = VISIBLE
        val param = topTooltipArrow.layoutParams as LinearLayout.LayoutParams
        param.gravity = Gravity.END
        topTooltipArrow.layoutParams = param
        tooltipTextView.text = getString(R.string.suggested_edits_edit_streak_stat_tooltip)
        executeAfterTimer(true)
    }

    private fun showPageViewStatsViewTooltip() {
        bottomTooltipArrow.visibility = VISIBLE
        val param = bottomTooltipArrow.layoutParams as LinearLayout.LayoutParams
        param.gravity = Gravity.START
        bottomTooltipArrow.layoutParams = param
        textViewForMessage.setBackgroundColor(ResourceUtil.getThemedColor(context!!, R.attr.paper_color))
        textViewForMessage.elevation = ELEVATION_4
        textViewForMessage.setPadding(PADDING_16, PADDING_16, PADDING_16, PADDING_16)
        textViewForMessage.text = getString(R.string.suggested_edits_page_views_stat_tooltip)
        executeAfterTimer(false)
    }

    private fun showEditQualityStatsViewTooltip() {
        bottomTooltipArrow.visibility = VISIBLE
        val param = bottomTooltipArrow.layoutParams as LinearLayout.LayoutParams
        param.gravity = Gravity.END
        bottomTooltipArrow.layoutParams = param
        textViewForMessage.setBackgroundColor(ResourceUtil.getThemedColor(context!!, R.attr.paper_color))
        textViewForMessage.elevation = ELEVATION_4
        textViewForMessage.setPadding(PADDING_16, PADDING_16, PADDING_16, PADDING_16)
        textViewForMessage.text = getString(R.string.suggested_edits_edit_quality_stat_tooltip, 3)
        executeAfterTimer(false)
    }

    private fun executeAfterTimer(isTopTooltip: Boolean) {
        if (timer != null) {
            timer!!.cancel()
            timer!!.purge()
        }
        timer = Timer()
        timer!!.schedule(5000) {
            requireActivity().runOnUiThread(java.lang.Runnable {
                hideTooltipLayouts()
            })
        }
<<<<<<< HEAD
    }

    private fun hideTooltipLayouts() {
        tooltipLayout.visibility = GONE
        bottomTooltipArrow.visibility = GONE
        textViewForMessage.background = null
        textViewForMessage.setPadding(0, 0, 0, 0)
        textViewForMessage.elevation = 0.0f
        updateUserMessageTextView()
=======

        errorView.setRetryClickListener { updateUI() }

        setUpTasks()
>>>>>>> 6855ff2e
    }

    override fun onResume() {
        super.onResume()
        updateUI()
    }

    override fun onActivityCreated(savedInstanceState: Bundle?) {
        super.onActivityCreated(savedInstanceState)
        setHasOptionsMenu(true)
    }

    override fun onCreateOptionsMenu(menu: Menu, inflater: MenuInflater) {
        inflater.inflate(R.menu.menu_suggested_edits_tasks, menu)
        var drawable: Drawable = menu.findItem(R.id.menu_help).icon
        drawable = DrawableCompat.wrap(drawable)
        DrawableCompat.setTint(drawable, ResourceUtil.getThemedColor(context!!, R.attr.colorAccent))
        menu.findItem(R.id.menu_help).icon = drawable
    }

    override fun onActivityResult(requestCode: Int, resultCode: Int, data: Intent?) {
        super.onActivityResult(requestCode, resultCode, data)
        if (requestCode == ACTIVITY_REQUEST_ADD_A_LANGUAGE) {
            tasksRecyclerView.adapter!!.notifyDataSetChanged()
        }

    }

    override fun onOptionsItemSelected(item: MenuItem): Boolean {
        return when (item.itemId) {
            R.id.menu_help -> {
                FeedbackUtil.showAndroidAppEditingFAQ(requireContext())
                super.onOptionsItemSelected(item)
            }
            else -> super.onOptionsItemSelected(item)
        }
    }

    override fun onDestroy() {
        super.onDestroy()
        disposables.clear()
    }

    private fun fetchUserContributions() {
        if (!AccountUtil.isLoggedIn()) {
            return
        }
<<<<<<< HEAD
        val requiredWikiSitesList = ArrayList<WikiSite>()
=======

        updateDisplayedTasks(null)
        contributionsText.visibility = View.GONE
        errorView.visibility = View.GONE
        progressBar.visibility = View.VISIBLE
>>>>>>> 6855ff2e

        disposables.add(ServiceFactory.get(WikiSite(Service.WIKIDATA_URL)).editorTaskCounts
                .subscribeOn(Schedulers.io())
                .observeOn(AndroidSchedulers.mainThread())
                .doAfterTerminate {
                    swipeRefreshLayout.isRefreshing = false
                    checkForDisabledStatus(80)
                    getPageViews(requiredWikiSitesList)
                }
                .subscribe({ response ->
                    if (response.query()!!.userInfo()!!.isBlocked) showDisabledView(-1, R.string.suggested_edits_paused_message)

                    val editorTaskCounts = response.query()!!.editorTaskCounts()!!

                    //Adding all the languages that the user has contributed to, to help us calculate pageviews of all pages that the user has contributed to in all the wikis
                    response.query()!!.editorTaskCounts()!!.captionEditsPerLanguage.forEach { (key, _) -> requiredWikiSitesList.add(WikiSite.forLanguageCode(key)) }

                    totalEdits = 0
                    for (count in editorTaskCounts.descriptionEditsPerLanguage.values) {
                        totalEdits += count
                    }
                    for (count in editorTaskCounts.captionEditsPerLanguage.values) {
                        totalEdits += count
                    }
                    updateUserMessageTextView()
                }, { throwable ->
                    L.e(throwable)
                    errorView.visibility = View.VISIBLE
                    errorView.setError(throwable)
                }))

    }

    private fun getPageViews(wikiSiteList: ArrayList<WikiSite>) {
        wikiSiteList.add(WikiSite(Service.COMMONS_URL))
        wikiSiteList.add(WikiSite(Service.WIKIDATA_URL))
        val observableList = ArrayList<io.reactivex.Observable<MwQueryResponse>>()
        for (wikiSite in wikiSiteList) {
            observableList.add(getPageViewsPerWiki(wikiSite))
        }
        disposables.add(io.reactivex.Observable.zip(observableList) { args -> createResult(args) }
                .subscribeOn(Schedulers.io())
                .observeOn(AndroidSchedulers.mainThread())
                .subscribe({ pageViewsCount ->
                    pageViewStatsView.setTitle(pageViewsCount.toString())
                }, L::e))
    }

    private fun createResult(pageViewsResultsList: Array<Any>): Int {
        var totalPageViews = 0

        for (result in pageViewsResultsList) {
            if (result is MwQueryResponse && result.query() != null) {
                if (result.query()!!.pages() != null) {
                    for (page in result.query()!!.pages()!!) {
                        if (page.pageViewsMap != null) {
                            page.pageViewsMap!!.forEach { (_, value) -> if (value != null) totalPageViews += value.toInt() }
                        }
                    }
                }
            }
        }
        return totalPageViews
    }

    private fun getPageViewsPerWiki(wikiSite: WikiSite): io.reactivex.Observable<MwQueryResponse> {
        return ServiceFactory.get(wikiSite).getUserContributedPages(AccountUtil.getUserName()!!)
                .subscribeOn(Schedulers.io())
                .observeOn(AndroidSchedulers.mainThread())
                .flatMap { response ->
                    val titles = ArrayList<String>()
                    for (userContribution in response.query()!!.userContributions()!!) {
                        titles.add(userContribution.title!!)
                    }
                    ServiceFactory.get(wikiSite).getPageViewsForTitles(StringUtils.join(titles, "|"))
                            .subscribeOn(Schedulers.io())
                            .observeOn(AndroidSchedulers.mainThread())
                }
    }

    private fun updateUI() {
        requireActivity().invalidateOptionsMenu()
        fetchUserContributions()
    }

    private fun updateUserMessageTextView() {
        if (totalEdits == 0) {
            contributionsStatsView.visibility = GONE
            editQualityStatsView.visibility = GONE
            editStreakStatsView.visibility = GONE
            pageViewStatsView.visibility = GONE
            onboardingImageView.visibility = VISIBLE
            textViewForMessage.text = getString(R.string.suggested_edits_onboarding_message, AccountUtil.getUserName())
        } else {
            contributionsStatsView.visibility = VISIBLE
            editQualityStatsView.visibility = VISIBLE
            editStreakStatsView.visibility = VISIBLE
            pageViewStatsView.visibility = VISIBLE
            onboardingImageView.visibility = GONE
            contributionsStatsView.setTitle(totalEdits.toString())
            contributionsStatsView.setDescription(resources.getQuantityString(R.plurals.suggested_edits_contribution, totalEdits))
            textViewForMessage.text = getString(R.string.suggested_edits_encouragement_message, AccountUtil.getUserName())
        }
    }

    private fun checkForDisabledStatus(editQuality: Int) {
        when (editQuality) {
            in 0..10 -> showDisabledView(R.drawable.ic_suggested_edits_paused, R.string.suggested_edits_paused_message)
            in 11..50 -> showDisabledView(R.drawable.ic_suggested_edits_disabled, R.string.suggested_edits_disabled_message)
            -1 -> showDisabledView(-1, R.string.suggested_edits_ip_blocked_message)
            else -> disabledStatesView.visibility = GONE
        }

    }

    private fun showDisabledView(@DrawableRes drawableRes: Int, @StringRes stringRes: Int) {
        if (drawableRes == -1) {
            disabledStatesView.hideImage()
            disabledStatesView.hideHelpLink()
        } else {
            disabledStatesView.showImage()
            disabledStatesView.showHelpLink()
            disabledStatesView.setImage(drawableRes)
        }
        disabledStatesView.visibility = VISIBLE
        disabledStatesView.setMessageText(stringRes)
    }

    fun dummyButtons() {
        paused.setOnClickListener { checkForDisabledStatus(8) }
        disabled.setOnClickListener { checkForDisabledStatus(45) }
        ipBlocked.setOnClickListener { checkForDisabledStatus(-1) }
    }

    private fun setUpTasks() {
        displayedTasks.clear()
        addImageCaptionsTask = SuggestedEditsTask()
        addImageCaptionsTask.title = getString(R.string.suggested_edits_image_captions)
        addImageCaptionsTask.description = getString(R.string.suggested_edits_image_captions_task_detail)
        addImageCaptionsTask.imageDrawable = AppCompatResources.getDrawable(requireContext(), R.drawable.ic_icon_caption_images)
        displayedTasks.add(addImageCaptionsTask)

        addDescriptionsTask = SuggestedEditsTask()
        addDescriptionsTask.title = getString(R.string.description_edit_tutorial_title_descriptions)
        addDescriptionsTask.description = getString(R.string.suggested_edits_add_descriptions_task_detail)
        addDescriptionsTask.imageDrawable = AppCompatResources.getDrawable(requireContext(), R.drawable.ic_article_description)
        displayedTasks.add(addDescriptionsTask)
    }


    private inner class TaskViewCallback : SuggestedEditsTaskView.Callback {
        override fun onViewClick(task: SuggestedEditsTask, isTranslate: Boolean) {
            if (WikipediaApp.getInstance().language().appLanguageCodes.size < Constants.MIN_LANGUAGES_TO_UNLOCK_TRANSLATION && isTranslate) {
                showLanguagesActivity(LanguageSettingsInvokeSource.SUGGESTED_EDITS.text())
                return
            }
            if (task == addDescriptionsTask) {
                startActivity(SuggestedEditsCardsActivity.newIntent(requireActivity(), if (isTranslate) SUGGESTED_EDITS_TRANSLATE_DESC else SUGGESTED_EDITS_ADD_DESC))
            } else if (task == addImageCaptionsTask) {
                startActivity(SuggestedEditsCardsActivity.newIntent(requireActivity(), if (isTranslate) SUGGESTED_EDITS_TRANSLATE_CAPTION else SUGGESTED_EDITS_ADD_CAPTION))
            }
        }
    }

    private fun showLanguagesActivity(invokeSource: String) {
        val intent = WikipediaLanguagesActivity.newIntent(requireActivity(), invokeSource)
        startActivityForResult(intent, ACTIVITY_REQUEST_ADD_A_LANGUAGE)
    }

    internal inner class RecyclerAdapter(tasks: List<SuggestedEditsTask>) : DefaultRecyclerAdapter<SuggestedEditsTask, SuggestedEditsTaskView>(tasks) {
        override fun onCreateViewHolder(parent: ViewGroup, viewType: Int): DefaultViewHolder<SuggestedEditsTaskView> {
            return DefaultViewHolder(SuggestedEditsTaskView(parent.context))
        }

        override fun onBindViewHolder(holder: DefaultViewHolder<SuggestedEditsTaskView>, i: Int) {
            holder.view.setUpViews(items()[i], callback)
        }
    }

    companion object {
        private val PADDING_16 = roundedDpToPx(16.0f)
        private val ELEVATION_4 = dpToPx(4.0f)
        fun newInstance(): SuggestedEditsTasksFragment {
            return SuggestedEditsTasksFragment()
        }
    }
}<|MERGE_RESOLUTION|>--- conflicted
+++ resolved
@@ -98,6 +98,7 @@
         tasksRecyclerView.layoutManager = LinearLayoutManager(context, RecyclerView.VERTICAL, false)
         val topDecorationDp = PADDING_16
         tasksRecyclerView.addItemDecoration(FooterMarginItemDecoration(0, topDecorationDp))
+        errorView.setRetryClickListener { updateUI() }
         setUpTasks()
         tasksRecyclerView.adapter = RecyclerAdapter(displayedTasks)
     }
@@ -166,7 +167,6 @@
                 hideTooltipLayouts()
             })
         }
-<<<<<<< HEAD
     }
 
     private fun hideTooltipLayouts() {
@@ -176,12 +176,6 @@
         textViewForMessage.setPadding(0, 0, 0, 0)
         textViewForMessage.elevation = 0.0f
         updateUserMessageTextView()
-=======
-
-        errorView.setRetryClickListener { updateUI() }
-
-        setUpTasks()
->>>>>>> 6855ff2e
     }
 
     override fun onResume() {
@@ -229,15 +223,7 @@
         if (!AccountUtil.isLoggedIn()) {
             return
         }
-<<<<<<< HEAD
         val requiredWikiSitesList = ArrayList<WikiSite>()
-=======
-
-        updateDisplayedTasks(null)
-        contributionsText.visibility = View.GONE
-        errorView.visibility = View.GONE
-        progressBar.visibility = View.VISIBLE
->>>>>>> 6855ff2e
 
         disposables.add(ServiceFactory.get(WikiSite(Service.WIKIDATA_URL)).editorTaskCounts
                 .subscribeOn(Schedulers.io())
