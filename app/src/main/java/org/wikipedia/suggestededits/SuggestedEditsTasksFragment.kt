package org.wikipedia.suggestededits

import android.app.Activity
import android.content.Intent
import android.os.Bundle
import android.view.*
import android.view.View.GONE
import android.view.View.VISIBLE
import androidx.core.widget.NestedScrollView
import androidx.fragment.app.Fragment
import androidx.recyclerview.widget.LinearLayoutManager
import io.reactivex.Observable
import io.reactivex.disposables.CompositeDisposable
import kotlinx.android.synthetic.main.fragment_suggested_edits_tasks.*
import org.wikipedia.Constants
import org.wikipedia.Constants.ACTIVITY_REQUEST_ADD_A_LANGUAGE
import org.wikipedia.Constants.ACTIVITY_REQUEST_IMAGE_TAGS_ONBOARDING
import org.wikipedia.R
import org.wikipedia.WikipediaApp
import org.wikipedia.analytics.SuggestedEditsFunnel
import org.wikipedia.auth.AccountUtil
import org.wikipedia.descriptions.DescriptionEditActivity.Action.*
import org.wikipedia.language.LanguageSettingsInvokeSource
import org.wikipedia.main.MainActivity
import org.wikipedia.settings.Prefs
import org.wikipedia.settings.languages.WikipediaLanguagesActivity
import org.wikipedia.util.*
import org.wikipedia.util.log.L
import org.wikipedia.views.DefaultRecyclerAdapter
import org.wikipedia.views.DefaultViewHolder

class SuggestedEditsTasksFragment : Fragment() {
    private lateinit var addDescriptionsTask: SuggestedEditsTask
    private lateinit var addImageCaptionsTask: SuggestedEditsTask
    private lateinit var addImageTagsTask: SuggestedEditsTask

    private val displayedTasks = ArrayList<SuggestedEditsTask>()
    private val callback = TaskViewCallback()
    private val disposables = CompositeDisposable()

    override fun onCreateView(inflater: LayoutInflater, container: ViewGroup?, savedInstanceState: Bundle?): View? {
        super.onCreateView(inflater, container, savedInstanceState)
        return inflater.inflate(R.layout.fragment_suggested_edits_tasks, container, false)
    }

    override fun onViewCreated(view: View, savedInstanceState: Bundle?) {
        super.onViewCreated(view, savedInstanceState)
        setupTestingButtons()

        contributionsCard.setOnClickListener {
            startActivity(SuggestedEditsContributionsActivity.newIntent(requireActivity()))
        }

        contributionsStatsView.setImageDrawable(R.drawable.ic_mode_edit_white_24dp)

        editStreakStatsView.setDescription(resources.getString(R.string.suggested_edits_edit_streak_label_text))
        editStreakStatsView.setImageDrawable(R.drawable.ic_timer_black_24dp)

        pageViewStatsView.setDescription(getString(R.string.suggested_edits_pageviews_label_text))
        pageViewStatsView.setImageDrawable(R.drawable.ic_trending_up_black_24dp)

        editQualityStatsView.setDescription(getString(R.string.suggested_edits_quality_label_text))

        swipeRefreshLayout.setColorSchemeResources(ResourceUtil.getThemedAttributeId(requireContext(), R.attr.colorAccent))
        swipeRefreshLayout.setOnRefreshListener { this.refreshContents() }

        errorView.setRetryClickListener { refreshContents() }

        suggestedEditsScrollView.setOnScrollChangeListener(NestedScrollView.OnScrollChangeListener { _, _, scrollY, _, _ ->
            (requireActivity() as MainActivity).updateToolbarElevation(scrollY > 0)
        })
        setUpTasks()
        tasksRecyclerView.layoutManager = LinearLayoutManager(context)
        tasksRecyclerView.adapter = RecyclerAdapter(displayedTasks)

        clearContents()
    }

    override fun onPause() {
        super.onPause()
        SuggestedEditsFunnel.get().pause()
    }

    override fun onResume() {
        super.onResume()
        refreshContents()
        SuggestedEditsFunnel.get().resume()
    }

    override fun onActivityCreated(savedInstanceState: Bundle?) {
        super.onActivityCreated(savedInstanceState)
        setHasOptionsMenu(true)
    }

    override fun onCreateOptionsMenu(menu: Menu, inflater: MenuInflater) {
        inflater.inflate(R.menu.menu_suggested_edits_tasks, menu)
        ResourceUtil.setMenuItemTint(requireContext(), menu.findItem(R.id.menu_help), R.attr.material_theme_secondary_color)
    }

    override fun onActivityResult(requestCode: Int, resultCode: Int, data: Intent?) {
        super.onActivityResult(requestCode, resultCode, data)
        if (requestCode == ACTIVITY_REQUEST_ADD_A_LANGUAGE) {
            tasksRecyclerView.adapter!!.notifyDataSetChanged()
        } else if (requestCode == ACTIVITY_REQUEST_IMAGE_TAGS_ONBOARDING && resultCode == Activity.RESULT_OK) {
            Prefs.setShowImageTagsOnboarding(false)
            startActivity(SuggestedEditsCardsActivity.newIntent(requireActivity(), ADD_IMAGE_TAGS))
        }
    }

    override fun onOptionsItemSelected(item: MenuItem): Boolean {
        return when (item.itemId) {
            R.id.menu_help -> {
                FeedbackUtil.showAndroidAppEditingFAQ(requireContext())
                super.onOptionsItemSelected(item)
            }
            else -> super.onOptionsItemSelected(item)
        }
    }

    override fun onDestroy() {
        super.onDestroy()
        disposables.clear()
        SuggestedEditsFunnel.get().log()
        SuggestedEditsFunnel.reset()
    }

    private fun fetchUserContributions() {
        if (!AccountUtil.isLoggedIn()) {
            return
        }

        progressBar.visibility = VISIBLE
        disposables.add(SuggestedEditsUserStats.getEditCountsObservable()
                .map { response ->
                    var shouldLoadPageViews = false
                    if (response.query()!!.userInfo()!!.isBlocked) {

                        setIPBlockedStatus()

                    } else if (!maybeSetPausedOrDisabled()) {
                        val editorTaskCounts = response.query()!!.editorTaskCounts()!!

                        editQualityStatsView.setGoodnessState(SuggestedEditsUserStats.getRevertSeverity())

                        if (editorTaskCounts.editStreak < 2) {
                            editStreakStatsView.setTitle(if (editorTaskCounts.lastEditDate.time > 0) DateUtil.getMDYDateString(editorTaskCounts.lastEditDate) else resources.getString(R.string.suggested_edits_last_edited_never))
                            editStreakStatsView.setDescription(resources.getString(R.string.suggested_edits_last_edited))
                        } else {
                            editStreakStatsView.setTitle(resources.getQuantityString(R.plurals.suggested_edits_edit_streak_detail_text,
                                    editorTaskCounts.editStreak, editorTaskCounts.editStreak))
                            editStreakStatsView.setDescription(resources.getString(R.string.suggested_edits_edit_streak_label_text))
                        }
<<<<<<< HEAD

                        getPageViews()
                    }
                }, { t ->
                    L.e(t)
                    showError(t)
                }))

    }

    private fun getPageViews() {
        val qLangMap = HashMap<String, HashSet<String>>()

        disposables.add(ServiceFactory.get(WikiSite(Service.WIKIDATA_URL)).getUserContributions(AccountUtil.getUserName()!!, 10, null)
                .subscribeOn(Schedulers.io())
                .observeOn(AndroidSchedulers.mainThread())
                .flatMap { response ->
                    for (userContribution in response.query()!!.userContributions()) {
                        var descLang = ""
                        val strArr = userContribution.comment.split(" ")
                        for (str in strArr) {
                            if (str.contains("wbsetdescription")) {
                                val descArr = str.split("|")
                                if (descArr.size > 1) {
                                    descLang = descArr[1]
                                    break
                                }
                            }
                        }
                        if (descLang.isEmpty()) {
                            continue
                        }

                        if (!qLangMap.containsKey(userContribution.title)) {
                            qLangMap[userContribution.title] = HashSet()
                        }
                        qLangMap[userContribution.title]!!.add(descLang)
=======
                        shouldLoadPageViews = true
>>>>>>> c9e22cdd
                    }
                    shouldLoadPageViews
                }
                .flatMap {
<<<<<<< HEAD
                    if (it.entities().isEmpty()) {
                        return@flatMap Observable.just(0L)
                    }
                    val langArticleMap = HashMap<String, ArrayList<String>>()
                    for (entityKey in it.entities().keys) {
                        val entity = it.entities()[entityKey]!!
                        for (qKey in qLangMap.keys) {
                            if (qKey == entityKey) {
                                for (lang in qLangMap[qKey]!!) {
                                    val dbName = WikiSite.forLanguageCode(lang).dbName()
                                    if (entity.sitelinks().containsKey(dbName)) {
                                        if (!langArticleMap.containsKey(lang)) {
                                            langArticleMap[lang] = ArrayList()
                                        }
                                        langArticleMap[lang]!!.add(entity.sitelinks()[dbName]!!.title)
                                    }
                                }
                                break
                            }
                        }
                    }

                    val observableList = ArrayList<Observable<MwQueryResponse>>()
                    for (lang in langArticleMap.keys) {
                        val site = WikiSite.forLanguageCode(lang)
                        observableList.add(ServiceFactory.get(site).getPageViewsForTitles(langArticleMap[lang]!!.joinToString("|"))
                                .subscribeOn(Schedulers.io())
                                .observeOn(AndroidSchedulers.mainThread()))
                    }

                    Observable.zip(observableList) { resultList ->
                        var totalPageViews = 0L
                        for (result in resultList) {
                            if (result is MwQueryResponse && result.query() != null) {
                                for (page in result.query()!!.pages()!!) {
                                    for (day in page.pageViewsMap.values) {
                                        totalPageViews += day ?: 0
                                    }
                                }
                            }
                        }
                        totalPageViews
=======
                    if (it) {
                        SuggestedEditsUserStats.getPageViewsObservable()
                    } else {
                        Observable.just((-1).toLong())
>>>>>>> c9e22cdd
                    }
                }
                .subscribe({
                    if (it >= 0) {
                        pageViewStatsView.setTitle(it.toString())
                        setFinalUIState()
                    }
                }, { t ->
                    L.e(t)
                    showError(t)
                }))

    }

    private fun refreshContents() {
        requireActivity().invalidateOptionsMenu()
        fetchUserContributions()
    }

    private fun clearContents() {
        swipeRefreshLayout.isRefreshing = false
        progressBar.visibility = GONE
        tasksContainer.visibility = GONE
        errorView.visibility = GONE
        disabledStatesView.visibility = GONE
        suggestedEditsScrollView.scrollTo(0, 0)
        swipeRefreshLayout.setBackgroundColor(ResourceUtil.getThemedColor(requireContext(), R.attr.paper_color))
    }

    private fun showError(t: Throwable) {
        clearContents()
        errorView.setError(t)
        errorView.visibility = VISIBLE
    }

    private fun setFinalUIState() {
        clearContents()

        addImageTagsTask.new = Prefs.isSuggestedEditsImageTagsNew()
        tasksRecyclerView.adapter!!.notifyDataSetChanged()

        if (SuggestedEditsUserStats.totalEdits == 0) {
            contributionsStatsView.visibility = GONE
            editQualityStatsView.visibility = GONE
            editStreakStatsView.visibility = GONE
            pageViewStatsView.visibility = GONE
            userNameText.visibility = GONE
            profileArrowImage.visibility = GONE
            onboardingImageView.visibility = VISIBLE
            onboardingMessage.text = StringUtil.fromHtml(getString(R.string.suggested_edits_onboarding_message, AccountUtil.getUserName()))
            onboardingMessage.visibility = VISIBLE
        } else {
            contributionsStatsView.visibility = VISIBLE
            editQualityStatsView.visibility = VISIBLE
            editStreakStatsView.visibility = VISIBLE
            pageViewStatsView.visibility = VISIBLE
            onboardingImageView.visibility = GONE
            onboardingMessage.visibility = GONE
            userNameText.text = AccountUtil.getUserName()
            userNameText.visibility = VISIBLE
            profileArrowImage.visibility = VISIBLE
            contributionsStatsView.setTitle(SuggestedEditsUserStats.totalEdits.toString())
            contributionsStatsView.setDescription(resources.getQuantityString(R.plurals.suggested_edits_contribution, SuggestedEditsUserStats.totalEdits))
        }

        swipeRefreshLayout.setBackgroundColor(ResourceUtil.getThemedColor(requireContext(), R.attr.paper_color))
        tasksContainer.visibility = VISIBLE
    }

    private fun setIPBlockedStatus() {
        clearContents()
        disabledStatesView.setIPBlocked()
        disabledStatesView.visibility = VISIBLE
    }

    private fun maybeSetPausedOrDisabled(): Boolean {
        val pauseEndDate = SuggestedEditsUserStats.maybePauseAndGetEndDate()

        if (SuggestedEditsUserStats.isDisabled()) {
            // Disable the whole feature.
            clearContents()
            disabledStatesView.setDisabled(getString(R.string.suggested_edits_disabled_message, AccountUtil.getUserName()))
            disabledStatesView.visibility = VISIBLE
            return true
        } else if (pauseEndDate != null) {
            clearContents()
            disabledStatesView.setPaused(getString(R.string.suggested_edits_paused_message, DateUtil.getShortDateString(pauseEndDate), AccountUtil.getUserName()))
            disabledStatesView.visibility = VISIBLE
            return true
        }

        disabledStatesView.visibility = GONE
        return false
    }

    private fun setupTestingButtons() {
        if (!ReleaseUtil.isPreBetaRelease()) {
            showIPBlockedMessage.visibility = GONE
            showOnboardingMessage.visibility = GONE
        }
        showIPBlockedMessage.setOnClickListener { setIPBlockedStatus() }
        showOnboardingMessage.setOnClickListener { SuggestedEditsUserStats.totalEdits = 0; setFinalUIState() }
    }

    private fun setUpTasks() {
        displayedTasks.clear()

        addImageTagsTask = SuggestedEditsTask()
        addImageTagsTask.title = getString(R.string.suggested_edits_image_tags)
        addImageTagsTask.description = getString(R.string.suggested_edits_image_tags_task_detail)
        addImageTagsTask.imageDrawable = R.drawable.ic_image_tag
        addImageTagsTask.translatable = false

        addImageCaptionsTask = SuggestedEditsTask()
        addImageCaptionsTask.title = getString(R.string.suggested_edits_image_captions)
        addImageCaptionsTask.description = getString(R.string.suggested_edits_image_captions_task_detail)
        addImageCaptionsTask.imageDrawable = R.drawable.ic_image_caption

        addDescriptionsTask = SuggestedEditsTask()
        addDescriptionsTask.title = getString(R.string.description_edit_tutorial_title_descriptions)
        addDescriptionsTask.description = getString(R.string.suggested_edits_add_descriptions_task_detail)
        addDescriptionsTask.imageDrawable = R.drawable.ic_article_description

        if (ReleaseUtil.isPreProdRelease()) {
            displayedTasks.add(addImageTagsTask)
        }

        displayedTasks.add(addDescriptionsTask)
        displayedTasks.add(addImageCaptionsTask)
    }


    private inner class TaskViewCallback : SuggestedEditsTaskView.Callback {
        override fun onViewClick(task: SuggestedEditsTask, isTranslate: Boolean) {
            if (WikipediaApp.getInstance().language().appLanguageCodes.size < Constants.MIN_LANGUAGES_TO_UNLOCK_TRANSLATION && isTranslate) {
                showLanguagesActivity(LanguageSettingsInvokeSource.SUGGESTED_EDITS.text())
                return
            }
            if (task == addDescriptionsTask) {
                startActivity(SuggestedEditsCardsActivity.newIntent(requireActivity(), if (isTranslate) TRANSLATE_DESCRIPTION else ADD_DESCRIPTION))
            } else if (task == addImageCaptionsTask) {
                startActivity(SuggestedEditsCardsActivity.newIntent(requireActivity(), if (isTranslate) TRANSLATE_CAPTION else ADD_CAPTION))
            } else if (task == addImageTagsTask) {
                if (Prefs.shouldShowImageTagsOnboarding()) {
                    startActivityForResult(SuggestedEditsImageTagsOnboardingActivity.newIntent(requireContext()), ACTIVITY_REQUEST_IMAGE_TAGS_ONBOARDING)
                } else {
                    startActivity(SuggestedEditsCardsActivity.newIntent(requireActivity(), ADD_IMAGE_TAGS))
                }
            }
        }
    }

    private fun showLanguagesActivity(invokeSource: String) {
        val intent = WikipediaLanguagesActivity.newIntent(requireActivity(), invokeSource)
        startActivityForResult(intent, ACTIVITY_REQUEST_ADD_A_LANGUAGE)
    }

    internal inner class RecyclerAdapter(tasks: List<SuggestedEditsTask>) : DefaultRecyclerAdapter<SuggestedEditsTask, SuggestedEditsTaskView>(tasks) {
        override fun onCreateViewHolder(parent: ViewGroup, viewType: Int): DefaultViewHolder<SuggestedEditsTaskView> {
            return DefaultViewHolder(SuggestedEditsTaskView(parent.context))
        }

        override fun onBindViewHolder(holder: DefaultViewHolder<SuggestedEditsTaskView>, i: Int) {
            holder.view.setUpViews(items()[i], callback)
        }
    }

    companion object {
        fun newInstance(): SuggestedEditsTasksFragment {
            return SuggestedEditsTasksFragment()
        }
    }
}<|MERGE_RESOLUTION|>--- conflicted
+++ resolved
@@ -150,100 +150,15 @@
                                     editorTaskCounts.editStreak, editorTaskCounts.editStreak))
                             editStreakStatsView.setDescription(resources.getString(R.string.suggested_edits_edit_streak_label_text))
                         }
-<<<<<<< HEAD
-
-                        getPageViews()
-                    }
-                }, { t ->
-                    L.e(t)
-                    showError(t)
-                }))
-
-    }
-
-    private fun getPageViews() {
-        val qLangMap = HashMap<String, HashSet<String>>()
-
-        disposables.add(ServiceFactory.get(WikiSite(Service.WIKIDATA_URL)).getUserContributions(AccountUtil.getUserName()!!, 10, null)
-                .subscribeOn(Schedulers.io())
-                .observeOn(AndroidSchedulers.mainThread())
-                .flatMap { response ->
-                    for (userContribution in response.query()!!.userContributions()) {
-                        var descLang = ""
-                        val strArr = userContribution.comment.split(" ")
-                        for (str in strArr) {
-                            if (str.contains("wbsetdescription")) {
-                                val descArr = str.split("|")
-                                if (descArr.size > 1) {
-                                    descLang = descArr[1]
-                                    break
-                                }
-                            }
-                        }
-                        if (descLang.isEmpty()) {
-                            continue
-                        }
-
-                        if (!qLangMap.containsKey(userContribution.title)) {
-                            qLangMap[userContribution.title] = HashSet()
-                        }
-                        qLangMap[userContribution.title]!!.add(descLang)
-=======
                         shouldLoadPageViews = true
->>>>>>> c9e22cdd
                     }
                     shouldLoadPageViews
                 }
                 .flatMap {
-<<<<<<< HEAD
-                    if (it.entities().isEmpty()) {
-                        return@flatMap Observable.just(0L)
-                    }
-                    val langArticleMap = HashMap<String, ArrayList<String>>()
-                    for (entityKey in it.entities().keys) {
-                        val entity = it.entities()[entityKey]!!
-                        for (qKey in qLangMap.keys) {
-                            if (qKey == entityKey) {
-                                for (lang in qLangMap[qKey]!!) {
-                                    val dbName = WikiSite.forLanguageCode(lang).dbName()
-                                    if (entity.sitelinks().containsKey(dbName)) {
-                                        if (!langArticleMap.containsKey(lang)) {
-                                            langArticleMap[lang] = ArrayList()
-                                        }
-                                        langArticleMap[lang]!!.add(entity.sitelinks()[dbName]!!.title)
-                                    }
-                                }
-                                break
-                            }
-                        }
-                    }
-
-                    val observableList = ArrayList<Observable<MwQueryResponse>>()
-                    for (lang in langArticleMap.keys) {
-                        val site = WikiSite.forLanguageCode(lang)
-                        observableList.add(ServiceFactory.get(site).getPageViewsForTitles(langArticleMap[lang]!!.joinToString("|"))
-                                .subscribeOn(Schedulers.io())
-                                .observeOn(AndroidSchedulers.mainThread()))
-                    }
-
-                    Observable.zip(observableList) { resultList ->
-                        var totalPageViews = 0L
-                        for (result in resultList) {
-                            if (result is MwQueryResponse && result.query() != null) {
-                                for (page in result.query()!!.pages()!!) {
-                                    for (day in page.pageViewsMap.values) {
-                                        totalPageViews += day ?: 0
-                                    }
-                                }
-                            }
-                        }
-                        totalPageViews
-=======
                     if (it) {
                         SuggestedEditsUserStats.getPageViewsObservable()
                     } else {
                         Observable.just((-1).toLong())
->>>>>>> c9e22cdd
                     }
                 }
                 .subscribe({
