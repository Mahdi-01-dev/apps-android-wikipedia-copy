package org.wikipedia.suggestededits

import android.app.Activity
import android.content.Intent
import android.os.Bundle
import android.view.*
import android.view.View.GONE
import android.view.View.VISIBLE
import android.widget.Toast
import androidx.core.widget.NestedScrollView
import androidx.fragment.app.Fragment
import androidx.recyclerview.widget.LinearLayoutManager
import io.reactivex.rxjava3.android.schedulers.AndroidSchedulers
import io.reactivex.rxjava3.core.Observable
import io.reactivex.rxjava3.disposables.CompositeDisposable
import io.reactivex.rxjava3.functions.Function3
import io.reactivex.rxjava3.schedulers.Schedulers
import kotlinx.android.synthetic.main.fragment_suggested_edits_tasks.*
import org.wikipedia.Constants
import org.wikipedia.Constants.ACTIVITY_REQUEST_ADD_A_LANGUAGE
import org.wikipedia.Constants.ACTIVITY_REQUEST_IMAGE_TAGS_ONBOARDING
import org.wikipedia.R
import org.wikipedia.WikipediaApp
import org.wikipedia.analytics.SuggestedEditsFunnel
import org.wikipedia.auth.AccountUtil
import org.wikipedia.dataclient.Service
import org.wikipedia.dataclient.ServiceFactory
import org.wikipedia.dataclient.WikiSite
import org.wikipedia.dataclient.mwapi.MwQueryResponse
import org.wikipedia.dataclient.mwapi.UserContribution
import org.wikipedia.descriptions.DescriptionEditActivity.Action.*
import org.wikipedia.language.LanguageSettingsInvokeSource
import org.wikipedia.main.MainActivity
import org.wikipedia.settings.Prefs
import org.wikipedia.settings.languages.WikipediaLanguagesActivity
import org.wikipedia.util.*
import org.wikipedia.util.log.L
import org.wikipedia.views.DefaultRecyclerAdapter
import org.wikipedia.views.DefaultViewHolder
<<<<<<< HEAD
import org.wikipedia.views.DrawableItemDecoration
import java.util.*
import java.util.concurrent.TimeUnit
import kotlin.collections.ArrayList
=======
>>>>>>> e4170715

class SuggestedEditsTasksFragment : Fragment() {
    private lateinit var addDescriptionsTask: SuggestedEditsTask
    private lateinit var addImageCaptionsTask: SuggestedEditsTask
    private lateinit var addImageTagsTask: SuggestedEditsTask

    private val displayedTasks = ArrayList<SuggestedEditsTask>()
    private val callback = TaskViewCallback()

    private val disposables = CompositeDisposable()
    private var isIpBlocked = false
    private var isPausedOrDisabled = false
    private var totalContributions = 0
    private var latestEditDate = Date()
    private var latestEditStreak = 0
    private var revertSeverity = 0
    private var currentTooltip: Toast? = null

    override fun onCreateView(inflater: LayoutInflater, container: ViewGroup?, savedInstanceState: Bundle?): View? {
        super.onCreateView(inflater, container, savedInstanceState)
        return inflater.inflate(R.layout.fragment_suggested_edits_tasks, container, false)
    }

    override fun onViewCreated(view: View, savedInstanceState: Bundle?) {
        super.onViewCreated(view, savedInstanceState)
        setupTestingButtons()

        userStatsClickTarget.setOnClickListener {
            startActivity(SuggestedEditsContributionsActivity.newIntent(requireActivity()))
        }

        contributionsStatsView.setOnClickListener {
            startActivity(SuggestedEditsContributionsActivity.newIntent(requireActivity()))
        }
        contributionsStatsView.setImageDrawable(R.drawable.ic_mode_edit_white_24dp)

        editStreakStatsView.setDescription(resources.getString(R.string.suggested_edits_edit_streak_label_text))
        editStreakStatsView.setImageDrawable(R.drawable.ic_timer_black_24dp)
        editStreakStatsView.setOnClickListener { onUserStatClicked(editStreakStatsView) }

        pageViewStatsView.setDescription(getString(R.string.suggested_edits_pageviews_label_text))
        pageViewStatsView.setImageDrawable(R.drawable.ic_trending_up_black_24dp)
        pageViewStatsView.setOnClickListener { onUserStatClicked(pageViewStatsView) }

        editQualityStatsView.setDescription(getString(R.string.suggested_edits_quality_label_text))
        editQualityStatsView.setOnClickListener { onUserStatClicked(editQualityStatsView) }

        swipeRefreshLayout.setColorSchemeResources(ResourceUtil.getThemedAttributeId(requireContext(), R.attr.colorAccent))
        swipeRefreshLayout.setOnRefreshListener { this.refreshContents() }

        errorView.setRetryClickListener { refreshContents() }

        suggestedEditsScrollView.setOnScrollChangeListener(NestedScrollView.OnScrollChangeListener { _, _, scrollY, _, _ ->
            (requireActivity() as MainActivity).updateToolbarElevation(scrollY > 0)
        })
        setUpTasks()
        tasksRecyclerView.layoutManager = LinearLayoutManager(context)
        tasksRecyclerView.adapter = RecyclerAdapter(displayedTasks)

        clearContents()
    }

    private fun onUserStatClicked(view: View) {
        when (view) {
            editStreakStatsView -> showEditStreakStatsViewTooltip()
            pageViewStatsView -> showPageViewStatsViewTooltip()
            else -> showEditQualityStatsViewTooltip()
        }
    }

    private fun hideCurrentTooltip() {
        if (currentTooltip != null) {
            currentTooltip!!.cancel()
            currentTooltip = null
        }
    }

    private fun showEditStreakStatsViewTooltip() {
        hideCurrentTooltip()
        currentTooltip = FeedbackUtil.showToastOverView(editStreakStatsView, getString(R.string.suggested_edits_edit_streak_stat_tooltip), FeedbackUtil.LENGTH_LONG)
    }

    private fun showPageViewStatsViewTooltip() {
        hideCurrentTooltip()
        currentTooltip = FeedbackUtil.showToastOverView(pageViewStatsView, getString(R.string.suggested_edits_page_views_stat_tooltip), Toast.LENGTH_LONG)
    }

    private fun showEditQualityStatsViewTooltip() {
        hideCurrentTooltip()
        currentTooltip = FeedbackUtil.showToastOverView(editQualityStatsView, getString(R.string.suggested_edits_edit_quality_stat_tooltip, SuggestedEditsUserStats.totalReverts), FeedbackUtil.LENGTH_LONG)
    }

    override fun onPause() {
        super.onPause()
        hideCurrentTooltip()
        SuggestedEditsFunnel.get().pause()
    }

    override fun onResume() {
        super.onResume()
        refreshContents()
        SuggestedEditsFunnel.get().resume()
    }

    override fun onActivityCreated(savedInstanceState: Bundle?) {
        super.onActivityCreated(savedInstanceState)
        setHasOptionsMenu(true)
    }

    override fun onCreateOptionsMenu(menu: Menu, inflater: MenuInflater) {
        inflater.inflate(R.menu.menu_suggested_edits_tasks, menu)
        ResourceUtil.setMenuItemTint(requireContext(), menu.findItem(R.id.menu_help), R.attr.colorAccent)
    }

    override fun onActivityResult(requestCode: Int, resultCode: Int, data: Intent?) {
        super.onActivityResult(requestCode, resultCode, data)
        if (requestCode == ACTIVITY_REQUEST_ADD_A_LANGUAGE) {
            tasksRecyclerView.adapter!!.notifyDataSetChanged()
        } else if (requestCode == ACTIVITY_REQUEST_IMAGE_TAGS_ONBOARDING && resultCode == Activity.RESULT_OK) {
            Prefs.setShowImageTagsOnboarding(false)
            startActivity(SuggestedEditsCardsActivity.newIntent(requireActivity(), ADD_IMAGE_TAGS))
        }
    }

    override fun onOptionsItemSelected(item: MenuItem): Boolean {
        return when (item.itemId) {
            R.id.menu_help -> {
                FeedbackUtil.showAndroidAppEditingFAQ(requireContext())
                super.onOptionsItemSelected(item)
            }
            else -> super.onOptionsItemSelected(item)
        }
    }

    override fun onDestroy() {
        super.onDestroy()
        disposables.clear()
        SuggestedEditsFunnel.get().log()
        SuggestedEditsFunnel.reset()
    }

    private fun fetchUserContributions() {
        if (!AccountUtil.isLoggedIn()) {
            return
        }

        isIpBlocked = false
        isPausedOrDisabled = false
        totalContributions = 0
        latestEditStreak = 0
        revertSeverity = 0
        progressBar.visibility = VISIBLE

        disposables.add(Observable.zip(ServiceFactory.get(WikiSite(Service.COMMONS_URL)).getUserContributions(AccountUtil.getUserName()!!, 10, null).subscribeOn(Schedulers.io()),
                ServiceFactory.get(WikiSite(Service.WIKIDATA_URL)).getUserContributions(AccountUtil.getUserName()!!, 10, null).subscribeOn(Schedulers.io()),
                SuggestedEditsUserStats.getEditCountsObservable(),
                Function3<MwQueryResponse, MwQueryResponse, MwQueryResponse, MwQueryResponse> { commonsResponse, wikidataResponse, suggestedStatsResponse ->
                    if (wikidataResponse.query()!!.userInfo()!!.isBlocked || commonsResponse.query()!!.userInfo()!!.isBlocked) {
                        isIpBlocked = true
                    }

                    totalContributions += wikidataResponse.query()!!.userInfo()!!.editCount
                    totalContributions += commonsResponse.query()!!.userInfo()!!.editCount

                    latestEditDate = wikidataResponse.query()!!.userInfo()!!.latestContrib
                    if (commonsResponse.query()!!.userInfo()!!.latestContrib.after(latestEditDate)) {
                        latestEditDate = commonsResponse.query()!!.userInfo()!!.latestContrib
                    }

                    if (maybeSetPausedOrDisabled()) {
                        isPausedOrDisabled = true
                    }

                    val contributions = ArrayList<UserContribution>()
                    contributions.addAll(wikidataResponse.query()!!.userContributions())
                    contributions.addAll(commonsResponse.query()!!.userContributions())
                    contributions.sortWith(Comparator { o2, o1 -> ( o1.date().compareTo(o2.date())) })

                    latestEditStreak = getEditStreak(contributions)

                    revertSeverity = SuggestedEditsUserStats.getRevertSeverity()
                    wikidataResponse
                })
                .flatMap { response ->
                    SuggestedEditsUserStats.getPageViewsObservable(response)
                }
                .observeOn(AndroidSchedulers.mainThread())
                .doAfterTerminate {
                    if (isIpBlocked) {
                        setIPBlockedStatus()
                    }
                }
                .subscribe({
                    if (!isPausedOrDisabled && !isIpBlocked) {
                        pageViewStatsView.setTitle(it.toString())
                        setFinalUIState()
                    }
                }, { t ->
                    L.e(t)
                    showError(t)
                }))
    }

    private fun refreshContents() {
        requireActivity().invalidateOptionsMenu()
        fetchUserContributions()
    }

    private fun clearContents() {
        swipeRefreshLayout.isRefreshing = false
        progressBar.visibility = GONE
        tasksContainer.visibility = GONE
        errorView.visibility = GONE
        disabledStatesView.visibility = GONE
        suggestedEditsScrollView.scrollTo(0, 0)
        swipeRefreshLayout.setBackgroundColor(ResourceUtil.getThemedColor(requireContext(), R.attr.paper_color))
    }

    private fun showError(t: Throwable) {
        clearContents()
        errorView.setError(t)
        errorView.visibility = VISIBLE
    }

    private fun setFinalUIState() {
        clearContents()

        addImageTagsTask.new = Prefs.isSuggestedEditsImageTagsNew()
        tasksRecyclerView.adapter!!.notifyDataSetChanged()
        editQualityStatsView.setGoodnessState(revertSeverity)

<<<<<<< HEAD
        if (latestEditStreak < 2) {
            editStreakStatsView.setTitle(if (latestEditDate.time > 0) DateUtil.getMDYDateString(latestEditDate) else resources.getString(R.string.suggested_edits_last_edited_never))
            editStreakStatsView.setDescription(resources.getString(R.string.suggested_edits_last_edited))
        } else {
            editStreakStatsView.setTitle(resources.getQuantityString(R.plurals.suggested_edits_edit_streak_detail_text,
                    latestEditStreak, latestEditStreak))
            editStreakStatsView.setDescription(resources.getString(R.string.suggested_edits_edit_streak_label_text))
        }

        if (totalContributions == 0) {
=======
        if (SuggestedEditsUserStats.totalEdits == 0) {
            userNameView.visibility = GONE
>>>>>>> e4170715
            contributionsStatsView.visibility = GONE
            editQualityStatsView.visibility = GONE
            editStreakStatsView.visibility = GONE
            pageViewStatsView.visibility = GONE
            onboardingImageView.visibility = VISIBLE
            onboardingTextView.visibility = VISIBLE
            onboardingTextView.text = StringUtil.fromHtml(getString(R.string.suggested_edits_onboarding_message, AccountUtil.getUserName()))
        } else {
            userNameView.text = AccountUtil.getUserName()
            userNameView.visibility = VISIBLE
            contributionsStatsView.visibility = VISIBLE
            editQualityStatsView.visibility = VISIBLE
            editStreakStatsView.visibility = VISIBLE
            pageViewStatsView.visibility = VISIBLE
            onboardingImageView.visibility = GONE
<<<<<<< HEAD
            contributionsStatsView.setTitle(totalContributions.toString())
            contributionsStatsView.setDescription(resources.getQuantityString(R.plurals.suggested_edits_contribution, totalContributions))
            textViewForMessage.text = getString(R.string.suggested_edits_encouragement_message, AccountUtil.getUserName())
            textViewForMessage.setTextColor(ResourceUtil.getThemedColor(requireContext(), R.attr.material_theme_secondary_color))
=======
            onboardingTextView.visibility = GONE
            contributionsStatsView.setTitle(SuggestedEditsUserStats.totalEdits.toString())
            contributionsStatsView.setDescription(resources.getQuantityString(R.plurals.suggested_edits_contribution, SuggestedEditsUserStats.totalEdits))
>>>>>>> e4170715
        }

        swipeRefreshLayout.setBackgroundColor(ResourceUtil.getThemedColor(requireContext(), R.attr.paper_color))
        tasksContainer.visibility = VISIBLE
    }

    private fun setIPBlockedStatus() {
        clearContents()
        disabledStatesView.setIPBlocked()
        disabledStatesView.visibility = VISIBLE
    }

    private fun maybeSetPausedOrDisabled(): Boolean {
        val pauseEndDate = SuggestedEditsUserStats.maybePauseAndGetEndDate()

        if (SuggestedEditsUserStats.isDisabled()) {
            // Disable the whole feature.
            clearContents()
            disabledStatesView.setDisabled(getString(R.string.suggested_edits_disabled_message, AccountUtil.getUserName()))
            disabledStatesView.visibility = VISIBLE
            return true
        } else if (pauseEndDate != null) {
            clearContents()
            disabledStatesView.setPaused(getString(R.string.suggested_edits_paused_message, DateUtil.getShortDateString(pauseEndDate), AccountUtil.getUserName()))
            disabledStatesView.visibility = VISIBLE
            return true
        }

        disabledStatesView.visibility = GONE
        return false
    }

    private fun getEditStreak(contributions: List<UserContribution>): Int {
        if (contributions.isEmpty()) {
            return 0
        }
        // TODO: This is a bit naive, and should be updated once we switch to java.time.*
        val calendar = GregorianCalendar()
        calendar.time = Date()
        // Start with a calendar that is fixed at the beginning of today's date
        val baseCal = GregorianCalendar(calendar.get(Calendar.YEAR), calendar.get(Calendar.MONTH), calendar.get(Calendar.DAY_OF_MONTH))
        val dayMillis = TimeUnit.DAYS.toMillis(1)
        var streak = 1
        for (c in contributions) {
            if (c.date().time >= baseCal.timeInMillis) {
                // this contribution was on the same day.
                continue
            } else if (c.date().time < (baseCal.timeInMillis - dayMillis)) {
                // this contribution is more than one day apart, so the streak is broken.
                break
            }
            streak++
            calendar.timeInMillis = calendar.timeInMillis - dayMillis
        }
        return streak
    }

    private fun setupTestingButtons() {
        if (!ReleaseUtil.isPreBetaRelease()) {
            showIPBlockedMessage.visibility = GONE
            showOnboardingMessage.visibility = GONE
        }
        showIPBlockedMessage.setOnClickListener { setIPBlockedStatus() }
        showOnboardingMessage.setOnClickListener { totalContributions = 0; setFinalUIState() }
    }

    private fun setUpTasks() {
        displayedTasks.clear()

        addImageTagsTask = SuggestedEditsTask()
        addImageTagsTask.title = getString(R.string.suggested_edits_image_tags)
        addImageTagsTask.description = getString(R.string.suggested_edits_image_tags_task_detail)
        addImageTagsTask.imageDrawable = R.drawable.ic_image_tag
        addImageTagsTask.translatable = false

        addImageCaptionsTask = SuggestedEditsTask()
        addImageCaptionsTask.title = getString(R.string.suggested_edits_image_captions)
        addImageCaptionsTask.description = getString(R.string.suggested_edits_image_captions_task_detail)
        addImageCaptionsTask.imageDrawable = R.drawable.ic_image_caption

        addDescriptionsTask = SuggestedEditsTask()
        addDescriptionsTask.title = getString(R.string.description_edit_tutorial_title_descriptions)
        addDescriptionsTask.description = getString(R.string.suggested_edits_add_descriptions_task_detail)
        addDescriptionsTask.imageDrawable = R.drawable.ic_article_description

        displayedTasks.add(addImageTagsTask)
        displayedTasks.add(addDescriptionsTask)
        displayedTasks.add(addImageCaptionsTask)
    }


    private inner class TaskViewCallback : SuggestedEditsTaskView.Callback {
        override fun onViewClick(task: SuggestedEditsTask, isTranslate: Boolean) {
            if (WikipediaApp.getInstance().language().appLanguageCodes.size < Constants.MIN_LANGUAGES_TO_UNLOCK_TRANSLATION && isTranslate) {
                showLanguagesActivity(LanguageSettingsInvokeSource.SUGGESTED_EDITS.text())
                return
            }
            if (task == addDescriptionsTask) {
                startActivity(SuggestedEditsCardsActivity.newIntent(requireActivity(), if (isTranslate) TRANSLATE_DESCRIPTION else ADD_DESCRIPTION))
            } else if (task == addImageCaptionsTask) {
                startActivity(SuggestedEditsCardsActivity.newIntent(requireActivity(), if (isTranslate) TRANSLATE_CAPTION else ADD_CAPTION))
            } else if (task == addImageTagsTask) {
                if (Prefs.shouldShowImageTagsOnboarding()) {
                    startActivityForResult(SuggestedEditsImageTagsOnboardingActivity.newIntent(requireContext()), ACTIVITY_REQUEST_IMAGE_TAGS_ONBOARDING)
                } else {
                    startActivity(SuggestedEditsCardsActivity.newIntent(requireActivity(), ADD_IMAGE_TAGS))
                }
            }
        }
    }

    private fun showLanguagesActivity(invokeSource: String) {
        val intent = WikipediaLanguagesActivity.newIntent(requireActivity(), invokeSource)
        startActivityForResult(intent, ACTIVITY_REQUEST_ADD_A_LANGUAGE)
    }

    internal inner class RecyclerAdapter(tasks: List<SuggestedEditsTask>) : DefaultRecyclerAdapter<SuggestedEditsTask, SuggestedEditsTaskView>(tasks) {
        override fun onCreateViewHolder(parent: ViewGroup, viewType: Int): DefaultViewHolder<SuggestedEditsTaskView> {
            return DefaultViewHolder(SuggestedEditsTaskView(parent.context))
        }

        override fun onBindViewHolder(holder: DefaultViewHolder<SuggestedEditsTaskView>, i: Int) {
            holder.view.setUpViews(items()[i], callback)
        }
    }

    companion object {
        fun newInstance(): SuggestedEditsTasksFragment {
            return SuggestedEditsTasksFragment()
        }
    }
}<|MERGE_RESOLUTION|>--- conflicted
+++ resolved
@@ -37,13 +37,9 @@
 import org.wikipedia.util.log.L
 import org.wikipedia.views.DefaultRecyclerAdapter
 import org.wikipedia.views.DefaultViewHolder
-<<<<<<< HEAD
-import org.wikipedia.views.DrawableItemDecoration
 import java.util.*
 import java.util.concurrent.TimeUnit
 import kotlin.collections.ArrayList
-=======
->>>>>>> e4170715
 
 class SuggestedEditsTasksFragment : Fragment() {
     private lateinit var addDescriptionsTask: SuggestedEditsTask
@@ -275,7 +271,6 @@
         tasksRecyclerView.adapter!!.notifyDataSetChanged()
         editQualityStatsView.setGoodnessState(revertSeverity)
 
-<<<<<<< HEAD
         if (latestEditStreak < 2) {
             editStreakStatsView.setTitle(if (latestEditDate.time > 0) DateUtil.getMDYDateString(latestEditDate) else resources.getString(R.string.suggested_edits_last_edited_never))
             editStreakStatsView.setDescription(resources.getString(R.string.suggested_edits_last_edited))
@@ -286,10 +281,7 @@
         }
 
         if (totalContributions == 0) {
-=======
-        if (SuggestedEditsUserStats.totalEdits == 0) {
             userNameView.visibility = GONE
->>>>>>> e4170715
             contributionsStatsView.visibility = GONE
             editQualityStatsView.visibility = GONE
             editStreakStatsView.visibility = GONE
@@ -305,16 +297,9 @@
             editStreakStatsView.visibility = VISIBLE
             pageViewStatsView.visibility = VISIBLE
             onboardingImageView.visibility = GONE
-<<<<<<< HEAD
+            onboardingTextView.visibility = GONE
             contributionsStatsView.setTitle(totalContributions.toString())
             contributionsStatsView.setDescription(resources.getQuantityString(R.plurals.suggested_edits_contribution, totalContributions))
-            textViewForMessage.text = getString(R.string.suggested_edits_encouragement_message, AccountUtil.getUserName())
-            textViewForMessage.setTextColor(ResourceUtil.getThemedColor(requireContext(), R.attr.material_theme_secondary_color))
-=======
-            onboardingTextView.visibility = GONE
-            contributionsStatsView.setTitle(SuggestedEditsUserStats.totalEdits.toString())
-            contributionsStatsView.setDescription(resources.getQuantityString(R.plurals.suggested_edits_contribution, SuggestedEditsUserStats.totalEdits))
->>>>>>> e4170715
         }
 
         swipeRefreshLayout.setBackgroundColor(ResourceUtil.getThemedColor(requireContext(), R.attr.paper_color))
