--- conflicted
+++ resolved
@@ -6,13 +6,9 @@
 import androidx.constraintlayout.widget.ConstraintLayout
 import kotlinx.android.synthetic.main.view_description_edit_read_article_bar.view.*
 import org.wikipedia.R
-<<<<<<< HEAD
 import org.wikipedia.WikipediaApp
+import org.wikipedia.util.DimenUtil
 import org.wikipedia.suggestededits.SuggestedEditsSummary
-import org.wikipedia.util.DimenUtil
-=======
-import org.wikipedia.suggestededits.SuggestedEditsSummary
->>>>>>> ac7258a9
 import org.wikipedia.util.L10nUtil.setConditionalLayoutDirection
 import org.wikipedia.util.ResourceUtil
 import org.wikipedia.util.StringUtil
@@ -37,14 +33,11 @@
 
     fun setSummary(summary: SuggestedEditsSummary) {
         setConditionalLayoutDirection(this, summary.lang)
-<<<<<<< HEAD
         val horizontalMargin: Int = DimenUtil.dpToPx(16.0f).toInt()
         val params: MarginLayoutParams = viewArticleTitle!!.layoutParams as MarginLayoutParams
         params.setMargins(horizontalMargin, 0, 0, 0)
         viewArticleTitle!!.layoutParams = params
         viewArticleTitle!!.requestLayout()
-=======
->>>>>>> ac7258a9
         viewArticleTitle!!.text = StringUtil.fromHtml(summary.displayTitle)
 
         if (summary.thumbnailUrl.isNullOrEmpty()) {
@@ -58,7 +51,6 @@
             val padding: Int = DimenUtil.dpToPx(4.0f).toInt()
             viewArticleImage!!.setPadding(padding, padding, padding, padding)
             viewArticleImage!!.visibility = VISIBLE
-<<<<<<< HEAD
             ViewUtil.loadImageUrlInto(viewArticleImage!!, summary.thumbnailUrl)
         }
 
@@ -83,9 +75,6 @@
         } else {
             viewImageThumbnail.visibility = View.VISIBLE
             ViewUtil.loadImageUrlInto(viewImageThumbnail!!, thumbUrl)
-=======
-            viewArticleImage!!.loadImage(Uri.parse(summary.thumbnailUrl))
->>>>>>> ac7258a9
         }
 
         viewReadButton.visibility = View.GONE
