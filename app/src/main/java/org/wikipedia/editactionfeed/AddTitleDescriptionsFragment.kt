package org.wikipedia.editactionfeed

import android.app.Activity.RESULT_OK
import android.content.Intent
import android.graphics.drawable.Animatable
import android.os.Bundle
import android.support.v4.app.Fragment
import android.support.v4.app.FragmentStatePagerAdapter
import android.support.v4.view.ViewPager
import android.support.v7.app.AppCompatActivity
import android.text.TextUtils
import android.view.LayoutInflater
import android.view.View
import android.view.View.GONE
import android.view.View.VISIBLE
import android.view.ViewGroup
import android.widget.AdapterView
import android.widget.ArrayAdapter
import io.reactivex.android.schedulers.AndroidSchedulers
import io.reactivex.disposables.CompositeDisposable
import io.reactivex.schedulers.Schedulers
import kotlinx.android.synthetic.main.fragment_add_title_descriptions.*
import org.wikipedia.Constants.ACTIVITY_REQUEST_DESCRIPTION_EDIT
import org.wikipedia.Constants.InvokeSource
import org.wikipedia.Constants.InvokeSource.EDIT_FEED_TITLE_DESC
import org.wikipedia.R
import org.wikipedia.WikipediaApp
import org.wikipedia.analytics.RandomizerFunnel
import org.wikipedia.analytics.SuggestedEditsFunnel
import org.wikipedia.dataclient.ServiceFactory
import org.wikipedia.dataclient.WikiSite
import org.wikipedia.dataclient.mwapi.SiteMatrix
import org.wikipedia.descriptions.DescriptionEditActivity
import org.wikipedia.editactionfeed.AddTitleDescriptionsActivity.Companion.EXTRA_SOURCE
import org.wikipedia.editactionfeed.AddTitleDescriptionsActivity.Companion.EXTRA_SOURCE_ADDED_DESCRIPTION
import org.wikipedia.page.PageTitle
import org.wikipedia.util.AnimationUtil
import org.wikipedia.util.FeedbackUtil
import org.wikipedia.util.log.L

class AddTitleDescriptionsFragment : Fragment() {
    private val viewPagerListener = ViewPagerListener()
    private var funnel: RandomizerFunnel? = null
    private val disposables = CompositeDisposable()
    private val app = WikipediaApp.getInstance()
    private var siteMatrix: SiteMatrix? = null
    private var languageList: MutableList<String> = mutableListOf()
    private var languageToList: MutableList<String> = mutableListOf()
    private var languageCodesToList: MutableList<String> = arrayListOf()
    var langFromCode: String = app.language().appLanguageCode
    var langToCode: String = if (app.language().appLanguageCodes.size == 1) "" else app.language().appLanguageCodes[1]
    var source: InvokeSource = EDIT_FEED_TITLE_DESC

    private val topTitle: PageTitle?
        get() {
            val f = topChild

            return if (source == EDIT_FEED_TITLE_DESC) titleFromPageName(f?.title, f?.addedDescription) else f?.targetPageTitle
        }

    private val topChild: AddTitleDescriptionsItemFragment?
        get() {
            val fm = fragmentManager
            for (f in fm!!.fragments) {
                if (f is AddTitleDescriptionsItemFragment && f.pagerPosition == addTitleDescriptionsItemPager.currentItem) {
                    return f
                }
            }
            return null
        }

    override fun onCreate(savedInstanceState: Bundle?) {
        super.onCreate(savedInstanceState)
        retainInstance = true

        // Record the first impression, since the ViewPager doesn't send an event for the first topmost item.
        SuggestedEditsFunnel.get().impression(source)
    }

    override fun onCreateView(inflater: LayoutInflater, container: ViewGroup?, savedInstanceState: Bundle?): View? {
        super.onCreateView(inflater, container, savedInstanceState)

        // TODO: add funnel?
        source = arguments?.getSerializable(EXTRA_SOURCE) as InvokeSource
        return inflater.inflate(R.layout.fragment_add_title_descriptions, container, false)
    }

    override fun onViewCreated(view: View, savedInstanceState: Bundle?) {
        super.onViewCreated(view, savedInstanceState)
        setInitialUiState()
        wikiFromLanguageSpinner.onItemSelectedListener = OnFromSpinnerItemSelectedListener()
        wikiToLanguageSpinner.onItemSelectedListener = OnToSpinnerItemSelectedListener()

        addTitleDescriptionsItemPager.offscreenPageLimit = 2
        addTitleDescriptionsItemPager.setPageTransformer(true, AnimationUtil.PagerTransformerWithoutPreviews())
        addTitleDescriptionsItemPager.addOnPageChangeListener(viewPagerListener)

        resetTitleDescriptionItemAdapter()

        if (languageList.isEmpty()) {
            // Fragment is created for the first time.
            requestLanguagesAndBuildSpinner()
        } else {
            // Fragment already exists, so just update the UI.
            updateFromLanguageSpinner()
        }

        updateBackButton(0)
        backButton.setOnClickListener { previousPage() }
        nextButton.setOnClickListener {
            if (nextButton.drawable is Animatable) {
                (nextButton.drawable as Animatable).start()
            }
            nextPage()
        }

        arrow.setOnClickListener {
            val pos = languageList.indexOf(languageToList[wikiToLanguageSpinner.selectedItemPosition])
            val prevFromLang = languageList[wikiFromLanguageSpinner.selectedItemPosition]
            wikiFromLanguageSpinner.setSelection(pos)
            val postDelay: Long = 100
            wikiToLanguageSpinner.postDelayed({
                if (isAdded) {
                    wikiToLanguageSpinner.setSelection(languageToList.indexOf(prevFromLang))
                }
            }, postDelay)
        }
    }

    override fun onDestroyView() {
        disposables.clear()
        addTitleDescriptionsItemPager.removeOnPageChangeListener(viewPagerListener)
        if (funnel != null) {
            funnel!!.done()
            funnel = null
        }
        super.onDestroyView()
    }

    override fun onPause() {
        super.onPause()
        SuggestedEditsFunnel.get().pause()
    }

    override fun onResume() {
        super.onResume()
        SuggestedEditsFunnel.get().resume()
    }

    override fun onActivityResult(requestCode: Int, resultCode: Int, data: Intent?) {
        super.onActivityResult(requestCode, resultCode, data)
        if (requestCode == ACTIVITY_REQUEST_DESCRIPTION_EDIT && resultCode == RESULT_OK) {
            topChild?.showAddedDescriptionView(data?.getStringExtra(EXTRA_SOURCE_ADDED_DESCRIPTION))
            FeedbackUtil.showMessage(this, R.string.description_edit_success_saved_snackbar)
            nextPage()
        }
    }

    private fun previousPage() {
        viewPagerListener.setNextPageSelectedAutomatic()
        if (addTitleDescriptionsItemPager.currentItem > 0) {
            addTitleDescriptionsItemPager.setCurrentItem(addTitleDescriptionsItemPager.currentItem - 1, true)
        }
    }

    private fun nextPage() {
        viewPagerListener.setNextPageSelectedAutomatic()
        addTitleDescriptionsItemPager.setCurrentItem(addTitleDescriptionsItemPager.currentItem + 1, true)
    }

    private fun updateBackButton(pagerPosition: Int) {
        backButton.isClickable = pagerPosition != 0
        backButton.alpha = if (pagerPosition == 0) 0.31f else 1f
    }

    private fun titleFromPageName(pageName: String?, description: String?): PageTitle {
        return PageTitle(pageName, WikiSite.forLanguageCode(if (source == EDIT_FEED_TITLE_DESC) langFromCode else langToCode), null, description)
    }

    fun onSelectPage() {
        if (topTitle != null) {
            startActivityForResult(DescriptionEditActivity.newIntent(requireContext(), topTitle!!, null, true, topChild!!.sourceDescription, langFromCode, source),
                    ACTIVITY_REQUEST_DESCRIPTION_EDIT)
        }
    }

<<<<<<< HEAD
    private fun showOnboarding() {
        if (Prefs.showEditActionAddTitleDescriptionsOnboarding() && source == EDIT_FEED_TITLE_DESC) {
            AlertDialog.Builder(requireActivity())
                    .setCustomTitle(DialogTitleWithImage(requireActivity(), R.string.add_title_descriptions_dialog_title,
                            R.drawable.ic_dialog_image_title_descriptions, false))
                    .setMessage(R.string.add_title_descriptions_dialog_message)
                    .setPositiveButton(R.string.title_descriptions_onboarding_got_it, null)
                    .setNegativeButton(R.string.editactionfeed_add_title_dialog_learn_more) { _, _ ->
                        FeedbackUtil.showAndroidAppEditingFAQ(context)
                    }
                    .show()
            Prefs.setShowEditActionAddTitleDescriptionsOnboarding(false)
        }

        if (Prefs.showEditActionTranslateDescriptionsOnboarding() && source == InvokeSource.EDIT_FEED_TRANSLATE_TITLE_DESC) {
            AlertDialog.Builder(requireActivity())
                    .setCustomTitle(DialogTitleWithImage(requireActivity(), R.string.add_translate_descriptions_dialog_title,
                            R.drawable.ic_dialog_image_title_descriptions, false))
                    .setMessage(R.string.add_translate_descriptions_dialog_message)
                    .setPositiveButton(R.string.translate_descriptions_onboarding_got_it, null)
                    .setNegativeButton(R.string.editactionfeed_translate_title_dialog_learn_more) { _, _ ->
                        FeedbackUtil.showAndroidAppEditingFAQ(context)
                    }
                    .show()
            Prefs.setShowEditActionTranslateDescriptionsOnboarding(false)
        }

    }

=======
>>>>>>> d649d473
    private fun requestLanguagesAndBuildSpinner() {
        disposables.add(ServiceFactory.get(app.wikiSite).siteMatrix
                .subscribeOn(Schedulers.io())
                .observeOn(AndroidSchedulers.mainThread())
                .map { siteMatrix = it; }
                .doFinally { updateFromLanguageSpinner() }
                .subscribe({
                    for (code in app.language().appLanguageCodes) {
                        languageList.add(getLanguageLocalName(code))
                    }
                }, { L.e(it) }))
    }

    private fun getLanguageLocalName(code: String): String {
        if (siteMatrix == null) {
            return app.language().getAppLanguageLocalizedName(code)!!
        }
        var name: String? = null
        for (info in SiteMatrix.getSites(siteMatrix!!)) {
            if (code == info.code()) {
                name = info.name()
                break
            }
        }
        if (TextUtils.isEmpty(name)) {
            name = app.language().getAppLanguageLocalizedName(code)
        }
        return name ?: code
    }

    private fun resetTitleDescriptionItemAdapter() {
        val postDelay: Long = 250
        wikiToLanguageSpinner.postDelayed({
            if (isAdded) {
                addTitleDescriptionsItemPager.adapter = ViewPagerAdapter(requireActivity() as AppCompatActivity)
            }
        }, postDelay)
    }

    private fun setInitialUiState() {
        wikiLanguageDropdownContainer.visibility = if (app.language().appLanguageCodes.size > 1
                && source == InvokeSource.EDIT_FEED_TRANSLATE_TITLE_DESC) VISIBLE else GONE
    }

    private fun updateFromLanguageSpinner() {
        wikiFromLanguageSpinner.adapter = ArrayAdapter<String>(requireContext(), R.layout.item_language_spinner, languageList)
    }

    private fun updateToLanguageSpinner(fromLanguageSpinnerPosition: Int) {
        languageCodesToList.clear()
        languageCodesToList.addAll(app.language().appLanguageCodes)
        languageCodesToList.removeAt(fromLanguageSpinnerPosition)
        languageToList.clear()
        for (language in languageCodesToList) {
            languageToList.add(getLanguageLocalName(language))
        }

        val toAdapter = ArrayAdapter<String>(requireContext(), R.layout.item_language_spinner, languageToList)
        wikiToLanguageSpinner.adapter = toAdapter

        val pos = languageCodesToList.indexOf(langToCode)
        if (pos < 0) {
            langToCode = languageCodesToList[0]
        } else {
            wikiToLanguageSpinner.setSelection(pos)
        }
    }

    private inner class OnFromSpinnerItemSelectedListener : AdapterView.OnItemSelectedListener {
        override fun onItemSelected(parent: AdapterView<*>, view: View?, position: Int, id: Long) {
            if (langFromCode != app.language().appLanguageCodes[position]) {
                langFromCode = app.language().appLanguageCodes[position]
                resetTitleDescriptionItemAdapter()
            }
            updateToLanguageSpinner(position)
            updateBackButton(0)
        }

        override fun onNothingSelected(parent: AdapterView<*>) {
        }
    }

    private inner class OnToSpinnerItemSelectedListener : AdapterView.OnItemSelectedListener {
        override fun onItemSelected(parent: AdapterView<*>, view: View?, position: Int, id: Long) {
            if (langToCode != languageCodesToList[position]) {
                langToCode = languageCodesToList[position]
                resetTitleDescriptionItemAdapter()
            }
        }
        override fun onNothingSelected(parent: AdapterView<*>) {
        }
    }

    private class ViewPagerAdapter internal constructor(activity: AppCompatActivity): FragmentStatePagerAdapter(activity.supportFragmentManager) {

        override fun getCount(): Int {
            return Integer.MAX_VALUE
        }

        override fun getItem(position: Int): Fragment {
            val f = AddTitleDescriptionsItemFragment.newInstance()
            f.pagerPosition = position
            return f
        }
    }

    private inner class ViewPagerListener : ViewPager.OnPageChangeListener {
        private var prevPosition: Int = 0
        private var nextPageSelectedAutomatic: Boolean = false

        internal fun setNextPageSelectedAutomatic() {
            nextPageSelectedAutomatic = true
        }

        override fun onPageScrolled(position: Int, positionOffset: Float, positionOffsetPixels: Int) {}

        override fun onPageSelected(position: Int) {
            updateBackButton(position)
            if (!nextPageSelectedAutomatic && funnel != null) {
                if (position > prevPosition) {
                    funnel!!.swipedForward()
                } else if (position < prevPosition) {
                    funnel!!.swipedBack()
                }
            }

            SuggestedEditsFunnel.get().impression(source)

            nextPageSelectedAutomatic = false
            prevPosition = position
        }

        override fun onPageScrollStateChanged(state: Int) {}
    }

    companion object {
        fun newInstance(source: InvokeSource): AddTitleDescriptionsFragment {
            val addTitleDescriptionsFragment = AddTitleDescriptionsFragment()
            val args = Bundle()
            args.putSerializable(EXTRA_SOURCE, source)
            addTitleDescriptionsFragment.arguments = args
            return addTitleDescriptionsFragment
        }
    }
}<|MERGE_RESOLUTION|>--- conflicted
+++ resolved
@@ -183,39 +183,7 @@
                     ACTIVITY_REQUEST_DESCRIPTION_EDIT)
         }
     }
-
-<<<<<<< HEAD
-    private fun showOnboarding() {
-        if (Prefs.showEditActionAddTitleDescriptionsOnboarding() && source == EDIT_FEED_TITLE_DESC) {
-            AlertDialog.Builder(requireActivity())
-                    .setCustomTitle(DialogTitleWithImage(requireActivity(), R.string.add_title_descriptions_dialog_title,
-                            R.drawable.ic_dialog_image_title_descriptions, false))
-                    .setMessage(R.string.add_title_descriptions_dialog_message)
-                    .setPositiveButton(R.string.title_descriptions_onboarding_got_it, null)
-                    .setNegativeButton(R.string.editactionfeed_add_title_dialog_learn_more) { _, _ ->
-                        FeedbackUtil.showAndroidAppEditingFAQ(context)
-                    }
-                    .show()
-            Prefs.setShowEditActionAddTitleDescriptionsOnboarding(false)
-        }
-
-        if (Prefs.showEditActionTranslateDescriptionsOnboarding() && source == InvokeSource.EDIT_FEED_TRANSLATE_TITLE_DESC) {
-            AlertDialog.Builder(requireActivity())
-                    .setCustomTitle(DialogTitleWithImage(requireActivity(), R.string.add_translate_descriptions_dialog_title,
-                            R.drawable.ic_dialog_image_title_descriptions, false))
-                    .setMessage(R.string.add_translate_descriptions_dialog_message)
-                    .setPositiveButton(R.string.translate_descriptions_onboarding_got_it, null)
-                    .setNegativeButton(R.string.editactionfeed_translate_title_dialog_learn_more) { _, _ ->
-                        FeedbackUtil.showAndroidAppEditingFAQ(context)
-                    }
-                    .show()
-            Prefs.setShowEditActionTranslateDescriptionsOnboarding(false)
-        }
-
-    }
-
-=======
->>>>>>> d649d473
+  
     private fun requestLanguagesAndBuildSpinner() {
         disposables.add(ServiceFactory.get(app.wikiSite).siteMatrix
                 .subscribeOn(Schedulers.io())
