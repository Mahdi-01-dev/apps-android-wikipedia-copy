--- conflicted
+++ resolved
@@ -28,12 +28,6 @@
 import org.wikipedia.dataclient.ServiceFactory
 import org.wikipedia.dataclient.WikiSite
 import org.wikipedia.dataclient.mwapi.SiteMatrix
-<<<<<<< HEAD
-import org.wikipedia.descriptions.DescriptionEditActivity.EDIT_TASKS_TITLE_DESC_SOURCE
-import org.wikipedia.descriptions.DescriptionEditActivity.EDIT_TASKS_TRANSLATE_TITLE_DESC_SOURCE
-=======
-import org.wikipedia.descriptions.DescriptionEditActivity
->>>>>>> 58b2d30b
 import org.wikipedia.descriptions.DescriptionEditHelpActivity
 import org.wikipedia.editactionfeed.AddTitleDescriptionsActivity.Companion.EXTRA_SOURCE
 import org.wikipedia.history.HistoryEntry
@@ -108,7 +102,6 @@
             updateFromLanguageSpinner()
         }
 
-<<<<<<< HEAD
 //        skipButton.setOnClickListener { nextPage() }
 //
 //        addDescriptionButton.setOnClickListener {
@@ -117,16 +110,6 @@
 //                        Constants.ACTIVITY_REQUEST_DESCRIPTION_EDIT)
 //            }
 //        }
-=======
-        skipButton.setOnClickListener { nextPage() }
-
-        addDescriptionButton.setOnClickListener {
-            if (topTitle != null) {
-                startActivityForResult(DescriptionEditActivity.newIntent(requireContext(), topTitle!!, null, true, source, sourceDescription),
-                        ACTIVITY_REQUEST_DESCRIPTION_EDIT)
-            }
-        }
->>>>>>> 58b2d30b
 
         arrows.setOnClickListener {
             val pos = languageList.indexOf(languageToList[wikiToLanguageSpinner.selectedItemPosition])
