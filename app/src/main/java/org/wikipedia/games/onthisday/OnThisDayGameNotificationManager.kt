package org.wikipedia.games.onthisday

import android.app.Activity
import android.app.AlarmManager
import android.app.PendingIntent
import android.content.Context
import android.content.Intent
import com.google.android.material.dialog.MaterialAlertDialogBuilder
import org.wikipedia.Constants
import org.wikipedia.R
import org.wikipedia.WikipediaApp
import org.wikipedia.notifications.NotificationPollBroadcastReceiver
import org.wikipedia.notifications.NotificationPollBroadcastReceiver.Companion.ACTION_DAILY_GAME
import org.wikipedia.notifications.NotificationPresenter
import org.wikipedia.settings.Prefs
import org.wikipedia.util.FeedbackUtil

enum class OnThisDayGameNotificationState {
    NO_INTERACTED,
    ENABLED,
    DISABLED;

    fun getIcon(): Int = when (this) {
        NO_INTERACTED -> R.drawable.outline_notification_add_24
        ENABLED -> R.drawable.outline_notifications_active_24
        DISABLED -> R.drawable.outline_notifications_off_24
    }
}

object OnThisDayGameNotificationManager {

    private const val NOTIFICATION_TYPE_LOCAL = "local"

    fun handleNotificationClick(activity: Activity) {
        when (Prefs.otdNotificationState) {
            OnThisDayGameNotificationState.ENABLED -> showDisabledNotificationDialog(activity)
            OnThisDayGameNotificationState.NO_INTERACTED,
            OnThisDayGameNotificationState.DISABLED -> showEnabledNotificationDialog(activity)
        }
    }

    private fun showDisabledNotificationDialog(activity: Activity) {
        MaterialAlertDialogBuilder(activity, R.style.AlertDialogTheme_Icon)
            .setTitle(R.string.on_this_day_game_turn_off_notification_dialog_title)
            .setMessage(R.string.on_this_day_game_turn_off_notification_dialog_subtitle)
            .setIcon(R.drawable.outline_notifications_off_24)
            .setPositiveButton(R.string.on_this_day_game_turn_off_notification_dialog_positive_btn_label) { _, _ ->
                Prefs.otdNotificationState = OnThisDayGameNotificationState.ENABLED
                activity.invalidateOptionsMenu()
            }
            .setNegativeButton(R.string.on_this_day_game_turn_off_notification_dialog_negative_btn_label) { _, _ ->
                disableNotifications(activity, showUndo = true)
            }
            .show()
    }

    private fun showEnabledNotificationDialog(activity: Activity) {
        MaterialAlertDialogBuilder(activity, R.style.AlertDialogTheme_Icon)
            .setTitle(R.string.on_this_day_game_turn_on_notification_dialog_title)
            .setMessage(R.string.on_this_day_game_turn_on_notification_dialog_subtitle)
            .setIcon(R.drawable.outline_notifications_active_24)
            .setPositiveButton(R.string.on_this_day_game_turn_on_notification_dialog_positive_btn_label) { _, _ ->
                enableNotifications(activity, showUndo = true)
            }
            .setNegativeButton(R.string.on_this_day_game_turn_on_notification_dialog_negative_btn_label) { _, _ ->
                Prefs.otdNotificationState = OnThisDayGameNotificationState.DISABLED
                activity.invalidateOptionsMenu()
            }
            .show()
    }

    private fun disableNotifications(activity: Activity, showUndo: Boolean) {
        Prefs.otdNotificationState = OnThisDayGameNotificationState.DISABLED
        cancelDailyGameNotification(activity)
        if (showUndo) {
            FeedbackUtil.makeSnackbar(
                activity,
                activity.getString(R.string.on_this_day_game_notification_turned_off_snackbar_message)
            ).apply {
                setAction(R.string.reading_list_item_delete_undo) {
                    enableNotifications(activity, showUndo = false)
                    activity.invalidateOptionsMenu()
                }
            }.show()
        }
        activity.invalidateOptionsMenu()
    }

    private fun enableNotifications(activity: Activity, showUndo: Boolean) {
        Prefs.otdNotificationState = OnThisDayGameNotificationState.ENABLED
        (activity as? OnThisDayGameActivity)?.requestPermissionAndScheduleGameNotification()
        if (showUndo) {
            FeedbackUtil.makeSnackbar(
                activity,
                activity.getString(R.string.on_this_day_game_notification_turned_on_snackbar_message)
            ).apply {
                setAction(R.string.reading_list_item_delete_undo) {
                    disableNotifications(activity, showUndo = false)
                    activity.invalidateOptionsMenu()
                }
            }.show()
        }
        activity.invalidateOptionsMenu()
    }

<<<<<<< HEAD
    fun showNotification(context: Context) {
        if ((WikipediaApp.instance.getResumedActivity() is OnThisDayGameActivity).not()) {
            NotificationPresenter.showNotification(
                context = context,
                builder = NotificationPresenter.getDefaultBuilder(context, 1, NOTIFICATION_TYPE_LOCAL),
                id = 1,
                title = context.getString(R.string.on_this_day_game_feed_entry_card_heading),
                text = context.getString(R.string.on_this_day_game_notification_text),
                longText = context.getString(R.string.on_this_day_game_notification_text),
                lang = null,
                icon = null,
                color = R.color.blue600,
                bodyIntent = OnThisDayGameActivity.newIntent(
=======
    companion object {
        private const val NOTIFICATION_TYPE_LOCAL = "local"

        fun showNotification(context: Context) {
            if (WikipediaApp.instance.currentResumedActivity !is OnThisDayGameActivity) {
                NotificationPresenter.showNotification(
>>>>>>> c5f4fbf1
                    context = context,
                    invokeSource = Constants.InvokeSource.NOTIFICATION,
                    wikiSite = WikipediaApp.instance.wikiSite
                )
            )
        }
    }

    fun scheduleDailyGameNotification(context: Context) {
        val alarmManager = context.getSystemService(Context.ALARM_SERVICE) as AlarmManager
        val intent = Intent(context, NotificationPollBroadcastReceiver::class.java)
            .setAction(ACTION_DAILY_GAME)
        val timeUntilNextDay = OnThisDayGameFinalFragment.timeUntilNextDay().toMillis()
        alarmManager.setInexactRepeating(
            AlarmManager.RTC_WAKEUP,
            System.currentTimeMillis() + timeUntilNextDay,
            AlarmManager.INTERVAL_DAY,
            PendingIntent.getBroadcast(context, 0, intent, PendingIntent.FLAG_IMMUTABLE)
        )
    }

    fun cancelDailyGameNotification(context: Context) {
        val alarmManager = context.getSystemService(Context.ALARM_SERVICE) as AlarmManager
        val intent = Intent(context, NotificationPollBroadcastReceiver::class.java)
            .setAction(ACTION_DAILY_GAME)
        alarmManager.cancel(PendingIntent.getBroadcast(context, 0, intent, PendingIntent.FLAG_IMMUTABLE))
    }
}<|MERGE_RESOLUTION|>--- conflicted
+++ resolved
@@ -103,9 +103,8 @@
         activity.invalidateOptionsMenu()
     }
 
-<<<<<<< HEAD
     fun showNotification(context: Context) {
-        if ((WikipediaApp.instance.getResumedActivity() is OnThisDayGameActivity).not()) {
+        if ((WikipediaApp.instance.currentResumedActivity is OnThisDayGameActivity).not()) {
             NotificationPresenter.showNotification(
                 context = context,
                 builder = NotificationPresenter.getDefaultBuilder(context, 1, NOTIFICATION_TYPE_LOCAL),
@@ -117,14 +116,6 @@
                 icon = null,
                 color = R.color.blue600,
                 bodyIntent = OnThisDayGameActivity.newIntent(
-=======
-    companion object {
-        private const val NOTIFICATION_TYPE_LOCAL = "local"
-
-        fun showNotification(context: Context) {
-            if (WikipediaApp.instance.currentResumedActivity !is OnThisDayGameActivity) {
-                NotificationPresenter.showNotification(
->>>>>>> c5f4fbf1
                     context = context,
                     invokeSource = Constants.InvokeSource.NOTIFICATION,
                     wikiSite = WikipediaApp.instance.wikiSite
