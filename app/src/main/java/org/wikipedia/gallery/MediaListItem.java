package org.wikipedia.gallery;

import androidx.annotation.NonNull;
import androidx.annotation.Nullable;

import com.google.gson.annotations.SerializedName;

import org.apache.commons.lang3.StringUtils;

import java.io.Serializable;
import java.util.Collections;
import java.util.List;
import java.util.regex.Matcher;
import java.util.regex.Pattern;

@SuppressWarnings("unused")
public class MediaListItem implements Serializable {
    @Nullable private String title;
    @SerializedName("section_id") private int sectionId;
    @Nullable private String type;
    @Nullable private TextInfo caption;
    private boolean showInGallery;
<<<<<<< HEAD
    @SuppressWarnings("unused") private Image[] srcset;
    @SuppressWarnings("audio_type") private String audioType;
    private static final int SMALL = 320;
    private static final int MEDIUM = 640;
    private static final int LARGE = 800;
    private static final int XL = 1024;
=======
    @Nullable @SerializedName("srcset") private List<ImageSrcSet> srcSets;
>>>>>>> 2c4e4993

    public MediaListItem() {
    }

    public MediaListItem(@NonNull String title) {
        this.title = title;
    }

    @NonNull
    public String getType() {
        return StringUtils.defaultString(type);
    }

    @Nullable
    public TextInfo getCaption() {
        return caption;
    }

    public boolean showInGallery() {
        return showInGallery;
    }

    @NonNull
    public String getTitle() {
        return StringUtils.defaultString(title);
    }

<<<<<<< HEAD
    public String getAudioType() {
        return audioType;
    }

    public static class Image {
        @SuppressWarnings("unused")
        @SerializedName("src")
        private String url;
        @SuppressWarnings("unused")
        @SerializedName("scale")
        private String size;
    }

    @Nullable
    public String getImageUrlFor(int width) {
        switch (width) {
            case SMALL:
            case MEDIUM:
                return getSrcSetUrlFor("1x");
            case LARGE:
                return getSrcSetUrlFor("1.5x");
            case XL:
                return getSrcSetUrlFor("2x");
            default:
                return null;
        }
    }

    private String getSrcSetUrlFor(String scale) {
        for (Image image : srcset) {
            if (image.size.equals(scale)) {
                return image.url;
            }
        }
        return null;
=======
    @NonNull
    public List<ImageSrcSet> getSrcSets() {
        return srcSets != null ? srcSets : Collections.emptyList();
    }

    @NonNull
    public String getImageUrl(int preferredSize) {
        Pattern pattern = Pattern.compile("/(\\d+)px-");
        String imageUrl = getSrcSets().get(0).getSrc();
        int lastSizeDistance = Integer.MAX_VALUE;
        for (ImageSrcSet srcSet : getSrcSets()) {
            Matcher matcher = pattern.matcher(srcSet.getSrc());
            if (matcher.find() && matcher.group(1) != null) {
                int currentSizeDistance = Math.abs(Integer.parseInt(matcher.group(1)) - preferredSize);
                if (currentSizeDistance < lastSizeDistance) {
                    imageUrl = srcSet.getSrc();
                    lastSizeDistance = currentSizeDistance;
                }
            }
        }
        return imageUrl;
    }

    public class ImageSrcSet implements Serializable {
        @Nullable private String src;
        @Nullable private String scale;

        @NonNull
        public String getSrc() {
            return StringUtils.defaultString(src);
        }
>>>>>>> 2c4e4993
    }
}<|MERGE_RESOLUTION|>--- conflicted
+++ resolved
@@ -20,16 +20,7 @@
     @Nullable private String type;
     @Nullable private TextInfo caption;
     private boolean showInGallery;
-<<<<<<< HEAD
-    @SuppressWarnings("unused") private Image[] srcset;
-    @SuppressWarnings("audio_type") private String audioType;
-    private static final int SMALL = 320;
-    private static final int MEDIUM = 640;
-    private static final int LARGE = 800;
-    private static final int XL = 1024;
-=======
     @Nullable @SerializedName("srcset") private List<ImageSrcSet> srcSets;
->>>>>>> 2c4e4993
 
     public MediaListItem() {
     }
@@ -57,43 +48,6 @@
         return StringUtils.defaultString(title);
     }
 
-<<<<<<< HEAD
-    public String getAudioType() {
-        return audioType;
-    }
-
-    public static class Image {
-        @SuppressWarnings("unused")
-        @SerializedName("src")
-        private String url;
-        @SuppressWarnings("unused")
-        @SerializedName("scale")
-        private String size;
-    }
-
-    @Nullable
-    public String getImageUrlFor(int width) {
-        switch (width) {
-            case SMALL:
-            case MEDIUM:
-                return getSrcSetUrlFor("1x");
-            case LARGE:
-                return getSrcSetUrlFor("1.5x");
-            case XL:
-                return getSrcSetUrlFor("2x");
-            default:
-                return null;
-        }
-    }
-
-    private String getSrcSetUrlFor(String scale) {
-        for (Image image : srcset) {
-            if (image.size.equals(scale)) {
-                return image.url;
-            }
-        }
-        return null;
-=======
     @NonNull
     public List<ImageSrcSet> getSrcSets() {
         return srcSets != null ? srcSets : Collections.emptyList();
@@ -125,6 +79,5 @@
         public String getSrc() {
             return StringUtils.defaultString(src);
         }
->>>>>>> 2c4e4993
     }
 }