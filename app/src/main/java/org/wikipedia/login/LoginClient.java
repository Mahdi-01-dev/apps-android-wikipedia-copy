--- conflicted
+++ resolved
@@ -52,9 +52,8 @@
     }
 
     void login(@NonNull final WikiSite wiki, @NonNull final String userName, @NonNull final String password,
-<<<<<<< HEAD
-                                    @Nullable final String retypedPassword, @Nullable final String twoFactorCode,
-                                    @Nullable final String loginToken, @NonNull final LoginCallback cb) {
+               @Nullable final String retypedPassword, @Nullable final String twoFactorCode,
+               @NonNull final String loginToken, @NonNull final LoginCallback cb) {
 
         disposables.add(getLoginResponse(wiki, userName, password, retypedPassword, twoFactorCode, loginToken)
                 .subscribeOn(Schedulers.io())
@@ -75,32 +74,6 @@
                             } else {
                                 cb.error(new LoginFailedException(loginResult.getMessage()));
                             }
-=======
-               @Nullable final String retypedPassword, @Nullable final String twoFactorCode,
-               @NonNull final String loginToken, @NonNull final LoginCallback cb) {
-        loginCall = TextUtils.isEmpty(twoFactorCode) && TextUtils.isEmpty(retypedPassword)
-                ? ServiceFactory.get(wiki).postLogIn(userName, password, loginToken, Service.WIKIPEDIA_URL)
-                : ServiceFactory.get(wiki).postLogIn(userName, password, retypedPassword, twoFactorCode, loginToken, true);
-        loginCall.enqueue(new Callback<LoginResponse>() {
-            @Override
-            public void onResponse(@NonNull Call<LoginResponse> call, @NonNull Response<LoginResponse> response) {
-                if (call.isCanceled()) {
-                    return;
-                }
-                LoginResponse loginResponse = response.body();
-                LoginResult loginResult = loginResponse.toLoginResult(wiki, password);
-                if (loginResult != null) {
-                    if (loginResult.pass() && !TextUtils.isEmpty(loginResult.getUserName())) {
-                        // The server could do some transformations on user names, e.g. on some
-                        // wikis is uppercases the first letter.
-                        String actualUserName = loginResult.getUserName();
-                        getExtendedInfo(wiki, actualUserName, loginResult, cb);
-                    } else if ("UI".equals(loginResult.getStatus())) {
-                        if (loginResult instanceof LoginOAuthResult) {
-                            cb.twoFactorPrompt(new LoginFailedException(loginResult.getMessage()), loginToken);
-                        } else if (loginResult instanceof LoginResetPasswordResult) {
-                            cb.passwordResetPrompt(loginToken);
->>>>>>> 848a19e5
                         } else {
                             cb.error(new LoginFailedException(loginResult.getMessage()));
                         }
