--- conflicted
+++ resolved
@@ -11,11 +11,8 @@
 
 import org.apache.commons.lang3.StringUtils;
 import org.wikipedia.dataclient.WikiSite;
-<<<<<<< HEAD
 import org.wikipedia.json.annotations.Required;
 import org.wikipedia.page.GeoTypeAdapter;
-=======
->>>>>>> 78c78572
 import org.wikipedia.page.Namespace;
 import org.wikipedia.page.Page;
 import org.wikipedia.page.PageProperties;
@@ -31,7 +28,6 @@
     public static final String TYPE_MAIN_PAGE = "mainpage";
     public static final String TYPE_NO_EXTRACT = "no-extract";
 
-<<<<<<< HEAD
     @SuppressWarnings("unused") @Nullable private String type;
     @SuppressWarnings("unused,NullableProblems") @Required
     @NonNull private String title;
@@ -71,18 +67,7 @@
     private PageProperties toPageProperties(String leadImageName, String leadImageUrl) {
         return new PageProperties(this, leadImageName, leadImageUrl);
     }
-=======
-    @Nullable private String type;
-    @Nullable private Titles titles;
-    @Nullable private NamespaceContainer namespace;
-    @Nullable private String extract;
-    @Nullable @SerializedName("extract_html") private String extractHtml;
-    @Nullable private String description;
-    @Nullable private Thumbnail thumbnail;
-    @Nullable @SerializedName("originalimage") private Thumbnail originalImage;
-    @Nullable private String lang;
-    private int pageid;
->>>>>>> 78c78572
+
 
     @NonNull
     public String getApiTitle() {
