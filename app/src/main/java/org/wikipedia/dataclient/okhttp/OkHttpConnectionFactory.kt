package org.wikipedia.dataclient.okhttp

import okhttp3.Cache
import okhttp3.CacheDelegate
import okhttp3.OkHttpClient
import okhttp3.logging.HttpLoggingInterceptor
import org.wikipedia.WikipediaApp
import org.wikipedia.dataclient.SharedPreferenceCookieManager
import org.wikipedia.settings.Prefs
import java.io.File

object OkHttpConnectionFactory {
    private const val CACHE_DIR_NAME = "okhttp-cache"
    private const val NET_CACHE_SIZE = (64 * 1024 * 1024).toLong()
    private const val SAVED_PAGE_CACHE_SIZE = NET_CACHE_SIZE * 1024
    private val NET_CACHE = Cache(File(WikipediaApp.getInstance().cacheDir, CACHE_DIR_NAME), NET_CACHE_SIZE)

    @JvmField val SAVE_CACHE = CacheDelegate(Cache(File(WikipediaApp.getInstance().filesDir, CACHE_DIR_NAME), SAVED_PAGE_CACHE_SIZE))
    @JvmStatic val client = createClient()

    private fun createClient(): OkHttpClient {
        return OkHttpClient.Builder()
                .cookieJar(SharedPreferenceCookieManager.getInstance())
                .cache(NET_CACHE)
                .addInterceptor(HttpLoggingInterceptor().setLevel(Prefs.getRetrofitLogLevel()))
                .addInterceptor(UnsuccessfulResponseInterceptor())
<<<<<<< HEAD
                .addNetworkInterceptor(StripMustRevalidateResponseInterceptor())
=======
                .addInterceptor(StatusResponseInterceptor(RbSwitch.INSTANCE))
                .addNetworkInterceptor(CacheControlInterceptor())
>>>>>>> 5c16e7da
                .addInterceptor(CommonHeaderRequestInterceptor())
                .addInterceptor(DefaultMaxStaleRequestInterceptor())
                .addInterceptor(OfflineCacheInterceptor(SAVE_CACHE))
                .addInterceptor(TestStubInterceptor())
                .build()
    }
}<|MERGE_RESOLUTION|>--- conflicted
+++ resolved
@@ -24,12 +24,7 @@
                 .cache(NET_CACHE)
                 .addInterceptor(HttpLoggingInterceptor().setLevel(Prefs.getRetrofitLogLevel()))
                 .addInterceptor(UnsuccessfulResponseInterceptor())
-<<<<<<< HEAD
-                .addNetworkInterceptor(StripMustRevalidateResponseInterceptor())
-=======
-                .addInterceptor(StatusResponseInterceptor(RbSwitch.INSTANCE))
                 .addNetworkInterceptor(CacheControlInterceptor())
->>>>>>> 5c16e7da
                 .addInterceptor(CommonHeaderRequestInterceptor())
                 .addInterceptor(DefaultMaxStaleRequestInterceptor())
                 .addInterceptor(OfflineCacheInterceptor(SAVE_CACHE))
