--- conflicted
+++ resolved
@@ -126,15 +126,13 @@
     @GET(MW_API_PREFIX + "action=query&generator=unreviewedimagelabels&guillimit=10&prop=imagelabels|imageinfo&iiprop=timestamp|user|url|mime|extmetadata&iiurlwidth=" + PREFERRED_THUMB_SIZE)
     @NonNull Observable<MwQueryResponse> getImagesWithUnreviewedLabels(@NonNull @Query("uselang") String lang);
 
-<<<<<<< HEAD
     @GET(MW_API_PREFIX + "action=query&list=watchlist&wlprop=ids|title|flags|comment|parsedcomment|timestamp|sizes|user")
     @NonNull Observable<MwQueryResponse> getWatchlist();
-=======
+
     @FormUrlEncoded
     @POST(MW_API_PREFIX + "action=options")
     @NonNull Observable<MwPostResponse> postSetOptions(@NonNull @Field("change") String change,
                                                        @NonNull @Field("token") String token);
->>>>>>> ab2b23a2
 
 
     // ------- CSRF, Login, and Create Account -------
