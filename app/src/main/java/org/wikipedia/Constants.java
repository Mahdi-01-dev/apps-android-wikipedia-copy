--- conflicted
+++ resolved
@@ -59,15 +59,12 @@
         PAGE_ACTIVITY,
         EDIT_FEED_TITLE_DESC,
         EDIT_FEED_TRANSLATE_TITLE_DESC,
-<<<<<<< HEAD
         FEED_CARD_SUGGESTED_EDITS_ADD_DESC,
         FEED_CARD_SUGGESTED_EDITS_TRANSLATE_DESC,
-        MAIN_ACTIVITY
-=======
+        MAIN_ACTIVITY,
         ONBOARDING_DIALOG,
         NOTIFICATION,
         NAV_MENU
->>>>>>> 115d5981
     }
 
     private Constants() { }
