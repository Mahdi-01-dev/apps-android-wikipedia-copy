package org.wikipedia;

public final class Constants {
    // Keep loader IDs unique to each loader. If the loader specified by the ID already exists, the
    // last created loader is reused.
    public static final int HISTORY_FRAGMENT_LOADER_ID = 100;
    public static final int RECENT_SEARCHES_FRAGMENT_LOADER_ID = 101;

    public static final String PLAIN_TEXT_MIME_TYPE = "text/plain";

    public static final int ACTIVITY_REQUEST_SETTINGS = 41;
    public static final int ACTIVITY_REQUEST_CREATE_ACCOUNT = 42;
    public static final int ACTIVITY_REQUEST_RESET_PASSWORD = 43;
    public static final int ACTIVITY_REQUEST_WRITE_EXTERNAL_STORAGE_PERMISSION = 44;
    public static final int ACTIVITY_REQUEST_VOICE_SEARCH = 45;
    public static final int ACTIVITY_REQUEST_LANGLINKS = 50;
    public static final int ACTIVITY_REQUEST_EDIT_SECTION = 51;
    public static final int ACTIVITY_REQUEST_GALLERY = 52;
    public static final int ACTIVITY_REQUEST_LOGIN = 53;
    public static final int ACTIVITY_REQUEST_DESCRIPTION_EDIT_SUCCESS = 54;
    public static final int ACTIVITY_REQUEST_DESCRIPTION_EDIT = 55;
    public static final int ACTIVITY_REQUEST_DESCRIPTION_EDIT_TUTORIAL = 56;
    public static final int ACTIVITY_REQUEST_INITIAL_ONBOARDING = 57;
    public static final int ACTIVITY_REQUEST_FEED_CONFIGURE = 58;
    public static final int ACTIVITY_REQUEST_ADD_A_LANGUAGE = 59;
    public static final int ACTIVITY_REQUEST_ADD_A_LANGUAGE_FROM_SEARCH = 60;
    public static final int ACTIVITY_REQUEST_BROWSE_TABS = 61;
    public static final int ACTIVITY_REQUEST_OPEN_SEARCH_ACTIVITY = 62;
    public static final int ACTIVITY_REQUEST_SUGGESTED_EDITS_ONBOARDING = 63;

    public static final String INTENT_RETURN_TO_MAIN = "returnToMain";
    public static final String INTENT_FEATURED_ARTICLE_FROM_WIDGET = "featuredArticleFromWidget";

    public static final String INTENT_APP_SHORTCUT_CONTINUE_READING = "appShortcutContinueReading";
    public static final String INTENT_APP_SHORTCUT_RANDOM = "appShortcutRandom";

    public static final String INTENT_EXTRA_REVERT_QNUMBER = "revertQNumber";
    public static final String INTENT_EXTRA_DELETE_READING_LIST = "deleteReadingList";
    public static final String INTENT_EXTRA_VIEW_FROM_NOTIFICATION = "viewFromNotification";

    public static final String INTENT_EXTRA_NOTIFICATION_SYNC_PAUSE_RESUME = "syncPauseResume";
    public static final String INTENT_EXTRA_NOTIFICATION_SYNC_CANCEL = "syncCancel";
    public static final String INTENT_EXTRA_GO_TO_MAIN_TAB = "goToMainTab";
    public static final String INTENT_EXTRA_INVOKE_SOURCE = "invokeSource";

    public static final int MAX_SUGGESTION_RESULTS = 3;
    public static final int SUGGESTION_REQUEST_ITEMS = 5;
    public static final int API_QUERY_MAX_TITLES = 50;

    public static final int PREFERRED_GALLERY_IMAGE_SIZE = 1280;

    public static final int MAX_TABS = 100;
    public static final int MAX_READING_LIST_ARTICLE_LIMIT = 5000;
    public static final int MAX_READING_LISTS_LIMIT = 100;

    public static final int MIN_LANGUAGES_TO_UNLOCK_TRANSLATION = 2;

    public enum InvokeSource {
        CONTEXT_MENU,
        LINK_PREVIEW_MENU,
        PAGE_OVERFLOW_MENU,
        NAV_MENU,
        MAIN_ACTIVITY,
        PAGE_ACTIVITY,
        NEWS_ACTIVITY,
        READING_LIST_ACTIVITY,
        MOST_READ_ACTIVITY,
        RANDOM_ACTIVITY,
        ON_THIS_DAY_ACTIVITY,
        READ_MORE_BOOKMARK_BUTTON,
        BOOKMARK_BUTTON,
<<<<<<< HEAD
        EDIT_FEED_TITLE_DESC,
        EDIT_FEED_TRANSLATE_TITLE_DESC,
        SUGGESTED_ADD_IMAGE_CAPTION,
        SUGGESTED_TRANSLATE_IMAGE_CAPTION,
=======
        SUGGESTED_EDITS_ADD_DESC,
        SUGGESTED_EDITS_TRANSLATE_DESC,
>>>>>>> c574275e
        FEED_CARD_SUGGESTED_EDITS_ADD_DESC,
        FEED_CARD_SUGGESTED_EDITS_TRANSLATE_DESC,
        SUGGESTED_EDITS_ONBOARDING,
        ONBOARDING_DIALOG,
        FEED,
        NOTIFICATION,
        APP_SHORTCUTS,
        TOOLBAR,
        WIDGET,
        INTENT_SHARE,
        INTENT_PROCESS_TEXT,
        FEED_BAR,
        VOICE,
        ON_THIS_DAY_CARD_BODY,
        ON_THIS_DAY_CARD_FOOTER
    }

    private Constants() { }
}<|MERGE_RESOLUTION|>--- conflicted
+++ resolved
@@ -69,15 +69,10 @@
         ON_THIS_DAY_ACTIVITY,
         READ_MORE_BOOKMARK_BUTTON,
         BOOKMARK_BUTTON,
-<<<<<<< HEAD
-        EDIT_FEED_TITLE_DESC,
-        EDIT_FEED_TRANSLATE_TITLE_DESC,
+        SUGGESTED_EDITS_ADD_DESC,
+        SUGGESTED_EDITS_TRANSLATE_DESC,
         SUGGESTED_ADD_IMAGE_CAPTION,
         SUGGESTED_TRANSLATE_IMAGE_CAPTION,
-=======
-        SUGGESTED_EDITS_ADD_DESC,
-        SUGGESTED_EDITS_TRANSLATE_DESC,
->>>>>>> c574275e
         FEED_CARD_SUGGESTED_EDITS_ADD_DESC,
         FEED_CARD_SUGGESTED_EDITS_TRANSLATE_DESC,
         SUGGESTED_EDITS_ONBOARDING,
