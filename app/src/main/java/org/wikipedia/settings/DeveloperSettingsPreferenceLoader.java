package org.wikipedia.settings;

import android.annotation.SuppressLint;
import android.content.Context;
import android.text.TextUtils;

import androidx.annotation.NonNull;
import androidx.appcompat.app.AlertDialog;
import androidx.preference.Preference;
import androidx.preference.PreferenceFragmentCompat;
import androidx.preference.TwoStatePreference;

import org.wikipedia.LeakCanaryStubKt;
import org.wikipedia.R;
import org.wikipedia.WikipediaApp;
import org.wikipedia.dataclient.WikiSite;
import org.wikipedia.history.HistoryEntry;
import org.wikipedia.notifications.NotificationPollBroadcastReceiver;
import org.wikipedia.page.PageActivity;
import org.wikipedia.page.PageTitle;
import org.wikipedia.readinglist.database.ReadingList;
import org.wikipedia.readinglist.database.ReadingListDbHelper;
import org.wikipedia.readinglist.database.ReadingListPage;
import org.wikipedia.suggestededits.provider.EditingSuggestionsProvider;
import org.wikipedia.talk.TalkPageSeenDatabaseTable;
import org.wikipedia.util.StringUtil;

import java.util.ArrayList;
import java.util.List;

import io.reactivex.rxjava3.android.schedulers.AndroidSchedulers;
import io.reactivex.rxjava3.schedulers.Schedulers;

class DeveloperSettingsPreferenceLoader extends BasePreferenceLoader {
    private static final String TEXT_OF_TEST_READING_LIST = "Test reading list";
    private static final String TEXT_OF_READING_LIST = "Reading list";

    @NonNull private final Context context;

    @NonNull private final Preference.OnPreferenceChangeListener setMediaWikiBaseUriChangeListener
            = new Preference.OnPreferenceChangeListener() {
        /**
         * Called when the mediaWikiBaseUri preference has been changed by the user. This is
         * called before the state of the Preference is about to be updated and
         * before the state is persisted.
         *
         * @param preference The changed Preference.
         * @param newValue   The new value of the Preference.
         * @return True to update the state of the Preference with the new value.
         */
        @Override
        public boolean onPreferenceChange(Preference preference, Object newValue) {
            resetMediaWikiSettings();
            return true;
        }
    };

    @NonNull private final Preference.OnPreferenceChangeListener setMediaWikiMultiLangSupportChangeListener
            = new Preference.OnPreferenceChangeListener() {
        /**
         * Called when the mediaWikiBaseUriSupportsLangCode preference has been changed by the user.
         * This is called before the state of the Preference is about to be updated and
         * before the state is persisted.
         *
         * @param preference The changed Preference.
         * @param newValue   The new value of the Preference.
         * @return True to update the state of the Preference with the new value.
         */
        @Override
        public boolean onPreferenceChange(Preference preference, Object newValue) {
            resetMediaWikiSettings();
            return true;
        }
    };

    DeveloperSettingsPreferenceLoader(@NonNull PreferenceFragmentCompat fragment) {
        super(fragment);
        this.context = fragment.requireActivity();
    }

    @SuppressLint("CheckResult")
    @SuppressWarnings("checkstyle:methodlength")
    @Override
    public void loadPreferences() {
        loadPreferences(R.xml.developer_preferences);
        setUpMediaWikiSettings();

        findPreference(context.getString(R.string.preferences_developer_crash_key))
                .setOnPreferenceClickListener(preference -> {
                    throw new TestException("User tested crash functionality.");
                });

        findPreference(R.string.preference_key_add_articles)
                .setOnPreferenceChangeListener((preference, newValue) -> {
                    if (newValue.toString().trim().equals("") || newValue.toString().trim().equals("0")) {
                        return true;
                    }

                    int numberOfArticles = Integer.parseInt(newValue.toString().trim());
                    createTestReadingList(TEXT_OF_TEST_READING_LIST, 1, numberOfArticles);

                    return true;
                });

        findPreference(R.string.preference_key_add_reading_lists)
                .setOnPreferenceChangeListener((preference, newValue) -> {
                    if (newValue.toString().trim().equals("") || newValue.toString().trim().equals("0")) {
                        return true;
                    }

                    int numOfLists = Integer.parseInt(newValue.toString().trim());
                    createTestReadingList(TEXT_OF_READING_LIST, numOfLists, 10);

                    return true;
                });

        findPreference(R.string.preference_key_delete_reading_lists)
                .setOnPreferenceChangeListener((preference, newValue) -> {
                    if (newValue.toString().trim().equals("") || newValue.toString().trim().equals("0")) {
                        return true;
                    }
                    int numOfLists = Integer.parseInt(newValue.toString().trim());
                    deleteTestReadingList(TEXT_OF_READING_LIST, numOfLists);
                    return true;
                });
        findPreference(R.string.preference_key_delete_test_reading_lists)
                .setOnPreferenceChangeListener((preference, newValue) -> {
                    if (newValue.toString().trim().equals("") || newValue.toString().trim().equals("0")) {
                        return true;
                    }
                    int numOfLists = Integer.parseInt(newValue.toString().trim());
                    deleteTestReadingList(TEXT_OF_TEST_READING_LIST, numOfLists);
                    return true;
                });

        findPreference(R.string.preference_key_add_malformed_reading_list_page)
                .setOnPreferenceChangeListener((preference, newValue) -> {
                    int numberOfArticles = TextUtils.isEmpty(newValue.toString()) ? 1 :  Integer.parseInt(newValue.toString().trim());
                    List<ReadingListPage> pages = new ArrayList<>();
                    for (int i = 0; i < numberOfArticles; i++) {
                        PageTitle pageTitle = new PageTitle("Malformed page " + i, WikiSite.forLanguageCode("foo"));
                        pages.add(new ReadingListPage(pageTitle));
                    }
                    ReadingListDbHelper.instance().addPagesToList(ReadingListDbHelper.instance().getDefaultList(), pages, true);
                    return true;
                });

        findPreference(context.getString(R.string.preference_key_missing_description_test))
                .setOnPreferenceClickListener(preference -> {
                    EditingSuggestionsProvider.INSTANCE.getNextArticleWithMissingDescription(WikipediaApp.getInstance().getWikiSite(), 10)
                            .subscribeOn(Schedulers.io())
                            .observeOn(AndroidSchedulers.mainThread())
                            .subscribe(summary -> new AlertDialog.Builder(getActivity())
                                            .setTitle(StringUtil.fromHtml(summary.getDisplayTitle()))
                                            .setMessage(StringUtil.fromHtml(summary.getExtract()))
                                            .setPositiveButton("Go", (dialog, which) -> {
                                                PageTitle title = summary.getPageTitle(WikipediaApp.getInstance().getWikiSite());
                                                getActivity().startActivity(PageActivity.newIntentForNewTab(getActivity(), new HistoryEntry(title, HistoryEntry.SOURCE_INTERNAL_LINK), title));
                                            })
                                            .setNegativeButton(R.string.cancel, null)
                                            .show(),
                                    throwable -> new AlertDialog.Builder(getActivity())
                                            .setMessage(throwable.getMessage())
                                            .setPositiveButton(R.string.ok, null)
                                            .show());
                    return true;
                });

        findPreference(context.getString(R.string.preference_key_missing_description_test2))
                .setOnPreferenceClickListener(preference -> {
                    EditingSuggestionsProvider.INSTANCE.getNextArticleWithMissingDescription(WikipediaApp.getInstance().getWikiSite(),
                            WikipediaApp.getInstance().language().getAppLanguageCodes().get(1), true, 10)
                            .subscribeOn(Schedulers.io())
                            .observeOn(AndroidSchedulers.mainThread())
                            .subscribe(pair -> new AlertDialog.Builder(getActivity())
                                            .setTitle(StringUtil.fromHtml(pair.getSecond().getDisplayTitle()))
                                            .setMessage(StringUtil.fromHtml(pair.getSecond().getDescription()))
                                            .setPositiveButton("Go", (dialog, which) -> {
                                                PageTitle title = pair.getSecond().getPageTitle(WikiSite.forLanguageCode(WikipediaApp.getInstance().language().getAppLanguageCodes().get(1)));
                                                getActivity().startActivity(PageActivity.newIntentForNewTab(getActivity(), new HistoryEntry(title, HistoryEntry.SOURCE_INTERNAL_LINK), title));
                                            })
                                            .setNegativeButton(R.string.cancel, null)
                                            .show(),
                                    throwable -> new AlertDialog.Builder(getActivity())
                                            .setMessage(throwable.getMessage())
                                            .setPositiveButton(R.string.ok, null)
                                            .show());
                    return true;
                });

        findPreference(context.getString(R.string.preferences_developer_announcement_reset_shown_dialogs_key)).setSummary(context.getString(R.string.preferences_developer_announcement_reset_shown_dialogs_summary, Prefs.getAnnouncementShownDialogs().size()));
        findPreference(context.getString(R.string.preferences_developer_announcement_reset_shown_dialogs_key))
                .setOnPreferenceClickListener(preference -> {
                    Prefs.resetAnnouncementShownDialogs();
                    loadPreferences();
                    return true;
                });

        findPreference(R.string.preference_key_suggested_edits_reactivation_test)
                .setOnPreferenceChangeListener((preference, newValue) -> {
                    NotificationPollBroadcastReceiver.stopPollTask(getActivity());
                    NotificationPollBroadcastReceiver.startPollTask(getActivity());
                    return true;
                });

        findPreference(context.getString(R.string.preferences_developer_suggested_edits_reactivation_notification_stage_one))
                .setOnPreferenceClickListener(preference -> {
                    NotificationPollBroadcastReceiver.showSuggestedEditsLocalNotification(getActivity(), R.string.suggested_edits_reactivation_notification_stage_one);
                    return true;
                });

        findPreference(context.getString(R.string.preferences_developer_suggested_edits_reactivation_notification_stage_two))
                .setOnPreferenceClickListener(preference -> {
                    NotificationPollBroadcastReceiver.showSuggestedEditsLocalNotification(getActivity(), R.string.suggested_edits_reactivation_notification_stage_two);
                    return true;
                });

<<<<<<< HEAD
        findPreference(context.getString(R.string.preference_developer_clear_all_talk_topics))
                .setOnPreferenceClickListener(preference -> {
                    TalkPageSeenDatabaseTable.INSTANCE.resetAllUnseen();
=======
        findPreference(context.getString(R.string.preference_key_memory_leak_test))
                .setOnPreferenceChangeListener((preference, newValue) -> {
                    LeakCanaryStubKt.setupLeakCanary();
>>>>>>> 84f0b1a7
                    return true;
                });
    }

    private void setUpMediaWikiSettings() {
        Preference uriPreference = findPreference(context.getString(R.string.preference_key_mediawiki_base_uri));
        uriPreference.setOnPreferenceChangeListener(setMediaWikiBaseUriChangeListener);
        TwoStatePreference multiLangPreference
                = (TwoStatePreference) findPreference(context.getString(R.string.preference_key_mediawiki_base_uri_supports_lang_code));
        multiLangPreference.setOnPreferenceChangeListener(setMediaWikiMultiLangSupportChangeListener);
    }

    private void resetMediaWikiSettings() {
        WikipediaApp.getInstance().resetWikiSite();
    }

    private void createTestReadingList(String listName, int numOfLists, int numOfArticles) {
        int index = 0;

        List<ReadingList> lists = ReadingListDbHelper.instance().getAllListsWithoutContents();
        for (int i = lists.size() - 1; i >= 0; i--) {
            ReadingList lastReadingList = lists.get(i);
            if (lastReadingList.title().contains(listName)) {
                String trimmedListTitle = lastReadingList.title().substring(listName.length()).trim();
                index = trimmedListTitle.isEmpty() ? index : Math.max(Integer.parseInt(trimmedListTitle), index);
                break;
            }
        }

        for (int i = 0; i < numOfLists; i++) {
            index += 1;
            ReadingList list = ReadingListDbHelper.instance().createList(listName + " " + index, "");
            List<ReadingListPage> pages = new ArrayList<>();
            for (int j = 0; j < numOfArticles; j++) {
                PageTitle pageTitle = new PageTitle("" + (j + 1), WikipediaApp.getInstance().getWikiSite());
                pages.add(new ReadingListPage(pageTitle));
            }
            ReadingListDbHelper.instance().addPagesToList(list, pages, true);
        }
    }

    private void deleteTestReadingList(String listName, int numOfLists) {
        List<ReadingList> lists = ReadingListDbHelper.instance().getAllLists();
        for (ReadingList list : lists) {
            if (list.title().contains(listName) && numOfLists > 0) {
                ReadingListDbHelper.instance().deleteList(list);
                numOfLists--;
            }
        }
    }

    private static class TestException extends RuntimeException {
        TestException(String message) {
            super(message);
        }
    }
}<|MERGE_RESOLUTION|>--- conflicted
+++ resolved
@@ -215,15 +215,15 @@
                     return true;
                 });
 
-<<<<<<< HEAD
         findPreference(context.getString(R.string.preference_developer_clear_all_talk_topics))
                 .setOnPreferenceClickListener(preference -> {
                     TalkPageSeenDatabaseTable.INSTANCE.resetAllUnseen();
-=======
+                    return true;
+                });
+
         findPreference(context.getString(R.string.preference_key_memory_leak_test))
                 .setOnPreferenceChangeListener((preference, newValue) -> {
                     LeakCanaryStubKt.setupLeakCanary();
->>>>>>> 84f0b1a7
                     return true;
                 });
     }
