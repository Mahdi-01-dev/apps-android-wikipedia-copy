--- conflicted
+++ resolved
@@ -841,9 +841,14 @@
         setBoolean(R.string.preference_key_suggested_edits_translate_descriptions_unlocked, enabled);
     }
 
-<<<<<<< HEAD
     public static boolean showSuggestedEditsTranslationTeaserTask() {
-=======
+        return getBoolean(R.string.preference_key_show_multilingual_task, true);
+    }
+
+    public static void setSuggestedEditsTranslationTeaserTask(boolean showTask) {
+        setBoolean(R.string.preference_key_show_multilingual_task, showTask);
+    }
+
     public static boolean isSuggestedEditsAddCaptionsUnlocked() {
         return getBoolean(R.string.preference_key_suggested_edits_add_captions_unlocked, false);
     }
@@ -860,31 +865,6 @@
         setBoolean(R.string.preference_key_suggested_edits_translate_captions_unlocked, enabled);
     }
 
-    public static boolean showTranslateDescriptionsTeaserTask() {
->>>>>>> c51b3105
-        return getBoolean(R.string.preference_key_show_multilingual_task, true);
-    }
-
-    public static void setSuggestedEditsTranslationTeaserTask(boolean showTask) {
-        setBoolean(R.string.preference_key_show_multilingual_task, showTask);
-    }
-
-    public static boolean isSuggestedEditsAddImageCaptionsUnlocked() {
-        return getBoolean(R.string.preference_key_suggested_edits_add_image_captions_unlocked, false);
-    }
-
-    public static void setSuggestedEditsAddImageCaptionsUnlocked(boolean unlocked) {
-        setBoolean(R.string.preference_key_suggested_edits_add_image_captions_unlocked, unlocked);
-    }
-
-    public static boolean isSuggestedEditsTranslateImageCaptionsUnlocked() {
-        return getBoolean(R.string.preference_key_suggested_edits_translate_image_captions_unlocked, false);
-    }
-
-    public static void setSuggestedEditsTranslateImageCaptionsUnlocked(boolean enabled) {
-        setBoolean(R.string.preference_key_suggested_edits_translate_image_captions_unlocked, enabled);
-    }
-
     public static boolean shouldShowSuggestedEditsCardsForTesting() {
         return getBoolean(R.string.preference_key_show_suggested_edits_cards_testing, false);
     }
