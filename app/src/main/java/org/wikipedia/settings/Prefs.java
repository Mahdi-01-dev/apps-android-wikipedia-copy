package org.wikipedia.settings;

import androidx.annotation.NonNull;
import androidx.annotation.Nullable;

import com.google.gson.reflect.TypeToken;

import org.wikipedia.R;
import org.wikipedia.analytics.SessionData;
import org.wikipedia.analytics.SessionFunnel;
import org.wikipedia.dataclient.SharedPreferenceCookieManager;
import org.wikipedia.json.GsonMarshaller;
import org.wikipedia.json.GsonUnmarshaller;
import org.wikipedia.json.SessionUnmarshaller;
import org.wikipedia.json.TabUnmarshaller;
import org.wikipedia.page.tabs.Tab;
import org.wikipedia.theme.Theme;
import org.wikipedia.util.DateUtil;
import org.wikipedia.util.ReleaseUtil;

import java.text.ParseException;
import java.util.ArrayList;
import java.util.Collections;
import java.util.Date;
import java.util.HashSet;
import java.util.LinkedHashSet;
import java.util.List;
import java.util.Map;
import java.util.Set;

import okhttp3.logging.HttpLoggingInterceptor.Level;

import static org.apache.commons.lang3.StringUtils.defaultIfBlank;
import static org.wikipedia.settings.PrefsIoUtil.contains;
import static org.wikipedia.settings.PrefsIoUtil.getBoolean;
import static org.wikipedia.settings.PrefsIoUtil.getInt;
import static org.wikipedia.settings.PrefsIoUtil.getKey;
import static org.wikipedia.settings.PrefsIoUtil.getLong;
import static org.wikipedia.settings.PrefsIoUtil.getString;
import static org.wikipedia.settings.PrefsIoUtil.remove;
import static org.wikipedia.settings.PrefsIoUtil.setBoolean;
import static org.wikipedia.settings.PrefsIoUtil.setInt;
import static org.wikipedia.settings.PrefsIoUtil.setLong;
import static org.wikipedia.settings.PrefsIoUtil.setString;

/** Shared preferences utility for convenient POJO access. */
public final class Prefs {
    @Nullable
    public static String getAppChannel() {
        return getString(R.string.preference_key_app_channel, null);
    }

    public static void setAppChannel(@Nullable String channel) {
        setString(R.string.preference_key_app_channel, channel);
    }

    @NonNull
    public static String getAppChannelKey() {
        return getKey(R.string.preference_key_app_channel);
    }

    @Nullable
    public static String getAppInstallId() {
        return getString(R.string.preference_key_reading_app_install_id, null);
    }

    public static void setAppInstallId(@Nullable String id) {
        // The app install ID uses readingAppInstallID for backwards compatibility with analytics.
        setString(R.string.preference_key_reading_app_install_id, id);
    }

    public static int getCurrentThemeId() {
        return getInt(R.string.preference_key_color_theme, Theme.getFallback().getMarshallingId());
    }

    public static void setCurrentThemeId(int theme) {
        setInt(R.string.preference_key_color_theme, theme);
    }

    public static int getPreviousThemeId() {
        return getInt(R.string.preference_key_previous_color_theme, Theme.getFallback().getMarshallingId());
    }

    public static void setPreviousThemeId(int theme) {
        setInt(R.string.preference_key_previous_color_theme, theme);
    }

    public static void setCookies(@NonNull SharedPreferenceCookieManager cookies) {
        setString(R.string.preference_key_cookie_map, GsonMarshaller.marshal(cookies));
    }

    @Nullable public static SharedPreferenceCookieManager getCookies() {
        if (!contains(R.string.preference_key_cookie_map)) {
            return null;
        }
        return GsonUnmarshaller.unmarshal(SharedPreferenceCookieManager.class,
                getString(R.string.preference_key_cookie_map, null));
    }

    public static boolean crashedBeforeActivityCreated() {
        return getBoolean(R.string.preference_key_crashed_before_activity_created, true);
    }

    public static void crashedBeforeActivityCreated(boolean crashed) {
        setBoolean(R.string.preference_key_crashed_before_activity_created, crashed);
    }

    public static boolean isCrashReportAutoUploadEnabled() {
        return getBoolean(R.string.preference_key_auto_upload_crash_reports, true);
    }

    public static boolean isShowDeveloperSettingsEnabled() {
        return getBoolean(R.string.preference_key_show_developer_settings, ReleaseUtil.isDevRelease());
    }

    public static void setShowDeveloperSettingsEnabled(boolean enabled) {
        setBoolean(R.string.preference_key_show_developer_settings, enabled);
    }

    public static boolean showEditMenuOptionIndicator() {
        return getBoolean(R.string.preference_key_show_edit_menu_option_indicator, false);
    }

    public static void setShowEditMenuOptionIndicator(boolean enabled) {
        setBoolean(R.string.preference_key_show_edit_menu_option_indicator, enabled);
    }
    public static boolean showActionFeedIndicator() {
        return getBoolean(R.string.preference_key_show_action_feed_indicator, false);
    }

    public static void setShowActionFeedIndicator(boolean enabled) {
        setBoolean(R.string.preference_key_show_action_feed_indicator, enabled);
    }

    @Nullable
    public static String getMruLanguageCodeCsv() {
        return getString(R.string.preference_key_language_mru, null);
    }

    public static void setMruLanguageCodeCsv(@Nullable String csv) {
        setString(R.string.preference_key_language_mru, csv);
    }

    @Nullable
    public static String getAppLanguageCodeCsv() {
        return getString(R.string.preference_key_language_app, null);
    }

    public static void setAppLanguageCodeCsv(@Nullable String csv) {
        setString(R.string.preference_key_language_app, csv);
    }

    @NonNull
    public static String getRemoteConfigJson() {
        return getString(R.string.preference_key_remote_config, "{}");
    }

    public static void setRemoteConfigJson(@Nullable String json) {
        setString(R.string.preference_key_remote_config, json);
    }

    public static void setTabs(@NonNull List<Tab> tabs) {
        setString(R.string.preference_key_tabs, GsonMarshaller.marshal(tabs));
    }

    @NonNull
    public static List<Tab> getTabs() {
        return hasTabs()
                ? TabUnmarshaller.unmarshal(getString(R.string.preference_key_tabs, null))
                : Collections.emptyList();
    }

    public static boolean hasTabs() {
        return contains(R.string.preference_key_tabs);
    }

    public static void clearTabs() {
        remove(R.string.preference_key_tabs);
    }

    @NonNull public static Set<String> getHiddenCards() {
        Set<String> emptySet = new LinkedHashSet<>();
        if (!hasHiddenCards()) {
            return emptySet;
        }
        //noinspection unchecked
        Set<String> cards = GsonUnmarshaller.unmarshal(emptySet.getClass(),
                getString(R.string.preference_key_feed_hidden_cards, null));
        return cards != null ? cards : emptySet;
    }

    public static void setHiddenCards(@NonNull Set<String> cards) {
        setString(R.string.preference_key_feed_hidden_cards, GsonMarshaller.marshal(cards));
    }

    public static boolean hasHiddenCards() {
        return contains(R.string.preference_key_feed_hidden_cards);
    }

    public static void setSessionData(@NonNull SessionData data) {
        setString(R.string.preference_key_session_data, GsonMarshaller.marshal(data));
    }

    @NonNull
    public static SessionData getSessionData() {
        return hasSessionData()
                ? SessionUnmarshaller.unmarshal(getString(R.string.preference_key_session_data, null))
                : new SessionData();
    }

    public static boolean hasSessionData() {
        return contains(R.string.preference_key_session_data);
    }

    public static int getSessionTimeout() {
        // return the timeout, but don't let it be less than the minimum
        return Math.max(getInt(R.string.preference_key_session_timeout, SessionFunnel.DEFAULT_SESSION_TIMEOUT), SessionFunnel.MIN_SESSION_TIMEOUT);
    }

    public static int getTextSizeMultiplier() {
        return getInt(R.string.preference_key_text_size_multiplier, 0);
    }

    public static void setTextSizeMultiplier(int multiplier) {
        setInt(R.string.preference_key_text_size_multiplier, multiplier);
    }

    public static boolean isEventLoggingEnabled() {
        return getBoolean(R.string.preference_key_eventlogging_opt_in, true);
    }

    public static void setEventLoggingEnabled(boolean enabled) {
        setBoolean(R.string.preference_key_eventlogging_opt_in, enabled);
    }

    public static String getAnnouncementsCountryOverride() {
        return getString(R.string.preference_key_announcement_country_override, null);
    }

    public static boolean ignoreDateForAnnouncements() {
        return getBoolean(R.string.preference_key_announcement_ignore_date, false);
    }

    public static int announcementsVersionCode() {
        return getInt(R.string.preference_key_announcement_version_code, 0);
    }

    public static Level getRetrofitLogLevel() {
        String prefValue = getString(R.string.preference_key_retrofit_log_level, null);
        if (prefValue == null) {
            return ReleaseUtil.isDevRelease() ? Level.BASIC : Level.NONE;
        }
        switch (prefValue) {
            case "BASIC":
                return Level.BASIC;
            case "HEADERS":
                return Level.HEADERS;
            case "BODY":
                return Level.BODY;
            case "NONE":
            default:
                return Level.NONE;
        }
    }

    @NonNull
    public static String getRestbaseUriFormat() {
        return defaultIfBlank(getString(R.string.preference_key_restbase_uri_format, null),
                "%1$s://%2$s/api/rest_v1/");
    }

    @NonNull
    public static String getMediaWikiBaseUrl() {
        return getString(R.string.preference_key_mediawiki_base_uri, "");
    }

    public static boolean getMediaWikiBaseUriSupportsLangCode() {
        return getBoolean(R.string.preference_key_mediawiki_base_uri_supports_lang_code, true);
    }

    public static long getLastRunTime(@NonNull String task) {
        return getLong(getLastRunTimeKey(task), 0);
    }

    public static void setLastRunTime(@NonNull String task, long time) {
        setLong(getLastRunTimeKey(task), time);
    }

    public static long pageLastShown() {
        return getLong(R.string.preference_key_page_last_shown, 0);
    }

    public static void pageLastShown(long time) {
        setLong(R.string.preference_key_page_last_shown, time);
    }

    public static boolean isReadingListTutorialEnabled() {
        return getBoolean(R.string.preference_key_reading_list_tutorial_enabled, true);
    }

    public static void setReadingListTutorialEnabled(boolean enabled) {
        setBoolean(R.string.preference_key_reading_list_tutorial_enabled, enabled);
    }

    public static boolean isTocTutorialEnabled() {
        return getBoolean(R.string.preference_key_toc_tutorial_enabled, true);
    }

    public static void setTocTutorialEnabled(boolean enabled) {
        setBoolean(R.string.preference_key_toc_tutorial_enabled, enabled);
    }

    public static boolean isImageDownloadEnabled() {
        return getBoolean(R.string.preference_key_show_images, true);
    }

    public static boolean isDownloadOnlyOverWiFiEnabled() {
        return getBoolean(R.string.preference_key_download_only_over_wifi, false);
    }

    public static boolean isDownloadingReadingListArticlesEnabled() {
        return getBoolean(R.string.preference_key_download_reading_list_articles, true);
    }

    private static String getLastRunTimeKey(@NonNull String task) {
        return getKey(R.string.preference_key_last_run_time_format, task);
    }

    public static boolean isLinkPreviewEnabled() {
        return getBoolean(R.string.preference_key_show_link_previews, true);
    }

    public static boolean isCollapseTablesEnabled() {
        return getBoolean(R.string.preference_key_collapse_tables, true);
    }

    public static int getReadingListSortMode(int defaultValue) {
        return getInt(R.string.preference_key_reading_list_sort_mode, defaultValue);
    }

    public static void setReadingListSortMode(int sortMode) {
        setInt(R.string.preference_key_reading_list_sort_mode, sortMode);
    }

    public static int getReadingListsPageSaveCount() {
        return getInt(R.string.preference_key_save_count_reading_lists, 0);
    }

    public static void setReadingListsPageSaveCount(int saveCount) {
        setInt(R.string.preference_key_save_count_reading_lists, saveCount);
    }

    public static int getReadingListPageSortMode(int defaultValue) {
        return getInt(R.string.preference_key_reading_list_page_sort_mode, defaultValue);
    }

    public static void setReadingListPageSortMode(int sortMode) {
        setInt(R.string.preference_key_reading_list_page_sort_mode, sortMode);
    }

    public static boolean isMemoryLeakTestEnabled() {
        return getBoolean(R.string.preference_key_memory_leak_test, false);
    }

    public static boolean isDescriptionEditTutorialEnabled() {
        return getBoolean(R.string.preference_key_description_edit_tutorial_enabled, true);
    }

    public static void setDescriptionEditTutorialEnabled(boolean enabled) {
        setBoolean(R.string.preference_key_description_edit_tutorial_enabled, enabled);
    }

    public static void setLastDescriptionEditTime(long time) {
        setLong(R.string.preference_key_last_description_edit_time, time);
    }

    public static int getTotalAnonDescriptionsEdited() {
        return getInt(R.string.preference_key_total_anon_descriptions_edited, 0);
    }

    public static void incrementTotalAnonDescriptionsEdited() {
        setInt(R.string.preference_key_total_anon_descriptions_edited, getTotalAnonDescriptionsEdited() + 1);
    }

    public static boolean isReadingListSyncEnabled() {
        return getBoolean(R.string.preference_key_sync_reading_lists, false);
    }

    public static void setReadingListSyncEnabled(boolean enabled) {
        setBoolean(R.string.preference_key_sync_reading_lists, enabled);
    }

    public static boolean isReadingListSyncReminderEnabled() {
        return getBoolean(R.string.preference_key_reading_list_sync_reminder_enabled, true);
    }

    public static void setReadingListSyncReminderEnabled(boolean enabled) {
        setBoolean(R.string.preference_key_reading_list_sync_reminder_enabled, enabled);
    }

    public static boolean isReadingListLoginReminderEnabled() {
        return getBoolean(R.string.preference_key_reading_list_login_reminder_enabled, true);
    }

    public static void setReadingListLoginReminderEnabled(boolean enabled) {
        setBoolean(R.string.preference_key_reading_list_login_reminder_enabled, enabled);
    }

    public static boolean isReadingListsRemoteDeletePending() {
        return getBoolean(R.string.preference_key_reading_lists_remote_delete_pending, false);
    }

    public static void setReadingListsRemoteDeletePending(boolean pending) {
        setBoolean(R.string.preference_key_reading_lists_remote_delete_pending, pending);
    }

    public static boolean isReadingListsRemoteSetupPending() {
        return getBoolean(R.string.preference_key_reading_lists_remote_setup_pending, false);
    }

    public static void setReadingListsRemoteSetupPending(boolean pending) {
        setBoolean(R.string.preference_key_reading_lists_remote_setup_pending, pending);
    }

    public static boolean isInitialOnboardingEnabled() {
        return getBoolean(R.string.preference_key_initial_onboarding_enabled, true);
    }

    public static void setInitialOnboardingEnabled(boolean enabled) {
        setBoolean(R.string.preference_key_initial_onboarding_enabled, enabled);
    }

    public static boolean askedForPermissionOnce(@NonNull String permission) {
        return getBoolean(R.string.preference_key_permission_asked + permission, false);
    }

    public static void setAskedForPermissionOnce(@NonNull String permission) {
        setBoolean(R.string.preference_key_permission_asked + permission, true);
    }

    public static boolean shouldDimDarkModeImages() {
        return getBoolean(R.string.preference_key_dim_dark_mode_images, true);
    }

    public static void setDimDarkModeImages(boolean enabled) {
        setBoolean(R.string.preference_key_dim_dark_mode_images, enabled);
    }

    public static boolean notificationPollEnabled() {
        return getBoolean(R.string.preference_key_notification_poll_enable, true);
    }

    public static void setNotificationPollEnabled(boolean enabled) {
        setBoolean(R.string.preference_key_notification_poll_enable, enabled);
    }

    public static boolean notificationPollReminderEnabled() {
        return getBoolean(R.string.preference_key_notification_poll_reminder, true);
    }

    public static void setNotificationPollReminderEnabled(boolean enabled) {
        setBoolean(R.string.preference_key_notification_poll_reminder, enabled);
    }

    public static boolean notificationWelcomeEnabled() {
        return getBoolean(R.string.preference_key_notification_system_enable, true);
    }

    public static boolean notificationMilestoneEnabled() {
        return getBoolean(R.string.preference_key_notification_milestone_enable, true);
    }

    public static boolean notificationThanksEnabled() {
        return getBoolean(R.string.preference_key_notification_thanks_enable, true);
    }

    public static boolean notificationRevertEnabled() {
        return getBoolean(R.string.preference_key_notification_revert_enable, true);
    }

    public static boolean notificationUserTalkEnabled() {
        return getBoolean(R.string.preference_key_notification_user_talk_enable, true);
    }

    public static boolean notificationLoginFailEnabled() {
        return getBoolean(R.string.preference_key_notification_login_fail_enable, true);
    }

    public static boolean notificationMentionEnabled() {
        return getBoolean(R.string.preference_key_notification_mention_enable, true);
    }

    public static boolean showAllNotifications() {
        return getBoolean(R.string.preference_key_notification_show_all, false);
    }

    public static boolean preferOfflineContent() {
        return getBoolean(R.string.preference_key_prefer_offline_content, false);
    }

    @NonNull public static List<Boolean> getFeedCardsEnabled() {
        if (!contains(R.string.preference_key_feed_cards_enabled)) {
            return Collections.emptyList();
        }
        //noinspection unchecked
        List<Boolean> enabledList = GsonUnmarshaller.unmarshal(new TypeToken<ArrayList<Boolean>>(){},
                getString(R.string.preference_key_feed_cards_enabled, null));
        return enabledList != null ? enabledList : Collections.emptyList();
    }

    public static void setFeedCardsEnabled(@NonNull List<Boolean> enabledList) {
        setString(R.string.preference_key_feed_cards_enabled, GsonMarshaller.marshal(enabledList));
    }

    @NonNull public static List<Integer> getFeedCardsOrder() {
        if (!contains(R.string.preference_key_feed_cards_order)) {
            return Collections.emptyList();
        }
        //noinspection unchecked
        List<Integer> orderList = GsonUnmarshaller.unmarshal(new TypeToken<ArrayList<Integer>>(){},
                getString(R.string.preference_key_feed_cards_order, null));
        return orderList != null ? orderList : Collections.emptyList();
    }

    public static void setFeedCardsOrder(@NonNull List<Integer> orderList) {
        setString(R.string.preference_key_feed_cards_order, GsonMarshaller.marshal(orderList));
    }

    @NonNull public static Map<Integer, List<String>> getFeedCardsLangSupported() {
        if (!contains(R.string.preference_key_feed_cards_lang_supported)) {
            return Collections.emptyMap();
        }
        //noinspection unchecked
        Map<Integer, List<String>> map = GsonUnmarshaller.unmarshal(new TypeToken<Map<Integer, List<String>>>(){},
                getString(R.string.preference_key_feed_cards_lang_supported, null));
        return map != null ? map : Collections.emptyMap();
    }

    public static void setFeedCardsLangSupported(@NonNull Map<Integer, List<String>> langSupportedMap) {
        setString(R.string.preference_key_feed_cards_lang_supported, GsonMarshaller.marshal(langSupportedMap));
    }

    @NonNull public static Map<Integer, List<String>> getFeedCardsLangDisabled() {
        if (!contains(R.string.preference_key_feed_cards_lang_disabled)) {
            return Collections.emptyMap();
        }
        //noinspection unchecked
        Map<Integer, List<String>> map = GsonUnmarshaller.unmarshal(new TypeToken<Map<Integer, List<String>>>(){},
                getString(R.string.preference_key_feed_cards_lang_disabled, null));
        return map != null ? map : Collections.emptyMap();
    }

    public static void setFeedCardsLangDisabled(@NonNull Map<Integer, List<String>> langDisabledMap) {
        setString(R.string.preference_key_feed_cards_lang_disabled, GsonMarshaller.marshal(langDisabledMap));
    }

    public static void resetFeedCustomizations() {
        remove(R.string.preference_key_feed_hidden_cards);
        remove(R.string.preference_key_feed_cards_enabled);
        remove(R.string.preference_key_feed_cards_order);
        remove(R.string.preference_key_feed_cards_lang_disabled);
    }

    public static String getReadingListsLastSyncTime() {
        return getString(R.string.preference_key_reading_lists_last_sync_time, "");
    }

    public static void setReadingListsLastSyncTime(@Nullable String timeStr) {
        setString(R.string.preference_key_reading_lists_last_sync_time, timeStr);
    }

    @NonNull public static Set<Long> getReadingListsDeletedIds() {
        Set<Long> set = new HashSet<>();
        if (!contains(R.string.preference_key_reading_lists_deleted_ids)) {
            return set;
        }
        //noinspection unchecked
        Set<Long> tempSet = GsonUnmarshaller.unmarshal(new TypeToken<Set<Long>>(){},
                getString(R.string.preference_key_reading_lists_deleted_ids, null));
        if (tempSet != null) {
            set.addAll(tempSet);
        }
        return set;
    }

    public static void addReadingListsDeletedIds(@NonNull Set<Long> set) {
        final int maxStoredIds = 256;
        Set<Long> currentSet = getReadingListsDeletedIds();
        currentSet.addAll(set);
        setReadingListsDeletedIds(currentSet.size() < maxStoredIds ? currentSet : set);
    }

    public static void setReadingListsDeletedIds(@NonNull Set<Long> set) {
        setString(R.string.preference_key_reading_lists_deleted_ids, GsonMarshaller.marshal(set));
    }

    @NonNull public static Set<String> getReadingListPagesDeletedIds() {
        Set<String> set = new HashSet<>();
        if (!contains(R.string.preference_key_reading_lists_deleted_ids)) {
            return set;
        }
        //noinspection unchecked
        Set<String> tempSet = GsonUnmarshaller.unmarshal(new TypeToken<Set<String>>(){},
                getString(R.string.preference_key_reading_list_pages_deleted_ids, null));
        if (tempSet != null) {
            set.addAll(tempSet);
        }
        return set;
    }

    public static void addReadingListPagesDeletedIds(@NonNull Set<String> set) {
        final int maxStoredIds = 256;
        Set<String> currentSet = getReadingListPagesDeletedIds();
        currentSet.addAll(set);
        setReadingListPagesDeletedIds(currentSet.size() < maxStoredIds ? currentSet : set);
    }

    public static void setReadingListPagesDeletedIds(@NonNull Set<String> set) {
        setString(R.string.preference_key_reading_list_pages_deleted_ids, GsonMarshaller.marshal(set));
    }

    public static boolean shouldShowReadingListSyncEnablePrompt() {
        return getBoolean(R.string.preference_key_show_reading_lists_sync_prompt, true);
    }

    public static void shouldShowReadingListSyncEnablePrompt(boolean enabled) {
        setBoolean(R.string.preference_key_show_reading_lists_sync_prompt, enabled);
    }

    public static boolean shouldShowReadingListSyncMergePrompt() {
        return getBoolean(R.string.preference_key_show_reading_lists_merge_prompt, true);
    }

    public static void shouldShowReadingListSyncMergePrompt(boolean enabled) {
        setBoolean(R.string.preference_key_show_reading_lists_merge_prompt, enabled);
    }

    public static boolean isReadingListsFirstTimeSync() {
        return getBoolean(R.string.preference_key_reading_lists_first_time_sync, true);
    }

    public static void setReadingListsFirstTimeSync(boolean value) {
        setBoolean(R.string.preference_key_reading_lists_first_time_sync, value);
    }

    public static int getEditingTextSizeExtra() {
        return getInt(R.string.preference_key_editing_text_size_extra, 0);
    }

    public static void setEditingTextSizeExtra(int extra) {
        setInt(R.string.preference_key_editing_text_size_extra, extra);
    }

    public static boolean isMultilingualSearchTutorialEnabled() {
        return getBoolean(R.string.preference_key_multilingual_search_tutorial_enabled, true);
    }

    public static void setMultilingualSearchTutorialEnabled(boolean enabled) {
        setBoolean(R.string.preference_key_multilingual_search_tutorial_enabled, enabled);
    }

    public static void shouldShowRemoveChineseVariantPrompt(boolean enabled) {
        setBoolean(R.string.preference_key_show_remove_chinese_variant_prompt, enabled);
    }

    public static boolean shouldShowRemoveChineseVariantPrompt() {
        return getBoolean(R.string.preference_key_show_remove_chinese_variant_prompt, true);
    }

    @NonNull public static List<Long> getLocallyKnownNotifications() {
        List<Long> list = new ArrayList<>();
        if (!contains(R.string.preference_key_locally_known_notifications)) {
            return list;
        }
        //noinspection unchecked
        List<Long> tempList = GsonUnmarshaller.unmarshal(new TypeToken<ArrayList<Long>>(){},
                getString(R.string.preference_key_locally_known_notifications, null));
        if (tempList != null) {
            list.addAll(tempList);
        }
        return list;
    }

    public static void setLocallyKnownNotifications(@NonNull List<Long> list) {
        setString(R.string.preference_key_locally_known_notifications, GsonMarshaller.marshal(list));
    }

    public static String getRemoteNotificationsSeenTime() {
        return getString(R.string.preference_key_remote_notifications_seen_time, "");
    }

    public static void setRemoteNotificationsSeenTime(@Nullable String seenTime) {
        setString(R.string.preference_key_remote_notifications_seen_time, seenTime);
    }

    public static boolean shouldShowBookmarkToolTip() {
        return getBoolean(R.string.preference_key_show_bookmark_tooltip, true);
    }

    public static void shouldShowBookmarkToolTip(boolean showTooltip) {
        setBoolean(R.string.preference_key_show_bookmark_tooltip, showTooltip);
    }

    public static int getOverflowReadingListsOptionClickCount() {
        return getInt(R.string.preference_key_overflow_reading_lists_option_click_count, 0);
    }

    public static void setOverflowReadingListsOptionClickCount(int count) {
        setInt(R.string.preference_key_overflow_reading_lists_option_click_count, count);
    }

    public static boolean showEditTaskOnboarding() {
        return getBoolean(R.string.preference_key_show_edit_tasks_onboarding, true);
    }

    public static void setShowEditTasksOnboarding(boolean showOnboarding) {
        setBoolean(R.string.preference_key_show_edit_tasks_onboarding, showOnboarding);
    }

    public static boolean shouldShowHistoryOfflineArticlesToast() {
        return getBoolean(R.string.preference_key_history_offline_articles_toast, true);
    }

    public static void shouldShowHistoryOfflineArticlesToast(boolean showToast) {
        setBoolean(R.string.preference_key_history_offline_articles_toast, showToast);
    }

    public static boolean wasLoggedOutInBackground() {
        return getBoolean(R.string.preference_key_logged_out_in_background, false);
    }

    public static void setLoggedOutInBackground(boolean loggedOut) {
        setBoolean(R.string.preference_key_logged_out_in_background, loggedOut);
    }

    public static boolean shouldShowDescriptionEditSuccessPrompt() {
        return getBoolean(R.string.preference_key_show_description_edit_success_prompt, true);
    }

    public static void shouldShowDescriptionEditSuccessPrompt(boolean enabled) {
        setBoolean(R.string.preference_key_show_description_edit_success_prompt, enabled);
    }

    public static int getSuggestedEditsCountForSurvey() {
        return getInt(R.string.preference_key_suggested_edits_count_for_survey, 0);
    }

    public static void setSuggestedEditsCountForSurvey(int count) {
        setInt(R.string.preference_key_suggested_edits_count_for_survey, count);
    }

    public static boolean wasSuggestedEditsSurveyClicked() {
        return getBoolean(R.string.preference_key_suggested_edits_survey_clicked, false);
    }

    public static void setSuggestedEditsSurveyClicked(boolean surveyClicked) {
        setBoolean(R.string.preference_key_suggested_edits_survey_clicked, surveyClicked);
    }

    public static boolean shouldShowSuggestedEditsSurvey() {
        return getBoolean(R.string.preference_key_show_suggested_edits_survey, false);
    }

    public static void setShouldShowSuggestedEditsSurvey(boolean showSurvey) {
        setBoolean(R.string.preference_key_show_suggested_edits_survey, showSurvey);
    }

    public static boolean shouldShowImageTagsTooltip() {
        return getBoolean(R.string.preference_key_show_image_tags_tooltip, true);
    }

    public static void setShouldShowImageTagsTooltip(boolean enabled) {
        setBoolean(R.string.preference_key_show_image_tags_tooltip, enabled);
    }

    public static boolean shouldShowSuggestedEditsTooltip() {
        return getBoolean(R.string.preference_key_show_suggested_edits_tooltip, true);
    }

    public static void setShouldShowSuggestedEditsTooltip(boolean enabled) {
        setBoolean(R.string.preference_key_show_suggested_edits_tooltip, enabled);
    }

    public static boolean hasVisitedArticlePage() {
        return getBoolean(R.string.preference_key_visited_article_page, false);
    }

    public static void setHasVisitedArticlePage(boolean visited) {
        setBoolean(R.string.preference_key_visited_article_page, visited);
    }

    @NonNull public static Set<String> getAnnouncementShownDialogs() {
        Set<String> emptySet = new LinkedHashSet<>();
        if (!hasAnnouncementShownDialogs()) {
            return emptySet;
        }
        //noinspection unchecked
        Set<String> announcement = GsonUnmarshaller.unmarshal(emptySet.getClass(),
                getString(R.string.preference_key_announcement_shown_dialogs, null));
        return announcement != null ? announcement : emptySet;
    }

    public static void setAnnouncementShownDialogs(@NonNull Set<String> newAnnouncementIds) {
        Set<String> announcementIds = getAnnouncementShownDialogs();
        announcementIds.addAll(newAnnouncementIds);
        setString(R.string.preference_key_announcement_shown_dialogs, GsonMarshaller.marshal(announcementIds));
    }

    public static boolean hasAnnouncementShownDialogs() {
        return contains(R.string.preference_key_announcement_shown_dialogs);
    }

    public static void resetAnnouncementShownDialogs() {
        remove(R.string.preference_key_announcement_shown_dialogs);
    }

    public static boolean shouldMatchSystemTheme() {
        return getBoolean(R.string.preference_key_match_system_theme, false);
    }

    public static void setMatchSystemTheme(boolean enabled) {
        setBoolean(R.string.preference_key_match_system_theme, enabled);
    }

    public static Date getSuggestedEditsPauseDate() {
        Date date = new Date(0);
        try {
            if (contains(R.string.preference_key_suggested_edits_pause_date)) {
                date = DateUtil.dbDateParse(getString(R.string.preference_key_suggested_edits_pause_date, ""));
            }
        } catch (ParseException e) {
            // ignore
        }
        return date;
    }

    public static void setSuggestedEditsPauseDate(Date date) {
        setString(R.string.preference_key_suggested_edits_pause_date, DateUtil.dbDateFormat(date));
    }

    public static int getSuggestedEditsPauseReverts() {
        return getInt(R.string.preference_key_suggested_edits_pause_reverts, 0);
    }

    public static void setSuggestedEditsPauseReverts(int count) {
        setInt(R.string.preference_key_suggested_edits_pause_reverts, count);
    }

    public static boolean shouldOverrideSuggestedEditCounts() {
        return getBoolean(R.string.preference_key_suggested_edits_override_counts, false);
    }

    public static int getOverrideSuggestedEditCount() {
        return getInt(R.string.preference_key_suggested_edits_override_edits, 0);
    }

    public static int getOverrideSuggestedRevertCount() {
        return getInt(R.string.preference_key_suggested_edits_override_reverts, 0);
    }

<<<<<<< HEAD
    public static boolean isOfflinePcsToMobileHtmlConversionComplete() {
        return getBoolean(R.string.preference_key_pcs_to_mobilehtml_conversion_complete, false);
    }

    public static void setOfflinePcsToMobileHtmlConversionComplete(boolean conversionComplete) {
        setBoolean(R.string.preference_key_pcs_to_mobilehtml_conversion_complete, conversionComplete);
    }
=======
    public static boolean shouldShowImageTagsOnboarding() {
        return getBoolean(R.string.preference_key_image_tags_onboarding_shown, true);
    }

    public static void setShowImageTagsOnboarding(boolean showOnboarding) {
        setBoolean(R.string.preference_key_image_tags_onboarding_shown, showOnboarding);
    }


>>>>>>> 1067302c
    private Prefs() { }
}<|MERGE_RESOLUTION|>--- conflicted
+++ resolved
@@ -858,7 +858,6 @@
         return getInt(R.string.preference_key_suggested_edits_override_reverts, 0);
     }
 
-<<<<<<< HEAD
     public static boolean isOfflinePcsToMobileHtmlConversionComplete() {
         return getBoolean(R.string.preference_key_pcs_to_mobilehtml_conversion_complete, false);
     }
@@ -866,7 +865,7 @@
     public static void setOfflinePcsToMobileHtmlConversionComplete(boolean conversionComplete) {
         setBoolean(R.string.preference_key_pcs_to_mobilehtml_conversion_complete, conversionComplete);
     }
-=======
+
     public static boolean shouldShowImageTagsOnboarding() {
         return getBoolean(R.string.preference_key_image_tags_onboarding_shown, true);
     }
@@ -875,7 +874,5 @@
         setBoolean(R.string.preference_key_image_tags_onboarding_shown, showOnboarding);
     }
 
-
->>>>>>> 1067302c
     private Prefs() { }
 }