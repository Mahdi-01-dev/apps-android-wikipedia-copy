--- conflicted
+++ resolved
@@ -61,14 +61,9 @@
         }
     }
 
-<<<<<<< HEAD
-    private static void maybeShowEditDescriptionUnlockNotification(@NonNull Context context) {
-        if (!WikipediaApp.getInstance().isAnyActivityResumed()) {
-            SuggestedEditsFunnel.get(Constants.InvokeSource.NOTIFICATION).pause();
-=======
     public static void maybeShowEditDescriptionUnlockNotification(@NonNull Context context, boolean forced) {
         if (!WikipediaApp.getInstance().isAnyActivityResumed() || forced) {
->>>>>>> 628558f9
+            SuggestedEditsFunnel.get(Constants.InvokeSource.NOTIFICATION).pause();
             Intent intent = AddTitleDescriptionsActivity.Companion.newIntent(context, Constants.InvokeSource.EDIT_FEED_TITLE_DESC);
             NotificationCompat.Builder builder = NotificationPresenter.getDefaultBuilder(context);
             PendingIntent pendingIntent = PendingIntent.getActivity(context, 1, intent, PendingIntent.FLAG_UPDATE_CURRENT);
@@ -80,14 +75,9 @@
         }
     }
 
-<<<<<<< HEAD
-    private static void maybeShowTranslateDescriptionUnlockNotification(@NonNull Context context) {
-        if (!WikipediaApp.getInstance().isAnyActivityResumed()) {
-            SuggestedEditsFunnel.get(Constants.InvokeSource.NOTIFICATION).pause();
-=======
     public static void maybeShowTranslateDescriptionUnlockNotification(@NonNull Context context, boolean forced) {
         if (!WikipediaApp.getInstance().isAnyActivityResumed() || forced) {
->>>>>>> 628558f9
+            SuggestedEditsFunnel.get(Constants.InvokeSource.NOTIFICATION).pause();
             Intent intent = AddTitleDescriptionsActivity.Companion.newIntent(context, Constants.InvokeSource.EDIT_FEED_TRANSLATE_TITLE_DESC);
             NotificationCompat.Builder builder = NotificationPresenter.getDefaultBuilder(context);
             PendingIntent pendingIntent = PendingIntent.getActivity(context, 1, intent, PendingIntent.FLAG_UPDATE_CURRENT);
