package org.wikipedia.feed.suggestededits


import android.content.Context
import android.net.Uri
import android.text.TextUtils
import android.view.View
import android.widget.LinearLayout
import io.reactivex.annotations.NonNull
import io.reactivex.disposables.CompositeDisposable
import kotlinx.android.synthetic.main.fragment_suggested_edits_add_descriptions_item.view.*
import org.apache.commons.lang3.StringUtils
import org.wikipedia.R
import org.wikipedia.WikipediaApp
import org.wikipedia.dataclient.WikiSite
import org.wikipedia.dataclient.restbase.page.RbPageSummary
import org.wikipedia.feed.view.DefaultFeedCardView
import org.wikipedia.feed.view.FeedAdapter
import org.wikipedia.util.StringUtil
import org.wikipedia.views.ItemTouchHelperSwipeAdapter

class SuggestedEditsCardView(context: Context) : DefaultFeedCardView<SuggestedEditsCard>(context), ItemTouchHelperSwipeAdapter.SwipeableView, SuggestedEditsFeedClient.Callback {
    interface Callback {
        fun onSuggestedEditsCardClick(view: SuggestedEditsCardView)
    }

    private val disposables = CompositeDisposable()
    private var sourceDescription: String = ""
    private val app = WikipediaApp.getInstance()
    var isTranslation: Boolean = false
    var sourceSummary: RbPageSummary? = null
    var targetSummary: RbPageSummary? = null
    var addedDescription: String? = null

    init {
        inflate(getContext(), R.layout.fragment_suggested_edits_add_descriptions_item, this)
    }

    override fun setCard(@NonNull card: SuggestedEditsCard) {
        super.setCard(card)

        prepareViews()

        isTranslation = card.isTranslation
        sourceSummary = card.sourceSummary
        targetSummary = card.targetSummary

        setLayoutDirectionByWikiSite(WikiSite.forLanguageCode(sourceSummary!!.lang), this)

        header(card)
        updateContents()
    }

    override fun setCallback(callback: FeedAdapter.Callback?) {
        super.setCallback(callback)
        headerView.setCallback(callback)
    }

    private fun updateContents() {
        if (isTranslation) {
            sourceDescription = StringUtils.capitalize(sourceSummary!!.description)
            viewArticleSubtitleContainer.visibility = View.VISIBLE
            accentSideBar.visibility= View.GONE
            viewArticleSubtitle.text = sourceDescription
        }
        viewAddDescriptionButton.visibility = View.VISIBLE
        viewArticleTitle.text = sourceSummary!!.normalizedTitle
        callToActionText.text = if (isTranslation) String.format(context.getString(R.string.add_translation), app.language().getAppLanguageCanonicalName(targetSummary!!.lang)) else context.getString(R.string.suggested_edits_add_description_button)
        showImageOrExtract()
    }

    private fun showImageOrExtract() {
        if (TextUtils.isEmpty(sourceSummary!!.thumbnailUrl)) {
            viewArticleImage.visibility = View.GONE
            viewArticleExtract.visibility = View.VISIBLE
            divider.visibility = View.VISIBLE
            viewArticleExtract.text = StringUtil.fromHtml(sourceSummary!!.extractHtml)
            viewArticleExtract.maxLines = ARTICLE_EXTRACT_MAX_LINE_WITHOUT_IMAGE
        } else {
            viewArticleImage.visibility = View.VISIBLE
            viewArticleExtract.visibility = View.GONE
            divider.visibility = View.GONE
            viewArticleImage.loadImage(Uri.parse(sourceSummary!!.thumbnailUrl))
        }
    }

    private fun prepareViews() {
        addedDescription = ""
        viewArticleSubtitle.background = null
        viewArticleContainer.minimumHeight = 0
        viewArticleExtract.text = ""
        viewArticleTitle.text = ""
        callToActionText.text = ""
        viewArticleImage.loadImage(null)
        headerView.visibility = View.GONE
        viewAddDescriptionButton.visibility = View.GONE
        cardItemProgressBar.visibility = View.GONE
        viewArticleSubtitleContainer.visibility = View.GONE
        viewArticleExtract.visibility = View.GONE
        divider.visibility = View.GONE
        suggestedEditsItemRootView.setPadding(0, 0, 0, 0)
        val param = cardView.layoutParams as LinearLayout.LayoutParams
        param.setMargins(0, 0, 0, 0)
        cardView.useCompatPadding = false
        cardView.setContentPadding(0, 0, 0, 0)
        cardView.setOnClickListener {
            if (callback != null && card != null) {
                callback!!.onSuggestedEditsCardClick(this)
            }
        }
    }

    override fun onDetachedFromWindow() {
        disposables.clear()
        super.onDetachedFromWindow()
    }

    private fun header(card: SuggestedEditsCard) {
        headerView.visibility = View.VISIBLE
        headerView!!.setTitle(card.title())
                .setSubtitle(card.subtitle())
                .setImage(R.drawable.ic_mode_edit_white_24dp)
                .setImageCircleColor(R.color.base30)
                .setLangCode(if (isTranslation) card.wikiSite().languageCode() else "")
                .setCard(card)
                .setCallback(callback)
    }

<<<<<<< HEAD
    fun showAddedDescriptionView(addedDescription: String?) {
        if (!TextUtils.isEmpty(addedDescription)) {
            viewArticleSubtitleContainer.visibility = View.VISIBLE
            viewAddDescriptionButton.visibility = View.GONE
            viewArticleSubtitle.text = StringUtils.capitalize(addedDescription)
            this.addedDescription = addedDescription
        }
=======
    fun refreshCardContent() {
        SuggestedEditsFeedClient(isTranslation).getArticleWithMissingDescription(null, this)
    }

    override fun updateCardContent(card: SuggestedEditsCard) {
        setCard(card)
>>>>>>> f6d43049
    }

    companion object {
        const val ARTICLE_EXTRACT_MAX_LINE_WITHOUT_IMAGE = 6
    }
}<|MERGE_RESOLUTION|>--- conflicted
+++ resolved
@@ -126,22 +126,12 @@
                 .setCallback(callback)
     }
 
-<<<<<<< HEAD
-    fun showAddedDescriptionView(addedDescription: String?) {
-        if (!TextUtils.isEmpty(addedDescription)) {
-            viewArticleSubtitleContainer.visibility = View.VISIBLE
-            viewAddDescriptionButton.visibility = View.GONE
-            viewArticleSubtitle.text = StringUtils.capitalize(addedDescription)
-            this.addedDescription = addedDescription
-        }
-=======
     fun refreshCardContent() {
         SuggestedEditsFeedClient(isTranslation).getArticleWithMissingDescription(null, this)
     }
 
     override fun updateCardContent(card: SuggestedEditsCard) {
         setCard(card)
->>>>>>> f6d43049
     }
 
     companion object {
