package org.wikipedia.feed;

import android.content.Intent;
import android.net.Uri;
import android.os.Bundle;
import android.view.LayoutInflater;
import android.view.Menu;
import android.view.MenuInflater;
import android.view.MenuItem;
import android.view.View;
import android.view.ViewGroup;

import androidx.annotation.NonNull;
import androidx.annotation.Nullable;
import androidx.appcompat.app.AlertDialog;
import androidx.core.app.ActivityOptionsCompat;
import androidx.core.view.ViewCompat;
import androidx.fragment.app.Fragment;
import androidx.recyclerview.widget.RecyclerView;
import androidx.swiperefreshlayout.widget.SwipeRefreshLayout;

import com.google.android.material.snackbar.Snackbar;

import org.wikipedia.BackPressedHandler;
import org.wikipedia.Constants;
import org.wikipedia.R;
import org.wikipedia.WikipediaApp;
import org.wikipedia.activity.FragmentUtil;
import org.wikipedia.analytics.ABTestSuggestedEditsSnackbarFunnel;
import org.wikipedia.analytics.FeedFunnel;
import org.wikipedia.analytics.SuggestedEditsFunnel;
import org.wikipedia.descriptions.DescriptionEditActivity;
import org.wikipedia.feed.configure.ConfigureActivity;
import org.wikipedia.feed.configure.ConfigureItemLanguageDialogView;
import org.wikipedia.feed.configure.LanguageItemAdapter;
import org.wikipedia.feed.image.FeaturedImage;
import org.wikipedia.feed.image.FeaturedImageCard;
import org.wikipedia.feed.model.Card;
import org.wikipedia.feed.model.WikiSiteCard;
import org.wikipedia.feed.mostread.MostReadArticlesActivity;
import org.wikipedia.feed.mostread.MostReadListCard;
import org.wikipedia.feed.news.NewsItemCard;
import org.wikipedia.feed.random.RandomCardView;
import org.wikipedia.feed.suggestededits.SuggestedEditsCard;
import org.wikipedia.feed.suggestededits.SuggestedEditsCardView;
import org.wikipedia.feed.view.FeedAdapter;
import org.wikipedia.feed.view.FeedView;
import org.wikipedia.feed.view.HorizontalScrollingListCardItemView;
import org.wikipedia.history.HistoryEntry;
import org.wikipedia.language.LanguageSettingsInvokeSource;
import org.wikipedia.page.PageTitle;
import org.wikipedia.random.RandomActivity;
import org.wikipedia.readinglist.sync.ReadingListSyncAdapter;
import org.wikipedia.settings.Prefs;
import org.wikipedia.settings.SettingsActivity;
import org.wikipedia.settings.languages.WikipediaLanguagesActivity;
<<<<<<< HEAD
import org.wikipedia.suggestededits.SuggestedEditsCardsActivity;
import org.wikipedia.suggestededits.SuggestedEditsFeedCardImageTagActivity;
import org.wikipedia.suggestededits.SuggestedEditsImageTagsOnboardingActivity;
=======
import org.wikipedia.suggestededits.SuggestedEditsImageTagEditActivity;
>>>>>>> 37430da1
import org.wikipedia.util.FeedbackUtil;
import org.wikipedia.util.ResourceUtil;
import org.wikipedia.util.ThrowableUtil;
import org.wikipedia.util.UriUtil;

import java.util.ArrayList;
import java.util.List;

import butterknife.BindView;
import butterknife.ButterKnife;
import butterknife.OnClick;
import butterknife.Unbinder;

import static android.app.Activity.RESULT_OK;
import static org.wikipedia.Constants.ACTIVITY_REQUEST_ADD_A_LANGUAGE;
import static org.wikipedia.Constants.ACTIVITY_REQUEST_DESCRIPTION_EDIT;
import static org.wikipedia.Constants.ACTIVITY_REQUEST_FEED_CONFIGURE;
import static org.wikipedia.Constants.ACTIVITY_REQUEST_SETTINGS;
import static org.wikipedia.Constants.InvokeSource.FEED;
import static org.wikipedia.descriptions.DescriptionEditActivity.Action.ADD_DESCRIPTION;
import static org.wikipedia.descriptions.DescriptionEditActivity.Action.ADD_IMAGE_TAGS;
import static org.wikipedia.descriptions.DescriptionEditActivity.Action.TRANSLATE_CAPTION;
import static org.wikipedia.descriptions.DescriptionEditActivity.Action.TRANSLATE_DESCRIPTION;
import static org.wikipedia.language.AppLanguageLookUpTable.SIMPLIFIED_CHINESE_LANGUAGE_CODE;
import static org.wikipedia.language.AppLanguageLookUpTable.TRADITIONAL_CHINESE_LANGUAGE_CODE;

public class FeedFragment extends Fragment implements BackPressedHandler {
    @BindView(R.id.feed_swipe_refresh_layout) SwipeRefreshLayout swipeRefreshLayout;
    @BindView(R.id.fragment_feed_feed) FeedView feedView;
    @BindView(R.id.fragment_feed_empty_container) View emptyContainer;
    private Unbinder unbinder;
    private FeedAdapter<?> feedAdapter;
    private WikipediaApp app;
    private FeedCoordinator coordinator;
    private FeedFunnel funnel;
    private final FeedAdapter.Callback feedCallback = new FeedCallback();
    private FeedScrollListener feedScrollListener = new FeedScrollListener();
    private boolean searchIconVisible;
    @Nullable private SuggestedEditsCardView suggestedEditsCardView;

    public interface Callback {
        void onFeedSearchRequested();
        void onFeedVoiceSearchRequested();
        void onFeedSelectPage(HistoryEntry entry);
        void onFeedSelectPageFromExistingTab(HistoryEntry entry);
        void onFeedAddPageToList(HistoryEntry entry);
        void onFeedMovePageToList(long sourceReadingList, HistoryEntry entry);
        void onFeedRemovePageFromList(HistoryEntry entry);
        void onFeedSharePage(HistoryEntry entry);
        void onFeedNewsItemSelected(NewsItemCard card, HorizontalScrollingListCardItemView view);
        void onFeedShareImage(FeaturedImageCard card);
        void onFeedDownloadImage(FeaturedImage image);
        void onFeaturedImageSelected(FeaturedImageCard card);
        void onLoginRequested();
        void updateToolbarElevation(boolean elevate);
    }

    @NonNull public static FeedFragment newInstance() {
        FeedFragment fragment = new FeedFragment();
        fragment.setRetainInstance(true);
        return fragment;
    }

    @Override
    public void onCreate(Bundle savedInstanceState) {
        super.onCreate(savedInstanceState);
        app = WikipediaApp.getInstance();
        coordinator = new FeedCoordinator(app);
        coordinator.more(app.getWikiSite());
        funnel = new FeedFunnel(app);
    }

    @Nullable @Override public View onCreateView(@NonNull LayoutInflater inflater,
                                                 @Nullable ViewGroup container,
                                                 @Nullable Bundle savedInstanceState) {
        super.onCreateView(inflater, container, savedInstanceState);
        View view = inflater.inflate(R.layout.fragment_feed, container, false);

        unbinder = ButterKnife.bind(this, view);
        feedAdapter = new FeedAdapter<>(coordinator, feedCallback);
        feedView.setAdapter(feedAdapter);
        feedView.addOnScrollListener(feedScrollListener);

        swipeRefreshLayout.setColorSchemeResources(ResourceUtil.getThemedAttributeId(requireContext(), R.attr.colorAccent));
        swipeRefreshLayout.setOnRefreshListener(this::refresh);

        coordinator.setFeedUpdateListener(new FeedCoordinator.FeedUpdateListener() {
            @Override public void insert(Card card, int pos) {
                if (isAdded()) {
                    swipeRefreshLayout.setRefreshing(false);
                    if (feedView != null && feedAdapter != null) {
                        feedAdapter.notifyItemInserted(pos);
                    }
                }
            }

            @Override public void remove(Card card, int pos) {
                if (isAdded()) {
                    swipeRefreshLayout.setRefreshing(false);
                    if (feedView != null && feedAdapter != null) {
                        feedAdapter.notifyItemRemoved(pos);
                    }
                }
            }

            @Override
            public void finished(boolean shouldUpdatePreviousCard) {
                if (!isAdded()) {
                    return;
                }
                if (feedAdapter.getItemCount() < 2) {
                    emptyContainer.setVisibility(View.VISIBLE);
                } else {
                    if (shouldUpdatePreviousCard) {
                        feedAdapter.notifyItemChanged(feedAdapter.getItemCount() - 1);
                    }
                }
            }
        });

        if (getCallback() != null) {
            getCallback().updateToolbarElevation(shouldElevateToolbar());
        }

        ReadingListSyncAdapter.manualSync();
        Prefs.incrementExploreFeedVisitCount();
        return view;
    }

    private void showRemoveChineseVariantPrompt() {
        if (app.language().getAppLanguageCodes().contains(TRADITIONAL_CHINESE_LANGUAGE_CODE)
                && app.language().getAppLanguageCodes().contains(SIMPLIFIED_CHINESE_LANGUAGE_CODE)
                && Prefs.shouldShowRemoveChineseVariantPrompt()) {
            new AlertDialog.Builder(requireActivity())
                    .setTitle(R.string.dialog_of_remove_chinese_variants_from_app_lang_title)
                    .setMessage(R.string.dialog_of_remove_chinese_variants_from_app_lang_text)
                    .setPositiveButton(R.string.dialog_of_remove_chinese_variants_from_app_lang_edit, (dialog, which)
                            -> showLanguagesActivity(LanguageSettingsInvokeSource.CHINESE_VARIANT_REMOVAL.text()))
                    .setNegativeButton(R.string.dialog_of_remove_chinese_variants_from_app_lang_no, null)
                    .show();
        }
        Prefs.shouldShowRemoveChineseVariantPrompt(false);
    }

    public boolean shouldElevateToolbar() {
        return searchIconVisible;
    }

    @Override
    public void onActivityCreated(Bundle savedInstanceState) {
        super.onActivityCreated(savedInstanceState);
        setHasOptionsMenu(true);
    }

    @Override
    public void onResume() {
        super.onResume();
        showRemoveChineseVariantPrompt();
        funnel.enter();

        // Explicitly invalidate the feed adapter, since it occasionally crashes the StaggeredGridLayout
        // on certain devices. (TODO: investigate further)
        feedAdapter.notifyDataSetChanged();
    }

    @Override
    public void onPause() {
        super.onPause();
        funnel.exit();
    }

    @Override
    public void onActivityResult(int requestCode, int resultCode, Intent data) {
        super.onActivityResult(requestCode, resultCode, data);
        if (requestCode == ACTIVITY_REQUEST_FEED_CONFIGURE
                && resultCode == SettingsActivity.ACTIVITY_RESULT_FEED_CONFIGURATION_CHANGED) {
            coordinator.updateHiddenCards();
            refresh();
        } else if ((requestCode == ACTIVITY_REQUEST_SETTINGS && resultCode == SettingsActivity.ACTIVITY_RESULT_LANGUAGE_CHANGED)
                || (requestCode == ACTIVITY_REQUEST_ADD_A_LANGUAGE && resultCode == SettingsActivity.ACTIVITY_RESULT_LANGUAGE_CHANGED)) {
            refresh();
        } else if (requestCode == ACTIVITY_REQUEST_DESCRIPTION_EDIT) {
            SuggestedEditsFunnel.get().log();
            SuggestedEditsFunnel.reset();
            if (resultCode == RESULT_OK) {
                boolean isTranslation;
                if (suggestedEditsCardView != null && suggestedEditsCardView.getCard() != null) {
                    suggestedEditsCardView.refreshCardContent();
                    isTranslation = suggestedEditsCardView.isTranslation();
                    ABTestSuggestedEditsSnackbarFunnel abTestFunnel = new ABTestSuggestedEditsSnackbarFunnel();
                    Snackbar snackbar = FeedbackUtil.makeSnackbar(requireActivity(), isTranslation && app.language().getAppLanguageCodes().size() > 1
                            ? getString(suggestedEditsCardView.getCard().getAction() == TRANSLATE_DESCRIPTION ? R.string.description_edit_success_saved_in_lang_snackbar : R.string.description_edit_success_saved_image_caption_in_lang_snackbar, app.language().getAppLanguageLocalizedName(app.language().getAppLanguageCodes().get(1)))
                            : getString(suggestedEditsCardView.getCard().getAction() == ADD_DESCRIPTION ? R.string.description_edit_success_saved_snackbar : (suggestedEditsCardView.getCard().getAction() == ADD_IMAGE_TAGS) ? R.string.description_edit_success_saved_image_tags_snackbar : R.string.description_edit_success_saved_image_caption_snackbar),
                            FeedbackUtil.LENGTH_DEFAULT);
                    if (abTestFunnel.shouldSeeSnackbarAction()) {
                        snackbar.setAction(R.string.suggested_edits_tasks_onboarding_get_started, view ->
                                startActivity(SuggestedEditsCardsActivity.newIntent(requireActivity(), suggestedEditsCardView.getCard().getAction())));
                    }
                    snackbar.show();
                    abTestFunnel.logSnackbarShown();
                }
            }
        }
    }

    private void startDescriptionEditScreen() {
        if (suggestedEditsCardView == null) {
            return;
        }
        DescriptionEditActivity.Action action = suggestedEditsCardView.getCard().getAction();
        if (action == ADD_IMAGE_TAGS) {
            startActivityForResult(SuggestedEditsImageTagEditActivity.newIntent(requireActivity(), suggestedEditsCardView.getCard().getPage()), ACTIVITY_REQUEST_DESCRIPTION_EDIT);
            return;
        }
        PageTitle pageTitle = (action == TRANSLATE_DESCRIPTION || action == TRANSLATE_CAPTION)
                ? suggestedEditsCardView.getCard().getTargetSummaryForEdit().getPageTitle()
                : suggestedEditsCardView.getCard().getSourceSummaryForEdit().getPageTitle();
        startActivityForResult(DescriptionEditActivity.newIntent(requireContext(), pageTitle, null,
                suggestedEditsCardView.getCard().getSourceSummaryForEdit(), suggestedEditsCardView.getCard().getTargetSummaryForEdit(),
                action, FEED),
                ACTIVITY_REQUEST_DESCRIPTION_EDIT);
    }

    @Override
    public void onDestroyView() {
        coordinator.setFeedUpdateListener(null);
        swipeRefreshLayout.setOnRefreshListener(null);
        feedView.removeOnScrollListener(feedScrollListener);
        feedView.setAdapter(null);
        feedAdapter = null;
        unbinder.unbind();
        unbinder = null;
        super.onDestroyView();
    }

    @Override
    public void onDestroy() {
        super.onDestroy();
        coordinator.reset();
    }

    @Override
    public void onCreateOptionsMenu(Menu menu, MenuInflater inflater) {
        super.onCreateOptionsMenu(menu, inflater);
        inflater.inflate(R.menu.menu_feed, menu);
    }

    @Override
    public void onPrepareOptionsMenu(Menu menu) {
        MenuItem searchItem = menu.findItem(R.id.menu_feed_search);
        if (searchItem != null) {
            searchItem.setVisible(searchIconVisible);
        }
    }

    @Override
    public boolean onOptionsItemSelected(MenuItem item) {
        switch (item.getItemId()) {
            case R.id.menu_feed_search:
                if (getCallback() != null) {
                    getCallback().onFeedSearchRequested();
                }
                return true;
            default:
                return super.onOptionsItemSelected(item);
        }
    }

    @Override
    public boolean onBackPressed() {
        return false;
    }

    @OnClick(R.id.fragment_feed_customize_button) void onCustomizeClick() {
        showConfigureActivity(-1);
    }

    public void scrollToTop() {
        feedView.smoothScrollToPosition(0);
    }

    public void onGoOffline() {
        feedAdapter.notifyDataSetChanged();
        coordinator.requestOfflineCard();
    }

    public void onGoOnline() {
        feedAdapter.notifyDataSetChanged();
        coordinator.removeOfflineCard();
        coordinator.incrementAge();
        coordinator.more(app.getWikiSite());
    }

    public void refresh() {
        funnel.refresh(coordinator.getAge());
        emptyContainer.setVisibility(View.GONE);
        coordinator.reset();
        feedAdapter.notifyDataSetChanged();
        coordinator.more(app.getWikiSite());
    }

    public void updateHiddenCards() {
        coordinator.updateHiddenCards();
    }

    @Nullable private Callback getCallback() {
        return FragmentUtil.getCallback(this, Callback.class);
    }

    private class FeedCallback implements FeedAdapter.Callback {
        @Override
        public void onShowCard(@Nullable Card card) {
            if (card != null) {
                funnel.cardShown(card.type(), getCardLanguageCode(card));

                if (card instanceof SuggestedEditsCard) {
                    ((SuggestedEditsCard) card).logImpression();
                }
            }
        }

        @Override
        public void onRequestMore() {
            funnel.requestMore(coordinator.getAge());
            feedView.post(() -> {
                if (isAdded()) {
                    coordinator.incrementAge();
                    coordinator.more(app.getWikiSite());
                }
            });
        }

        @Override
        public void onRetryFromOffline() {
            refresh();
        }

        @Override
        public void onError(@NonNull Throwable t) {
            FeedbackUtil.showError(requireActivity(), t);
        }

        @Override
        public void onSelectPage(@NonNull Card card, @NonNull HistoryEntry entry) {
            if (getCallback() != null) {
                getCallback().onFeedSelectPage(entry);
                funnel.cardClicked(card.type(), getCardLanguageCode(card));
            }
        }

        @Override
        public void onSelectPageFromExistingTab(@NonNull Card card, @NonNull HistoryEntry entry) {
            if (getCallback() != null) {
                getCallback().onFeedSelectPageFromExistingTab(entry);
                funnel.cardClicked(card.type(), getCardLanguageCode(card));
            }
        }

        @Override
        public void onAddPageToList(@NonNull HistoryEntry entry) {
            if (getCallback() != null) {
                getCallback().onFeedAddPageToList(entry);
            }
        }

        @Override
        public void onMovePageToList(long sourceReadingList, @NonNull HistoryEntry entry) {
            if (getCallback() != null) {
                getCallback().onFeedMovePageToList(sourceReadingList, entry);
            }
        }

        @Override
        public void onRemovePageFromList(@NonNull HistoryEntry entry) {
            if (getCallback() != null) {
                getCallback().onFeedRemovePageFromList(entry);
            }
        }

        @Override
        public void onSharePage(@NonNull HistoryEntry entry) {
            if (getCallback() != null) {
                getCallback().onFeedSharePage(entry);
            }
        }

        @Override
        public void onSearchRequested() {
            if (getCallback() != null) {
                getCallback().onFeedSearchRequested();
            }
        }

        @Override
        public void onVoiceSearchRequested() {
            if (getCallback() != null) {
                getCallback().onFeedVoiceSearchRequested();
            }
        }

        @Override
        public boolean onRequestDismissCard(@NonNull Card card) {
            int position = coordinator.dismissCard(card);
            if (position < 0) {
                return false;
            }
            funnel.dismissCard(card.type(), position);
            showDismissCardUndoSnackbar(card, position);
            return true;
        }

        @Override
        public void onRequestEditCardLanguages(@NonNull Card card) {
            showCardLangSelectDialog(card);
        }

        @Override
        public void onRequestCustomize(@NonNull Card card) {
            showConfigureActivity(card.type().code());
        }

        @Override
        public void onNewsItemSelected(@NonNull NewsItemCard card, @NonNull HorizontalScrollingListCardItemView view) {
            if (getCallback() != null) {
                funnel.cardClicked(card.type(), card.wikiSite().languageCode());
                getCallback().onFeedNewsItemSelected(card, view);
            }
        }

        @Override
        public void onShareImage(@NonNull FeaturedImageCard card) {
            if (getCallback() != null) {
                getCallback().onFeedShareImage(card);
            }
        }

        @Override
        public void onDownloadImage(@NonNull FeaturedImage image) {
            if (getCallback() != null) {
                getCallback().onFeedDownloadImage(image);
            }
        }

        @Override
        public void onFeaturedImageSelected(@NonNull FeaturedImageCard card) {
            if (getCallback() != null) {
                funnel.cardClicked(card.type(), null);
                getCallback().onFeaturedImageSelected(card);
            }
        }

        @Override
        public void onAnnouncementPositiveAction(@NonNull Card card, @NonNull Uri uri) {
            funnel.cardClicked(card.type(), getCardLanguageCode(card));
            if (uri.toString().equals(UriUtil.LOCAL_URL_LOGIN)) {
                if (getCallback() != null) {
                    getCallback().onLoginRequested();
                }
            } else if (uri.toString().equals(UriUtil.LOCAL_URL_SETTINGS)) {
                startActivityForResult(SettingsActivity.newIntent(requireContext()), ACTIVITY_REQUEST_SETTINGS);
            } else if (uri.toString().equals(UriUtil.LOCAL_URL_CUSTOMIZE_FEED)) {
                showConfigureActivity(card.type().code());
                onRequestDismissCard(card);
            } else if (uri.toString().equals(UriUtil.LOCAL_URL_LANGUAGES)) {
                showLanguagesActivity(LanguageSettingsInvokeSource.ANNOUNCEMENT.text());
            } else {
                UriUtil.handleExternalLink(requireContext(), uri);
            }
        }

        @Override
        public void onAnnouncementNegativeAction(@NonNull Card card) {
            onRequestDismissCard(card);
        }

        @Override
        public void onRandomClick(@NonNull RandomCardView view) {
            if (!app.isOnline()) {
                view.getRandomPage();
            } else {
                ActivityOptionsCompat options = ActivityOptionsCompat.
                        makeSceneTransitionAnimation(requireActivity(), view, ViewCompat.getTransitionName(view));
                startActivity(RandomActivity.newIntent(requireActivity(), FEED), options.toBundle());
            }
        }

        @Override
        public void onGetRandomError(@NonNull Throwable t, @NonNull final RandomCardView view) {
            Snackbar snackbar = FeedbackUtil.makeSnackbar(requireActivity(), ThrowableUtil.isOffline(t)
                    ? getString(R.string.view_wiki_error_message_offline) : t.getMessage(),
                    FeedbackUtil.LENGTH_DEFAULT);
            snackbar.setAction(R.string.page_error_retry, (v) -> view.getRandomPage());
            snackbar.show();
        }

        @Override
        public void onMoreContentSelected(@NonNull Card card) {
            startActivity(MostReadArticlesActivity.newIntent(requireContext(), (MostReadListCard) card));
        }

        @Override
        public void onSuggestedEditsCardClick(@NonNull SuggestedEditsCardView view) {
            funnel.cardClicked(view.getCard().type(), getCardLanguageCode(view.getCard()));
            suggestedEditsCardView = view;
            startDescriptionEditScreen();
        }
    }

    private class FeedScrollListener extends RecyclerView.OnScrollListener {
        @Override
        public void onScrolled(RecyclerView recyclerView, int dx, int dy) {
            super.onScrolled(recyclerView, dx, dy);
            boolean shouldShowSearchIcon = feedView.getFirstVisibleItemPosition() != 0;
            if (shouldShowSearchIcon != searchIconVisible) {
                searchIconVisible = shouldShowSearchIcon;
                requireActivity().invalidateOptionsMenu();
                if (getCallback() != null) {
                    getCallback().updateToolbarElevation(shouldElevateToolbar());
                }
            }
        }
    }

    private void showDismissCardUndoSnackbar(final Card card, final int position) {
        Snackbar snackbar = FeedbackUtil.makeSnackbar(requireActivity(),
                getString(R.string.menu_feed_card_dismissed),
                FeedbackUtil.LENGTH_DEFAULT);
        snackbar.setAction(R.string.feed_undo_dismiss_card, (v) -> coordinator.undoDismissCard(card, position));
        snackbar.show();
    }

    private void showCardLangSelectDialog(@NonNull Card card) {
        FeedContentType contentType = card.type().contentType();
        if (contentType.isPerLanguage()) {
            LanguageItemAdapter adapter = new LanguageItemAdapter(requireContext(), contentType);
            ConfigureItemLanguageDialogView view = new ConfigureItemLanguageDialogView(requireContext());
            List<String> tempDisabledList = new ArrayList<>(contentType.getLangCodesDisabled());
            view.setContentType(adapter.getLangList(), tempDisabledList);
            new AlertDialog.Builder(requireContext())
                    .setView(view)
                    .setTitle(contentType.titleId())
                    .setPositiveButton(R.string.feed_lang_selection_dialog_ok_button_text, (dialog, which) -> {
                        contentType.getLangCodesDisabled().clear();
                        contentType.getLangCodesDisabled().addAll(tempDisabledList);
                        refresh();
                    })
                    .setNegativeButton(R.string.feed_lang_selection_dialog_cancel_button_text, null)
                    .create()
                    .show();
        }
    }

    public void showConfigureActivity(int invokeSource) {
        startActivityForResult(ConfigureActivity.newIntent(requireActivity(), invokeSource),
                Constants.ACTIVITY_REQUEST_FEED_CONFIGURE);
    }

    private void showLanguagesActivity(@NonNull String invokeSource) {
        Intent intent = WikipediaLanguagesActivity.newIntent(requireActivity(), invokeSource);
        startActivityForResult(intent, ACTIVITY_REQUEST_ADD_A_LANGUAGE);
    }

    @Nullable
    public String getCardLanguageCode(@Nullable Card card) {
        return (card instanceof WikiSiteCard) ? ((WikiSiteCard) card).wikiSite().languageCode() : null;
    }
}<|MERGE_RESOLUTION|>--- conflicted
+++ resolved
@@ -54,13 +54,8 @@
 import org.wikipedia.settings.Prefs;
 import org.wikipedia.settings.SettingsActivity;
 import org.wikipedia.settings.languages.WikipediaLanguagesActivity;
-<<<<<<< HEAD
-import org.wikipedia.suggestededits.SuggestedEditsCardsActivity;
-import org.wikipedia.suggestededits.SuggestedEditsFeedCardImageTagActivity;
-import org.wikipedia.suggestededits.SuggestedEditsImageTagsOnboardingActivity;
-=======
 import org.wikipedia.suggestededits.SuggestedEditsImageTagEditActivity;
->>>>>>> 37430da1
+import org.wikipedia.suggestededits.SuggestionsActivity;
 import org.wikipedia.util.FeedbackUtil;
 import org.wikipedia.util.ResourceUtil;
 import org.wikipedia.util.ThrowableUtil;
@@ -257,7 +252,7 @@
                             FeedbackUtil.LENGTH_DEFAULT);
                     if (abTestFunnel.shouldSeeSnackbarAction()) {
                         snackbar.setAction(R.string.suggested_edits_tasks_onboarding_get_started, view ->
-                                startActivity(SuggestedEditsCardsActivity.newIntent(requireActivity(), suggestedEditsCardView.getCard().getAction())));
+                                startActivity(SuggestionsActivity.newIntent(requireActivity(), suggestedEditsCardView.getCard().getAction())));
                     }
                     snackbar.show();
                     abTestFunnel.logSnackbarShown();
