--- conflicted
+++ resolved
@@ -317,16 +317,12 @@
 
     @Override
     public void onDestroyView() {
-<<<<<<< HEAD
+        disposables.clear();
         if (webview != null) {
             webview.clearAllListeners();
             ((ViewGroup) webview.getParent()).removeView(webview);
             webview = null;
         }
-=======
-        disposables.clear();
-        webview.destroy();
->>>>>>> fbab8a53
         super.onDestroyView();
     }
 
