--- conflicted
+++ resolved
@@ -964,23 +964,6 @@
                         }
                     }, L::d));
         });
-<<<<<<< HEAD
-        bridge.addListener("image_clicked", (String messageType, JSONObject messagePayload) -> {
-            try {
-                String href = decodeURL(messagePayload.getString("href"));
-                if (href.startsWith("./File:")) {
-                    if (app.isOnline()) {
-                        String filename = UriUtil.removeInternalLinkPrefix(href);
-                        WikiSite wiki = model.getTitle().getWikiSite();
-                        requireActivity().startActivityForResult(GalleryActivity.newIntent(requireActivity(),
-                                model.getTitleOriginal(), filename, wiki, getRevision(), GalleryFunnel.SOURCE_NON_LEAD_IMAGE),
-                                ACTIVITY_REQUEST_GALLERY);
-                    } else {
-                        Snackbar snackbar = FeedbackUtil.makeSnackbar(requireActivity(), getString(R.string.gallery_not_available_offline_snackbar), FeedbackUtil.LENGTH_DEFAULT);
-                        snackbar.setAction(R.string.gallery_not_available_offline_snackbar_dismiss, view -> snackbar.dismiss());
-                        snackbar.show();
-                    }
-=======
         bridge.addListener("image_clicked", (String messageType, JsonObject messagePayload) -> {
             String href = decodeURL(messagePayload.get("href").getAsString());
             if (href.startsWith("./File:")) {
@@ -988,9 +971,8 @@
                     String filename = UriUtil.removeInternalLinkPrefix(href);
                     WikiSite wiki = model.getTitle().getWikiSite();
                     requireActivity().startActivityForResult(GalleryActivity.newIntent(requireActivity(),
-                            model.getTitleOriginal(), filename, wiki, GalleryFunnel.SOURCE_NON_LEAD_IMAGE),
+                            model.getTitleOriginal(), filename, wiki, getRevision(), GalleryFunnel.SOURCE_NON_LEAD_IMAGE),
                             ACTIVITY_REQUEST_GALLERY);
->>>>>>> e3670fb8
                 } else {
                     Snackbar snackbar = FeedbackUtil.makeSnackbar(requireActivity(), getString(R.string.gallery_not_available_offline_snackbar), FeedbackUtil.LENGTH_DEFAULT);
                     snackbar.setAction(R.string.gallery_not_available_offline_snackbar_dismiss, view -> snackbar.dismiss());
@@ -1000,29 +982,13 @@
                 linkHandler.onUrlClick(href, messagePayload.has("title") ? messagePayload.get("title").getAsString() : null, "");
             }
         });
-<<<<<<< HEAD
-        bridge.addListener("media_clicked", (String messageType, JSONObject messagePayload) -> {
-            try {
-                String href = decodeURL(messagePayload.getString("href"));
-                String filename = StringUtil.removeUnderscores(UriUtil.removeInternalLinkPrefix(href));
-                WikiSite wiki = model.getTitle().getWikiSite();
-                requireActivity().startActivityForResult(GalleryActivity.newIntent(requireActivity(),
-                        model.getTitleOriginal(), filename, wiki, getRevision(),
-                        GalleryFunnel.SOURCE_NON_LEAD_IMAGE),
-                        ACTIVITY_REQUEST_GALLERY);
-            } catch (JSONException e) {
-                L.logRemoteErrorIfProd(e);
-            }
-=======
         bridge.addListener("media_clicked", (String messageType, JsonObject messagePayload) -> {
             String href = decodeURL(messagePayload.get("href").getAsString());
             String filename = StringUtil.removeUnderscores(UriUtil.removeInternalLinkPrefix(href));
             WikiSite wiki = model.getTitle().getWikiSite();
             requireActivity().startActivityForResult(GalleryActivity.newIntent(requireActivity(),
-                    model.getTitleOriginal(), filename, wiki,
-                    GalleryFunnel.SOURCE_NON_LEAD_IMAGE),
+                    model.getTitleOriginal(), filename, wiki, getRevision(), GalleryFunnel.SOURCE_NON_LEAD_IMAGE),
                     ACTIVITY_REQUEST_GALLERY);
->>>>>>> e3670fb8
         });
         bridge.addListener("pronunciation_clicked", (String messageType, JsonObject messagePayload) -> {
             if (avPlayer == null) {
