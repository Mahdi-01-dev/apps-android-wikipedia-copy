--- conflicted
+++ resolved
@@ -49,11 +49,8 @@
 import org.wikipedia.analytics.TabFunnel;
 import org.wikipedia.auth.AccountUtil;
 import org.wikipedia.bridge.CommunicationBridge;
-<<<<<<< HEAD
+import org.wikipedia.bridge.JavaScriptActionHandler;
 import org.wikipedia.dataclient.ServiceFactory;
-=======
-import org.wikipedia.bridge.JavaScriptActionHandler;
->>>>>>> 764b721b
 import org.wikipedia.dataclient.WikiSite;
 import org.wikipedia.dataclient.okhttp.OkHttpWebViewClient;
 import org.wikipedia.descriptions.DescriptionEditActivity;
@@ -94,6 +91,7 @@
 
 import java.util.ArrayList;
 import java.util.Date;
+import java.util.Iterator;
 import java.util.List;
 import java.util.Map;
 
@@ -165,7 +163,6 @@
     private PageActionTabLayout tabLayout;
     private ToCHandler tocHandler;
     private WebViewScrollTriggerListener scrollTriggerListener = new WebViewScrollTriggerListener();
-    private Map<String, References.Reference> referencesMap;
 
     private CommunicationBridge bridge;
     private LinkHandler linkHandler;
@@ -808,7 +805,6 @@
             }).subscribeOn(Schedulers.io()).subscribe());
         }
 
-        loadPageReferences();
         checkAndShowBookmarkOnboarding();
     }
 
@@ -926,38 +922,46 @@
         };
         bridge.addListener("link_clicked", linkHandler);
 
-<<<<<<< HEAD
-        bridge.addListener("referenceClicked", (String messageType, JSONObject messagePayload) -> {
-            if (referencesMap == null) {
-                loadPageReferences();
-            }
-=======
-        bridge.addListener("reference_clicked", new ReferenceHandler() {
-            @Override
-            protected void onReferenceClicked(int selectedIndex, @NonNull List<Reference> adjacentReferences) {
->>>>>>> 764b721b
-
-            try {
-                int selectedIndex = messagePayload.getInt("selectedIndex");
-                JSONArray referencesGroup = messagePayload.getJSONArray("referencesGroup");
-                List<References.Reference> adjacentReferencesList = new ArrayList<>();
-                for (int i = 0; i < referencesGroup.length(); i++) {
-                    JSONObject reference = (JSONObject) referencesGroup.get(i);
-                    String getReferenceText = StringUtils.defaultString(reference.optString("text"));
-                    String getReferenceId = StringUtils.defaultString(reference.optString("href")).replace("#cite_note-", "");
-                    References.Reference getReference = referencesMap.get(getReferenceId);
-                    if (getReference != null) {
-                        getReference.setText(getReferenceText);
-                        adjacentReferencesList.add(getReference);
-                    }
-                }
-
-                if (adjacentReferencesList.size() > 0) {
-                    showBottomSheet(new ReferenceDialog(requireActivity(), selectedIndex, adjacentReferencesList, linkHandler));
-                }
-            } catch (JSONException e) {
-                throw new RuntimeException(e);
-            }
+        bridge.addListener("reference_clicked", (String messageType, JSONObject messagePayload) -> {
+            if (!isAdded()) {
+                L.d("Detached from activity, so stopping reference click.");
+                return;
+            }
+
+            disposables.add(ServiceFactory.getRest(getTitle().getWikiSite()).getReferences(getTitle().getConvertedText())
+                    .subscribeOn(Schedulers.io())
+                    .observeOn(AndroidSchedulers.mainThread())
+                    .subscribe(references ->  {
+                        int selectedIndex = messagePayload.getInt("selectedIndex");
+                        JSONArray referencesGroup = messagePayload.getJSONArray("referencesGroup");
+                        List<References.Reference> adjacentReferencesList = new ArrayList<>();
+                        for (int i = 0; i < referencesGroup.length(); i++) {
+                            JSONObject reference = (JSONObject) referencesGroup.get(i);
+                            L.d("reference_clicked reference " + reference.toString());
+                            L.d("reference_clicked reference " + reference.toString());
+                            String getReferenceText = StringUtils.defaultString(reference.optString("text"));
+                            String getReferenceId = StringUtils.defaultString(reference.optString("id"));
+
+                            Iterator iterator = references.getReferencesMap().entrySet().iterator();
+                            boolean foundReference = false;
+                            while(iterator.hasNext() && !foundReference) {
+                                Map.Entry entry = (Map.Entry) iterator.next();
+                                References.Reference value = (References.Reference) entry.getValue();
+                                for (References.ReferenceBackLink backLink : value.getBackLinks()) {
+                                    if (backLink.getHref().contains(getReferenceId)) {
+                                        value.setText(getReferenceText);
+                                        adjacentReferencesList.add(value);
+                                        foundReference = true;
+                                        break;
+                                    }
+                                }
+                            }
+                        }
+
+                        if (adjacentReferencesList.size() > 0) {
+                            showBottomSheet(new ReferenceDialog(requireActivity(), selectedIndex, adjacentReferencesList, linkHandler));
+                        }
+                    }, L::d));
         });
         bridge.addListener("image_clicked", (String messageType, JSONObject messagePayload) -> {
             try {
@@ -1078,13 +1082,6 @@
         pageFragmentLoadState.goForward();
     }
 
-    private void loadPageReferences() {
-        disposables.add(ServiceFactory.getRest(getTitle().getWikiSite()).getReferences(getTitle().getConvertedText())
-                .subscribeOn(Schedulers.io())
-                .observeOn(AndroidSchedulers.mainThread())
-                .subscribe(references ->  referencesMap = references.getReferencesMap(), L::d));
-    }
-
     private void checkAndShowBookmarkOnboarding() {
         if (Prefs.shouldShowBookmarkToolTip() && Prefs.getOverflowReadingListsOptionClickCount() == 2) {
             View targetView = tabLayout.getChildAt(PageActionTab.ADD_TO_READING_LIST.code());
