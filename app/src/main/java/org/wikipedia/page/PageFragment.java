--- conflicted
+++ resolved
@@ -477,15 +477,10 @@
         bridge.execute(JavaScriptActionHandler.setFooter(model));
 
         bridge.evaluate(JavaScriptActionHandler.getRevision(), revision -> {
-<<<<<<< HEAD
-            if (!revision.equals("null")) {
-                this.revision = Long.parseLong(revision.replace("\"", ""));
-=======
             try {
                 this.revision = Long.parseLong(revision.replace("\"", ""));
             } catch (NumberFormatException e) {
                 L.e(e);
->>>>>>> c1f1fb1c
             }
         });
 
