--- conflicted
+++ resolved
@@ -426,14 +426,8 @@
                 }
                 pageFragmentLoadState.onPageFinished();
                 updateProgressBar(false, true, 0);
-<<<<<<< HEAD
                 webView.setVisibility(View.VISIBLE);
                 bridge.execute(JavaScriptActionHandler.setUp(leadImagesHandler.getTopMarginForContent()));
-=======
-
-                bridge.execute(JavaScriptActionHandler.setUp(leadImagesHandler.getPaddingTop()));
->>>>>>> ec5691b3
-
                 onPageLoadComplete();
             }
         });
