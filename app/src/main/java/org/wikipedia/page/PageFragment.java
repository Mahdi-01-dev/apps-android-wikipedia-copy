package org.wikipedia.page;

import android.annotation.SuppressLint;
import android.app.Activity;
import android.content.Context;
import android.content.DialogInterface;
import android.content.Intent;
import android.content.res.Configuration;
import android.graphics.Bitmap;
import android.net.Uri;
import android.os.Bundle;
import android.text.TextUtils;
import android.view.ActionMode;
import android.view.LayoutInflater;
import android.view.Menu;
import android.view.MenuItem;
import android.view.View;
import android.view.ViewGroup;
import android.webkit.WebView;
import android.widget.ImageView;
import android.widget.LinearLayout;

import androidx.annotation.NonNull;
import androidx.annotation.Nullable;
import androidx.appcompat.app.AlertDialog;
import androidx.coordinatorlayout.widget.CoordinatorLayout;
import androidx.fragment.app.Fragment;
import androidx.fragment.app.FragmentActivity;
import androidx.swiperefreshlayout.widget.SwipeRefreshLayout;

import com.google.android.material.bottomsheet.BottomSheetDialog;
import com.google.android.material.bottomsheet.BottomSheetDialogFragment;

import org.apache.commons.lang3.StringUtils;
import org.json.JSONArray;
import org.json.JSONException;
import org.json.JSONObject;
import org.wikipedia.BackPressedHandler;
import org.wikipedia.Constants;
import org.wikipedia.Constants.InvokeSource;
import org.wikipedia.LongPressHandler;
import org.wikipedia.R;
import org.wikipedia.WikipediaApp;
import org.wikipedia.activity.FragmentUtil;
import org.wikipedia.analytics.FindInPageFunnel;
import org.wikipedia.analytics.GalleryFunnel;
import org.wikipedia.analytics.LoginFunnel;
import org.wikipedia.analytics.PageScrollFunnel;
import org.wikipedia.analytics.TabFunnel;
import org.wikipedia.auth.AccountUtil;
import org.wikipedia.bridge.CommunicationBridge;
import org.wikipedia.bridge.JavaScriptActionHandler;
import org.wikipedia.dataclient.ServiceFactory;
import org.wikipedia.dataclient.WikiSite;
import org.wikipedia.dataclient.okhttp.OkHttpWebViewClient;
import org.wikipedia.descriptions.DescriptionEditActivity;
import org.wikipedia.descriptions.DescriptionEditTutorialActivity;
import org.wikipedia.edit.EditHandler;
import org.wikipedia.gallery.GalleryActivity;
import org.wikipedia.history.HistoryEntry;
import org.wikipedia.history.UpdateHistoryTask;
import org.wikipedia.language.LangLinksActivity;
import org.wikipedia.login.LoginActivity;
import org.wikipedia.media.AvPlayer;
import org.wikipedia.media.DefaultAvPlayer;
import org.wikipedia.media.MediaPlayerImplementation;
import org.wikipedia.page.action.PageActionTab;
import org.wikipedia.page.leadimages.LeadImagesHandler;
import org.wikipedia.page.leadimages.PageHeaderView;
import org.wikipedia.page.references.ReferenceDialog;
import org.wikipedia.page.references.References;
import org.wikipedia.page.shareafact.ShareHandler;
import org.wikipedia.page.tabs.Tab;
import org.wikipedia.readinglist.ReadingListBookmarkMenu;
import org.wikipedia.readinglist.database.ReadingListDbHelper;
import org.wikipedia.readinglist.database.ReadingListPage;
import org.wikipedia.settings.Prefs;
import org.wikipedia.suggestededits.SuggestedEditsSummary;
import org.wikipedia.util.ActiveTimer;
import org.wikipedia.util.AnimationUtil;
import org.wikipedia.util.DimenUtil;
import org.wikipedia.util.FeedbackUtil;
import org.wikipedia.util.GeoUtil;
import org.wikipedia.util.ShareUtil;
import org.wikipedia.util.StringUtil;
import org.wikipedia.util.ThrowableUtil;
import org.wikipedia.util.UriUtil;
import org.wikipedia.util.log.L;
import org.wikipedia.views.ObservableWebView;
import org.wikipedia.views.SwipeRefreshLayoutWithScroll;
import org.wikipedia.views.WikiPageErrorView;

import java.util.ArrayList;
import java.util.Date;
import java.util.List;

import io.reactivex.Completable;
import io.reactivex.Observable;
import io.reactivex.android.schedulers.AndroidSchedulers;
import io.reactivex.disposables.CompositeDisposable;
import io.reactivex.schedulers.Schedulers;

import static android.app.Activity.RESULT_OK;
import static org.wikipedia.Constants.ACTIVITY_REQUEST_GALLERY;
import static org.wikipedia.Constants.InvokeSource.BOOKMARK_BUTTON;
import static org.wikipedia.Constants.InvokeSource.PAGE_ACTIVITY;
import static org.wikipedia.descriptions.DescriptionEditTutorialActivity.DESCRIPTION_SELECTED_TEXT;
import static org.wikipedia.page.PageActivity.ACTION_RESUME_READING;
import static org.wikipedia.page.PageCacher.loadIntoCache;
import static org.wikipedia.settings.Prefs.getTextSizeMultiplier;
import static org.wikipedia.settings.Prefs.isDescriptionEditTutorialEnabled;
import static org.wikipedia.settings.Prefs.isLinkPreviewEnabled;
import static org.wikipedia.util.DimenUtil.getContentTopOffset;
import static org.wikipedia.util.DimenUtil.getContentTopOffsetPx;
import static org.wikipedia.util.DimenUtil.leadImageHeightForDevice;
import static org.wikipedia.util.ResourceUtil.getThemedAttributeId;
import static org.wikipedia.util.ResourceUtil.getThemedColor;
import static org.wikipedia.util.StringUtil.addUnderscores;
import static org.wikipedia.util.ThrowableUtil.isOffline;
import static org.wikipedia.util.UriUtil.decodeURL;
import static org.wikipedia.util.UriUtil.visitInExternalBrowser;

public class PageFragment extends Fragment implements BackPressedHandler {
    public interface Callback {
        void onPageShowBottomSheet(@NonNull BottomSheetDialog dialog);
        void onPageShowBottomSheet(@NonNull BottomSheetDialogFragment dialog);
        void onPageDismissBottomSheet();
        void onPageLoadPage(@NonNull PageTitle title, @NonNull HistoryEntry entry);
        void onPageInitWebView(@NonNull ObservableWebView v);
        void onPageShowLinkPreview(@NonNull HistoryEntry entry);
        void onPageLoadMainPageInForegroundTab();
        void onPageUpdateProgressBar(boolean visible, boolean indeterminate, int value);
        void onPageShowThemeChooser();
        void onPageStartSupportActionMode(@NonNull ActionMode.Callback callback);
        void onPageHideSoftKeyboard();
        void onPageAddToReadingList(@NonNull PageTitle title, @NonNull InvokeSource source);
        void onPageRemoveFromReadingLists(@NonNull PageTitle title);
        void onPageLoadError(@NonNull PageTitle title);
        void onPageLoadErrorBackPressed();
        void onPageHideAllContent();
        void onPageSetToolbarFadeEnabled(boolean enabled);
        void onPageSetToolbarElevationEnabled(boolean enabled);
    }

    private boolean pageRefreshed;
    private boolean errorState = false;

    private static final int REFRESH_SPINNER_ADDITIONAL_OFFSET = (int) (16 * DimenUtil.getDensityScalar());

    private PageFragmentLoadState pageFragmentLoadState;
    private PageViewModel model;

    @NonNull private TabFunnel tabFunnel = new TabFunnel();

    private PageScrollFunnel pageScrollFunnel;
    private LeadImagesHandler leadImagesHandler;
    private PageHeaderView pageHeaderView;
    private ObservableWebView webView;
    private CoordinatorLayout containerView;
    private SwipeRefreshLayoutWithScroll refreshView;
    private WikiPageErrorView errorView;
    private PageActionTabLayout tabLayout;
    private ToCHandler tocHandler;
    private WebViewScrollTriggerListener scrollTriggerListener = new WebViewScrollTriggerListener();

    private CommunicationBridge bridge;
    private LinkHandler linkHandler;
    private EditHandler editHandler;
    private ActionMode findInPageActionMode;
    private ShareHandler shareHandler;
    private CompositeDisposable disposables = new CompositeDisposable();
    private ActiveTimer activeTimer = new ActiveTimer();
    private References references;
    @Nullable private AvPlayer avPlayer;
    @Nullable private AvCallback avCallback;

    private WikipediaApp app;

    @NonNull
    private final SwipeRefreshLayout.OnRefreshListener pageRefreshListener = this::refreshPage;

    private PageActionTab.Callback pageActionTabsCallback = new PageActionTab.Callback() {
        @Override
        public void onAddToReadingListTabSelected() {
            Prefs.shouldShowBookmarkToolTip(false);
            if (model.isInReadingList()) {
                new ReadingListBookmarkMenu(tabLayout, new ReadingListBookmarkMenu.Callback() {
                    @Override
                    public void onAddRequest(@Nullable ReadingListPage page) {
                        addToReadingList(getTitle(), BOOKMARK_BUTTON);
                    }

                    @Override
                    public void onDeleted(@Nullable ReadingListPage page) {
                        if (callback() != null) {
                            callback().onPageRemoveFromReadingLists(getTitle());
                        }
                    }

                    @Override
                    public void onShare() {
                        // ignore
                    }
                }).show(getTitle());
            } else {
                addToReadingList(getTitle(), BOOKMARK_BUTTON);
            }
        }

        @Override
        public void onSharePageTabSelected() {
            sharePageLink();
        }

        @Override
        public void onChooseLangTabSelected() {
            startLangLinksActivity();
        }

        @Override
        public void onFindInPageTabSelected() {
            showFindInPage();
        }

        @Override
        public void onFontAndThemeTabSelected() {
            showThemeChooser();
        }

        @Override
        public void onViewToCTabSelected() {
            tocHandler.show();
        }

        @Override
        public void updateBookmark(boolean pageSaved) {
            setBookmarkIconForPageSavedState(pageSaved);
        }
    };

    public ObservableWebView getWebView() {
        return webView;
    }

    public PageTitle getTitle() {
        return model.getTitle();
    }

    @Nullable public PageTitle getTitleOriginal() {
        return model.getTitleOriginal();
    }

    @NonNull public ShareHandler getShareHandler() {
        return shareHandler;
    }

    @Nullable public Page getPage() {
        return model.getPage();
    }

    public HistoryEntry getHistoryEntry() {
        return model.getCurEntry();
    }

    public EditHandler getEditHandler() {
        return editHandler;
    }

    public ViewGroup getContainerView() {
        return containerView;
    }

    @Override
    public void onCreate(Bundle savedInstanceState) {
        super.onCreate(savedInstanceState);
        AnimationUtil.setSharedElementTransitions(requireActivity());
        app = (WikipediaApp) requireActivity().getApplicationContext();
        model = new PageViewModel();
        pageFragmentLoadState = new PageFragmentLoadState();
    }

    @Override
    public View onCreateView(@NonNull LayoutInflater inflater, ViewGroup container,
                             final Bundle savedInstanceState) {
        View rootView = inflater.inflate(R.layout.fragment_page, container, false);
        pageHeaderView = rootView.findViewById(R.id.page_header_view);
        DimenUtil.setViewHeight(pageHeaderView, leadImageHeightForDevice());

        webView = rootView.findViewById(R.id.page_web_view);
        initWebViewListeners();

        containerView = rootView.findViewById(R.id.page_contents_container);
        refreshView = rootView.findViewById(R.id.page_refresh_container);
        int swipeOffset = getContentTopOffsetPx(requireActivity()) + REFRESH_SPINNER_ADDITIONAL_OFFSET;
        refreshView.setProgressViewOffset(false, -swipeOffset, swipeOffset);
        refreshView.setColorSchemeResources(getThemedAttributeId(requireContext(), R.attr.colorAccent));
        refreshView.setScrollableChild(webView);
        refreshView.setOnRefreshListener(pageRefreshListener);

        tabLayout = rootView.findViewById(R.id.page_actions_tab_layout);
        tabLayout.setPageActionTabsCallback(pageActionTabsCallback);

        errorView = rootView.findViewById(R.id.page_error);

        return rootView;
    }

    @Override
    public void onDestroyView() {
        if (avPlayer != null) {
            avPlayer.deinit();
            avPlayer = null;
        }
        //uninitialize the bridge, so that no further JS events can have any effect.
        bridge.cleanup();
        tocHandler.log();
        shareHandler.dispose();
        leadImagesHandler.dispose();
        disposables.clear();
        webView.clearAllListeners();
        ((ViewGroup) webView.getParent()).removeView(webView);
        webView = null;
        super.onDestroyView();
    }

    @Override
    public void onDestroy() {
        super.onDestroy();
        app.getRefWatcher().watch(this);
    }

    @Override
    public void onActivityCreated(Bundle savedInstanceState) {
        super.onActivityCreated(savedInstanceState);
        setHasOptionsMenu(true);

        if (callback() != null) {
            callback().onPageInitWebView(webView);
        }

        updateFontSize();

        // Explicitly set background color of the WebView (independently of CSS, because
        // the background may be shown momentarily while the WebView loads content,
        // creating a seizure-inducing effect, or at the very least, a migraine with aura).
        webView.setBackgroundColor(getThemedColor(requireActivity(), R.attr.paper_color));

        bridge = new CommunicationBridge(webView);
        setupMessageHandlers();
        sendDecorOffsetMessage();

        errorView.setRetryClickListener((v) -> refreshPage());
        errorView.setBackClickListener((v) -> {
            boolean back = onBackPressed();

            // Needed if we're coming from another activity or fragment
            if (!back && callback() != null) {
                // noinspection ConstantConditions
                callback().onPageLoadErrorBackPressed();
            }
        });

        editHandler = new EditHandler(this, bridge);
        pageFragmentLoadState.setEditHandler(editHandler);

        tocHandler = new ToCHandler(this, requireActivity().getWindow().getDecorView().findViewById(R.id.toc_container),
                requireActivity().getWindow().getDecorView().findViewById(R.id.page_scroller_button), bridge);

        // TODO: initialize View references in onCreateView().
        leadImagesHandler = new LeadImagesHandler(this, bridge, webView, pageHeaderView);

        shareHandler = new ShareHandler(this, bridge);

        if (callback() != null) {
            new LongPressHandler(webView, HistoryEntry.SOURCE_INTERNAL_LINK, new PageContainerLongPressHandler(this));
        }

        pageFragmentLoadState.setUp(model, this, refreshView, webView, bridge, leadImagesHandler, getCurrentTab());

        if (shouldLoadFromBackstack(requireActivity()) || savedInstanceState != null) {
            reloadFromBackstack();
        }
    }

    public void reloadFromBackstack() {
        pageFragmentLoadState.setTab(getCurrentTab());
        if (!pageFragmentLoadState.backStackEmpty()) {
            pageFragmentLoadState.loadFromBackStack();
        } else {
            loadMainPageInForegroundTab();
        }
    }

    void setToolbarFadeEnabled(boolean enabled) {
        if (callback() != null) {
            callback().onPageSetToolbarFadeEnabled(enabled);
        }
    }

    private boolean shouldLoadFromBackstack(@NonNull Activity activity) {
        return activity.getIntent() != null
                && (ACTION_RESUME_READING.equals(activity.getIntent().getAction())
                || activity.getIntent().hasExtra(Constants.INTENT_APP_SHORTCUT_CONTINUE_READING));
    }

    private void initWebViewListeners() {
        webView.addOnUpOrCancelMotionEventListener(() -> {
            // update our session, since it's possible for the user to remain on the page for
            // a long time, and we wouldn't want the session to time out.
            app.getSessionFunnel().touchSession();
        });
        webView.addOnScrollChangeListener((int oldScrollY, int scrollY, boolean isHumanScroll) -> {
            if (pageScrollFunnel != null) {
                pageScrollFunnel.onPageScrolled(oldScrollY, scrollY, isHumanScroll);
            }
        });
        webView.addOnContentHeightChangedListener(scrollTriggerListener);
        webView.setWebViewClient(new OkHttpWebViewClient() {
            @NonNull @Override public PageViewModel getModel() {
                return model;
            }

            @Override
            public void onPageFinished(WebView view, String url) {
                super.onPageFinished(view, url);
                if (!isAdded()) {
                    return;
                }
                bridge.onPageFinished();
                updateProgressBar(false, true, 0);
                bridge.execute(JavaScriptActionHandler.setMulti(requireContext(), app.getCurrentTheme().getFunnelName().toUpperCase(), app.getCurrentTheme().isDark() && Prefs.shouldDimDarkModeImages(), Prefs.isCollapseTablesEnabled()));
            }
        });
    }

    private void handleInternalLink(@NonNull PageTitle title) {
        if (!isResumed()) {
            return;
        }
        // If it's a Special page, launch it in an external browser, since mobileview
        // doesn't support the Special namespace.
        // TODO: remove when Special pages are properly returned by the server
        // If this is a Talk page also show in external browser since we don't handle those pages
        // in the app very well at this time.
        if (title.isSpecial() || title.isTalkPage()) {
            visitInExternalBrowser(requireActivity(), Uri.parse(title.getMobileUri()));
            return;
        }
        dismissBottomSheet();
        HistoryEntry historyEntry = new HistoryEntry(title, HistoryEntry.SOURCE_INTERNAL_LINK);
        if (model.getTitle() != null) {
            historyEntry.setReferrer(model.getTitle().getCanonicalUri());
        }
        if (title.namespace() != Namespace.MAIN || !isLinkPreviewEnabled()) {
            loadPage(title, historyEntry);
        } else {
            Callback callback = callback();
            if (callback != null) {
                callback.onPageShowLinkPreview(historyEntry);
            }
        }
    }

    @Override
    public void onPause() {
        super.onPause();

        activeTimer.pause();
        addTimeSpentReading(activeTimer.getElapsedSec());

        pageFragmentLoadState.updateCurrentBackStackItem();
        app.commitTabState();
        closePageScrollFunnel();

        long time = app.getTabList().size() >= 1 && !pageFragmentLoadState.backStackEmpty()
                ? System.currentTimeMillis()
                : 0;
        Prefs.pageLastShown(time);
    }

    @Override
    public void onResume() {
        super.onResume();
        initPageScrollFunnel();
        activeTimer.resume();
    }

    @Override
    public void onConfigurationChanged(Configuration newConfig) {
        super.onConfigurationChanged(newConfig);
        sendDecorOffsetMessage();
        // if the screen orientation changes, then re-layout the lead image container,
        // but only if we've finished fetching the page.
        if (!pageFragmentLoadState.isLoading() && !errorState) {
            pageFragmentLoadState.layoutLeadImage();
        }
    }

    public Tab getCurrentTab() {
        return app.getTabList().get(app.getTabList().size() - 1);
    }

    private void setCurrentTabAndReset(int position) {
        // move the selected tab to the bottom of the list, and navigate to it!
        // (but only if it's a different tab than the one currently in view!
        if (position < app.getTabList().size() - 1) {
            Tab tab = app.getTabList().remove(position);
            app.getTabList().add(tab);
            pageFragmentLoadState.setTab(tab);
        }
        if (app.getTabCount() > 0) {
            app.getTabList().get(app.getTabList().size() - 1).squashBackstack();
            pageFragmentLoadState.loadFromBackStack();
        }
    }

    public void openInNewBackgroundTab(@NonNull PageTitle title, @NonNull HistoryEntry entry) {
        if (app.getTabCount() == 0) {
            openInNewTab(title, entry, getForegroundTabPosition());
            pageFragmentLoadState.loadFromBackStack();
        } else {
            openInNewTab(title, entry, getBackgroundTabPosition());
            ((PageActivity) requireActivity()).animateTabsButton();
        }
    }

    public void openInNewForegroundTab(@NonNull PageTitle title, @NonNull HistoryEntry entry) {
        openInNewTab(title, entry, getForegroundTabPosition());
        pageFragmentLoadState.loadFromBackStack();
    }

    private void openInNewTab(@NonNull PageTitle title, @NonNull HistoryEntry entry, int position) {
        int selectedTabPosition = -1;
        for (Tab tab : app.getTabList()) {
            if (tab.getBackStackPositionTitle() != null && tab.getBackStackPositionTitle().equals(title)) {
                selectedTabPosition = app.getTabList().indexOf(tab);
                break;
            }
        }
        if (selectedTabPosition >= 0) {
            setCurrentTabAndReset(selectedTabPosition);
            return;
        }

        tabFunnel.logOpenInNew(app.getTabList().size());

        if (shouldCreateNewTab()) {
            // create a new tab
            Tab tab = new Tab();
            boolean isForeground = position == getForegroundTabPosition();
            // if the requested position is at the top, then make its backstack current
            if (isForeground) {
                pageFragmentLoadState.setTab(tab);
            }
            // put this tab in the requested position
            app.getTabList().add(position, tab);
            trimTabCount();
            // add the requested page to its backstack
            tab.getBackStack().add(new PageBackStackItem(title, entry));
            if (!isForeground) {
                loadIntoCache(title);
            }
            requireActivity().invalidateOptionsMenu();
        } else {
            getCurrentTab().getBackStack().add(new PageBackStackItem(title, entry));
        }
    }

    public void openFromExistingTab(@NonNull PageTitle title, @NonNull HistoryEntry entry) {
        // find the tab in which this title appears...
        int selectedTabPosition = -1;
        for (Tab tab : app.getTabList()) {
            if (tab.getBackStackPositionTitle() != null && tab.getBackStackPositionTitle().equals(title)) {
                selectedTabPosition = app.getTabList().indexOf(tab);
                break;
            }
        }
        if (selectedTabPosition == -1) {
            loadPage(title, entry, true, true);
            return;
        }
        setCurrentTabAndReset(selectedTabPosition);
    }

    public void loadPage(@NonNull PageTitle title, @NonNull HistoryEntry entry, boolean pushBackStack, boolean squashBackstack) {
        //is the new title the same as what's already being displayed?
        if (!getCurrentTab().getBackStack().isEmpty()
                && getCurrentTab().getBackStack().get(getCurrentTab().getBackStackPosition()).getTitle().equals(title)) {
            if (model.getPage() == null) {
                pageFragmentLoadState.loadFromBackStack();
            } else if (!TextUtils.isEmpty(title.getFragment())) {
                scrollToSection(title.getFragment());
            }
            return;
        }
        if (squashBackstack) {
            if (app.getTabCount() > 0) {
                app.getTabList().get(app.getTabList().size() - 1).clearBackstack();
            }
        }
        loadPage(title, entry, pushBackStack, 0);
    }

    public void loadPage(@NonNull PageTitle title, @NonNull HistoryEntry entry,
                         boolean pushBackStack, int stagedScrollY) {
        loadPage(title, entry, pushBackStack, stagedScrollY, false);
    }

    /**
     * Load a new page into the WebView in this fragment.
     * This shall be the single point of entry for loading content into the WebView, whether it's
     * loading an entirely new page, refreshing the current page, retrying a failed network
     * request, etc.
     * @param title Title of the new page to load.
     * @param entry HistoryEntry associated with the new page.
     * @param pushBackStack Whether to push the new page onto the backstack.
     */
    public void loadPage(@NonNull PageTitle title, @NonNull HistoryEntry entry,
                         boolean pushBackStack, int stagedScrollY, boolean isRefresh) {
        // clear the title in case the previous page load had failed.
        clearActivityActionBarTitle();

        // update the time spent reading of the current page, before loading the new one
        addTimeSpentReading(activeTimer.getElapsedSec());
        activeTimer.reset();

        // disable sliding of the ToC while sections are loading
        tocHandler.setEnabled(false);

        errorState = false;
        errorView.setVisibility(View.GONE);
        tabLayout.enableAllTabs();

        model.setTitle(title);
        model.setTitleOriginal(title);
        model.setCurEntry(entry);
        model.setReadingListPage(null);
        model.setForceNetwork(isRefresh);

        updateProgressBar(true, true, 0);

        this.pageRefreshed = isRefresh;
        references = null;

        closePageScrollFunnel();
        pageFragmentLoadState.load(pushBackStack);
        scrollTriggerListener.setStagedScrollY(stagedScrollY);
        updateBookmarkAndMenuOptions();
    }

    public Bitmap getLeadImageBitmap() {
        return leadImagesHandler.getLeadImageBitmap();
    }

    /**
     * Update the WebView's font size, based on the specified font size multiplier from the app
     * preferences. The default text zoom starts from 100, which is by percentage.
     */
    @SuppressWarnings("checkstyle:magicnumber")
    public void updateFontSize() {
        webView.getSettings().setTextZoom(100 + getTextSizeMultiplier() * 10);
    }

    public void updateBookmarkAndMenuOptions() {
        if (!isAdded()) {
            return;
        }
        pageActionTabsCallback.updateBookmark(model.isInReadingList());
        requireActivity().invalidateOptionsMenu();
    }

    public void updateBookmarkAndMenuOptionsFromDao() {
        disposables.add(Observable.fromCallable(() -> ReadingListDbHelper.instance().findPageInAnyList(getTitle())).subscribeOn(Schedulers.io())
                .observeOn(AndroidSchedulers.mainThread())
                .doFinally(() -> {
                    pageActionTabsCallback.updateBookmark(model.getReadingListPage() != null);
                    requireActivity().invalidateOptionsMenu();
                })
                .subscribe(page -> model.setReadingListPage(page),
                        throwable -> model.setReadingListPage(null)));
    }

    public void onActionModeShown(ActionMode mode) {
        // make sure we have a page loaded, since shareHandler makes references to it.
        if (model.getPage() != null) {
            shareHandler.onTextSelected(mode);
        }
    }

    @Override
    public void onActivityResult(int requestCode, int resultCode, Intent data) {
        super.onActivityResult(requestCode, resultCode, data);
        if (requestCode == Constants.ACTIVITY_REQUEST_EDIT_SECTION
                && resultCode == EditHandler.RESULT_REFRESH_PAGE) {
            pageFragmentLoadState.backFromEditing(data);
            FeedbackUtil.showMessage(requireActivity(), R.string.edit_saved_successfully);
            // and reload the page...
            loadPage(model.getTitleOriginal(), model.getCurEntry(), false, false);
        } else if (requestCode == Constants.ACTIVITY_REQUEST_DESCRIPTION_EDIT_TUTORIAL
                && resultCode == RESULT_OK) {
            Prefs.setDescriptionEditTutorialEnabled(false);
            startDescriptionEditActivity(data.getStringExtra(DESCRIPTION_SELECTED_TEXT));
        } else if (requestCode == Constants.ACTIVITY_REQUEST_DESCRIPTION_EDIT
                && resultCode == RESULT_OK) {
            refreshPage();
            FeedbackUtil.showMessage(requireActivity(), R.string.description_edit_success_saved_snackbar);
        }
    }

    public void sharePageLink() {
        if (getPage() != null) {
            ShareUtil.shareText(requireActivity(), getPage().getTitle());
        }
    }

    @NonNull public ViewGroup getTabLayout() {
        return tabLayout;
    }

    public View getHeaderView() {
        return pageHeaderView;
    }

    public void showFindInPage() {
        if (model.getPage() == null) {
            return;
        }
        final FindInPageFunnel funnel = new FindInPageFunnel(app, model.getTitle().getWikiSite(),
                model.getPage().getPageProperties().getPageId());
        final FindInWebPageActionProvider findInPageActionProvider
                = new FindInWebPageActionProvider(this, funnel);

        startSupportActionMode(new ActionMode.Callback() {
            private final String actionModeTag = "actionModeFindInPage";

            @Override
            public boolean onCreateActionMode(ActionMode mode, Menu menu) {
                findInPageActionMode = mode;
                MenuItem menuItem = menu.add(R.string.menu_page_find_in_page);
                menuItem.setActionProvider(findInPageActionProvider);
                menuItem.expandActionView();
                setToolbarElevationEnabled(false);
                return true;
            }

            @Override
            public boolean onPrepareActionMode(ActionMode mode, Menu menu) {
                mode.setTag(actionModeTag);
                return false;
            }

            @Override
            public boolean onActionItemClicked(ActionMode mode, MenuItem item) {
                return false;
            }

            @Override
            public void onDestroyActionMode(ActionMode mode) {
                if (webView == null || !isAdded()) {
                    return;
                }
                findInPageActionMode = null;
                funnel.setPageHeight(webView.getContentHeight());
                funnel.logDone();
                webView.clearMatches();
                hideSoftKeyboard();
                setToolbarElevationEnabled(true);
            }
        });
    }

    public boolean closeFindInPage() {
        if (findInPageActionMode != null) {
            findInPageActionMode.finish();
            return true;
        }
        return false;
    }

    /**
     * Scroll to a specific section in the WebView.
     * @param sectionAnchor Anchor link of the section to scroll to.
     */
    public void scrollToSection(@NonNull String sectionAnchor) {
        if (!isAdded() || tocHandler == null) {
            return;
        }
        tocHandler.scrollToSection(sectionAnchor);
    }

    public void onPageLoadComplete() {
        refreshView.setEnabled(true);
        requireActivity().invalidateOptionsMenu();

        setupToC(model, pageFragmentLoadState.isFirstPage());
        editHandler.setPage(model.getPage());
        initPageScrollFunnel();

        if (model.getReadingListPage() != null) {
            final ReadingListPage page = model.getReadingListPage();
            final PageTitle title = model.getTitle();
            disposables.add(Completable.fromAction(() -> {
                if (!TextUtils.equals(page.thumbUrl(), title.getThumbUrl())
                        || !TextUtils.equals(page.description(), title.getDescription())) {
                    page.thumbUrl(title.getThumbUrl());
                    page.description(title.getDescription());
                    ReadingListDbHelper.instance().updatePage(page);
                }
            }).subscribeOn(Schedulers.io()).subscribe());
        }

        checkAndShowBookmarkOnboarding();
    }

    public void onPageLoadError(@NonNull Throwable caught) {
        if (!isAdded()) {
            return;
        }
        updateProgressBar(false, true, 0);
        refreshView.setRefreshing(false);

        if (pageRefreshed) {
            pageRefreshed = false;
        }

        hidePageContent();
        errorView.setError(caught);
        errorView.setVisibility(View.VISIBLE);

        View contentTopOffset = errorView.findViewById(R.id.view_wiki_error_article_content_top_offset);
        View tabLayoutOffset = errorView.findViewById(R.id.view_wiki_error_article_tab_layout_offset);
        contentTopOffset.setLayoutParams(getContentTopOffsetParams(requireContext()));
        contentTopOffset.setVisibility(View.VISIBLE);
        tabLayoutOffset.setLayoutParams(getTabLayoutOffsetParams());
        tabLayoutOffset.setVisibility(View.VISIBLE);

        disableActionTabs(caught);

        refreshView.setEnabled(!ThrowableUtil.is404(caught));
        errorState = true;
        if (callback() != null) {
            callback().onPageLoadError(getTitle());
        }
    }

    public void refreshPage() {
        refreshPage(0);
    }

    public void refreshPage(int stagedScrollY) {
        if (pageFragmentLoadState.isLoading()) {
            refreshView.setRefreshing(false);
            return;
        }

        errorView.setVisibility(View.GONE);

        tabLayout.enableAllTabs();
        errorState = false;

        model.setCurEntry(new HistoryEntry(model.getTitle(), HistoryEntry.SOURCE_HISTORY));
        loadPage(model.getTitle(), model.getCurEntry(), false, stagedScrollY, app.isOnline());
    }

    boolean isLoading() {
        return pageFragmentLoadState.isLoading();
    }

    CommunicationBridge getBridge() {
        return bridge;
    }

    private void setupToC(@NonNull PageViewModel model, boolean isFirstPage) {
        tocHandler.setupToC(model.getPage(), model.getTitle().getWikiSite(), isFirstPage);
        tocHandler.setEnabled(true);
    }

    private void setBookmarkIconForPageSavedState(boolean pageSaved) {
        View bookmarkTab = tabLayout.getChildAt(PageActionTab.ADD_TO_READING_LIST.code());
        if (bookmarkTab != null) {
            ((ImageView) bookmarkTab).setImageResource(pageSaved ? R.drawable.ic_bookmark_white_24dp
                    : R.drawable.ic_bookmark_border_white_24dp);
        }
    }

    protected void clearActivityActionBarTitle() {
        FragmentActivity currentActivity = requireActivity();
        if (currentActivity instanceof PageActivity) {
            ((PageActivity) currentActivity).clearActionBarTitle();
        }
    }

    private boolean shouldCreateNewTab() {
        return !getCurrentTab().getBackStack().isEmpty();
    }

    private int getBackgroundTabPosition() {
        return Math.max(0, getForegroundTabPosition() - 1);
    }

    private int getForegroundTabPosition() {
        return app.getTabList().size();
    }

    private void setupMessageHandlers() {
        linkHandler = new LinkHandler(requireActivity()) {
            @Override public void onPageLinkClicked(@NonNull String anchor, @NonNull String linkText) {
                dismissBottomSheet();
<<<<<<< HEAD

=======
                JSONObject payload = new JSONObject();
                try {
                    payload.put("anchor", anchor);
                    payload.put("text", linkText);
                } catch (JSONException e) {
                    throw new RuntimeException(e);
                }
>>>>>>> d7c4857f
            }

            @Override public void onInternalLinkClicked(@NonNull PageTitle title) {
                handleInternalLink(title);
            }

            @Override public WikiSite getWikiSite() {
                return model.getTitle().getWikiSite();
            }
        };
        bridge.addListener("link_clicked", linkHandler);

        bridge.addListener("reference_clicked", (String messageType, JSONObject messagePayload) -> {
            if (!isAdded()) {
                L.d("Detached from activity, so stopping reference click.");
                return;
            }

            disposables.add(getReferences()
                    .subscribeOn(Schedulers.io())
                    .observeOn(AndroidSchedulers.mainThread())
                    .subscribe(references ->  {
                        this.references = references;
                        int selectedIndex = messagePayload.getInt("selectedIndex");
                        JSONArray referencesGroup = messagePayload.getJSONArray("referencesGroup");
                        List<References.Reference> adjacentReferencesList = new ArrayList<>();
                        for (int i = 0; i < referencesGroup.length(); i++) {
                            JSONObject reference = (JSONObject) referencesGroup.get(i);
                            String getReferenceText = StringUtils.defaultString(reference.optString("text"));
                            String getReferenceId = UriUtil.getFragment(StringUtils.defaultString(reference.optString("href")));
                            References.Reference getReference = references.getReferencesMap().get(getReferenceId);
                            if (getReference != null) {
                                getReference.setText(getReferenceText);
                                adjacentReferencesList.add(getReference);
                            }
                        }

                        if (adjacentReferencesList.size() > 0) {
                            showBottomSheet(new ReferenceDialog(requireActivity(), selectedIndex, adjacentReferencesList, linkHandler));
                        }
                    }, L::d));
        });
        bridge.addListener("image_clicked", (String messageType, JSONObject messagePayload) -> {
            try {
                String href = decodeURL(messagePayload.getString("src"));
                if (href.startsWith("/wiki/")) {
                    String filename = UriUtil.removeInternalLinkPrefix(href);
                    String fileUrl = null;

                    // Set the lead image url manually if the filename equals to the lead image file name.
                    if (getPage() != null && !TextUtils.isEmpty(getPage().getPageProperties().getLeadImageName())) {
                        String leadImageName = addUnderscores(getPage().getPageProperties().getLeadImageName());
                        String leadImageUrl = getPage().getPageProperties().getLeadImageUrl();
                        if (filename.contains(leadImageName) && leadImageUrl != null) {
                            fileUrl = UriUtil.resolveProtocolRelativeUrl(leadImageUrl);
                        }
                    }

                    WikiSite wiki = model.getTitle().getWikiSite();
                    requireActivity().startActivityForResult(GalleryActivity.newIntent(requireActivity(),
                            model.getTitleOriginal(), filename, fileUrl, wiki,
                            GalleryFunnel.SOURCE_NON_LEAD_IMAGE),
                            ACTIVITY_REQUEST_GALLERY);
                } else {
                    linkHandler.onUrlClick(href, messagePayload.optString("title"), "");
                }
            } catch (JSONException e) {
                L.logRemoteErrorIfProd(e);
            }
        });
        bridge.addListener("media_clicked", (String messageType, JSONObject messagePayload) -> {
            try {
                String href = decodeURL(messagePayload.getString("href"));
                String filename = StringUtil.removeUnderscores(UriUtil.removeInternalLinkPrefix(href));
                WikiSite wiki = model.getTitle().getWikiSite();
                requireActivity().startActivityForResult(GalleryActivity.newIntent(requireActivity(),
                        model.getTitleOriginal(), filename, wiki,
                        GalleryFunnel.SOURCE_NON_LEAD_IMAGE),
                        ACTIVITY_REQUEST_GALLERY);
            } catch (JSONException e) {
                L.logRemoteErrorIfProd(e);
            }
        });
        bridge.addListener("pronunciation_clicked", (String messageType, JSONObject messagePayload) -> {
            if (avPlayer == null) {
                avPlayer = new DefaultAvPlayer(new MediaPlayerImplementation());
                avPlayer.init();
            }
            if (avCallback == null) {
                avCallback = new AvCallback();
            }
            if (!avPlayer.isPlaying()) {
                updateProgressBar(true, true, 0);
                avPlayer.play(getPage().getTitlePronunciationUrl(), avCallback, avCallback);
            } else {
                updateProgressBar(false, true, 0);
                avPlayer.stop();
            }
        });
        bridge.addListener("footer_item_selected", (String messageType, JSONObject messagePayload) -> {
            String itemType = messagePayload.optString("itemType");
            if ("talkPage".equals(itemType) && model.getTitle() != null) {
                PageTitle talkPageTitle = new PageTitle("Talk", model.getTitle().getPrefixedText(), model.getTitle().getWikiSite());
                visitInExternalBrowser(requireContext(), Uri.parse(talkPageTitle.getMobileUri()));
            } else if ("languages".equals(itemType)) {
                startLangLinksActivity();
            } else if ("lastEdited".equals(itemType) && model.getTitle() != null) {
                visitInExternalBrowser(requireContext(), Uri.parse(model.getTitle().getUriForAction("history")));
            } else if ("coordinate".equals(itemType) && model.getPage() != null && model.getPage().getPageProperties().getGeo() != null) {
                GeoUtil.sendGeoIntent(requireActivity(), model.getPage().getPageProperties().getGeo(), model.getPage().getDisplayTitle());
            } else if ("disambiguation".equals(itemType)) {
                // TODO
                // messagePayload contains an array of URLs called "payload".
            }
        });
        bridge.addListener("read_more_titles_retrieved", (String messageType, JSONObject messagePayload) -> {
            // TODO: do something with this.
            L.v(messagePayload.toString());
        });
        bridge.addListener("view_in_browser", (String messageType, JSONObject messagePayload) -> {
            if (model.getTitle() != null) {
                visitInExternalBrowser(requireContext(), Uri.parse(model.getTitle().getMobileUri()));
            }
        });
    }

    public void verifyBeforeEditingDescription(@Nullable String text) {
        if (getPage() != null && getPage().getPageProperties().canEdit()) {
            if (!AccountUtil.isLoggedIn() && Prefs.getTotalAnonDescriptionsEdited() >= getResources().getInteger(R.integer.description_max_anon_edits)) {
                new AlertDialog.Builder(requireActivity())
                        .setMessage(R.string.description_edit_anon_limit)
                        .setPositiveButton(R.string.page_editing_login, (DialogInterface dialogInterface, int i) ->
                                startActivity(LoginActivity.newIntent(requireContext(), LoginFunnel.SOURCE_EDIT)))
                        .setNegativeButton(R.string.description_edit_login_cancel_button_text, null)
                        .show();
            } else {
                startDescriptionEditActivity(text);
            }
        } else {
            getEditHandler().showUneditableDialog();
        }
    }

    private void startDescriptionEditActivity(@Nullable String text) {
        if (isDescriptionEditTutorialEnabled()) {
            startActivityForResult(DescriptionEditTutorialActivity.newIntent(requireContext(), text),
                    Constants.ACTIVITY_REQUEST_DESCRIPTION_EDIT_TUTORIAL);
        } else {
            SuggestedEditsSummary sourceSummary = new SuggestedEditsSummary(getTitle().getPrefixedText(), getTitle().getWikiSite().languageCode(), getTitle(),
                    getTitle().getDisplayText(), getTitle().getDisplayText(), getTitle().getDescription(), getTitle().getThumbUrl(),
                    null, null, null, null);
            startActivityForResult(DescriptionEditActivity.newIntent(requireContext(), getTitle(), text, sourceSummary, null, PAGE_ACTIVITY),
                    Constants.ACTIVITY_REQUEST_DESCRIPTION_EDIT);
        }
    }

    /**
     * Convenience method for hiding all the content of a page.
     */
    private void hidePageContent() {
        leadImagesHandler.hide();
        webView.setVisibility(View.INVISIBLE);
        if (callback() != null) {
            callback().onPageHideAllContent();
        }
    }

    @Override
    public boolean onBackPressed() {
        if (tocHandler != null && tocHandler.isVisible()) {
            tocHandler.hide();
            return true;
        }
        if (closeFindInPage()) {
            return true;
        }
        if (pageFragmentLoadState.goBack()) {
            return true;
        }
        return false;
    }

    public void goForward() {
        pageFragmentLoadState.goForward();
    }

    private void checkAndShowBookmarkOnboarding() {
        if (Prefs.shouldShowBookmarkToolTip() && Prefs.getOverflowReadingListsOptionClickCount() == 2) {
            View targetView = tabLayout.getChildAt(PageActionTab.ADD_TO_READING_LIST.code());
            FeedbackUtil.showTapTargetView(requireActivity(), targetView,
                    R.string.tool_tip_bookmark_icon_title, R.string.tool_tip_bookmark_icon_text, null);
            Prefs.shouldShowBookmarkToolTip(false);
        }
    }

    private void sendDecorOffsetMessage() {
    }

    private void initPageScrollFunnel() {
        if (model.getPage() != null) {
            pageScrollFunnel = new PageScrollFunnel(app, model.getPage().getPageProperties().getPageId());
        }
    }

    private void closePageScrollFunnel() {
        if (pageScrollFunnel != null && webView.getContentHeight() > 0) {
            pageScrollFunnel.setViewportHeight(webView.getHeight());
            pageScrollFunnel.setPageHeight(webView.getContentHeight());
            pageScrollFunnel.logDone();
        }
        pageScrollFunnel = null;
    }

    public void showBottomSheet(@NonNull BottomSheetDialog dialog) {
        Callback callback = callback();
        if (callback != null) {
            callback.onPageShowBottomSheet(dialog);
        }
    }

    public void showBottomSheet(@NonNull BottomSheetDialogFragment dialog) {
        Callback callback = callback();
        if (callback != null) {
            callback.onPageShowBottomSheet(dialog);
        }
    }

    private void dismissBottomSheet() {
        Callback callback = callback();
        if (callback != null) {
            callback.onPageDismissBottomSheet();
        }
    }

    public void loadPage(@NonNull PageTitle title, @NonNull HistoryEntry entry) {
        Callback callback = callback();
        if (callback != null) {
            callback.onPageLoadPage(title, entry);
        }
    }

    private void loadMainPageInForegroundTab() {
        Callback callback = callback();
        if (callback != null) {
            callback.onPageLoadMainPageInForegroundTab();
        }
    }

    private void updateProgressBar(boolean visible, boolean indeterminate, int value) {
        Callback callback = callback();
        if (callback != null) {
            callback.onPageUpdateProgressBar(visible, indeterminate, value);
        }
    }

    private void showThemeChooser() {
        Callback callback = callback();
        if (callback != null) {
            callback.onPageShowThemeChooser();
        }
    }

    public void startSupportActionMode(@NonNull ActionMode.Callback actionModeCallback) {
        if (callback() != null) {
            callback().onPageStartSupportActionMode(actionModeCallback);
        }
    }

    public void hideSoftKeyboard() {
        Callback callback = callback();
        if (callback != null) {
            callback.onPageHideSoftKeyboard();
        }
    }

    public void setToolbarElevationEnabled(boolean enabled) {
        Callback callback = callback();
        if (callback != null) {
            callback.onPageSetToolbarElevationEnabled(enabled);
        }
    }

    public void addToReadingList(@NonNull PageTitle title, @NonNull InvokeSource source) {
        Callback callback = callback();
        if (callback != null) {
            callback.onPageAddToReadingList(title, source);
        }
    }

    public void startLangLinksActivity() {
        Intent langIntent = new Intent();
        langIntent.setClass(requireActivity(), LangLinksActivity.class);
        langIntent.setAction(LangLinksActivity.ACTION_LANGLINKS_FOR_TITLE);
        langIntent.putExtra(LangLinksActivity.EXTRA_PAGETITLE, model.getTitle());
        requireActivity().startActivityForResult(langIntent, Constants.ACTIVITY_REQUEST_LANGLINKS);
    }

    private void trimTabCount() {
        while (app.getTabList().size() > Constants.MAX_TABS) {
            app.getTabList().remove(0);
        }
    }

    @SuppressLint("CheckResult")
    private void addTimeSpentReading(int timeSpentSec) {
        if (model.getCurEntry() == null) {
            return;
        }
        model.setCurEntry(new HistoryEntry(model.getCurEntry().getTitle(),
                new Date(),
                model.getCurEntry().getSource(),
                timeSpentSec));
        Completable.fromAction(new UpdateHistoryTask(model.getCurEntry()))
                .subscribeOn(Schedulers.io())
                .subscribe(() -> { }, L::e);
    }

    private LinearLayout.LayoutParams getContentTopOffsetParams(@NonNull Context context) {
        return new LinearLayout.LayoutParams(LinearLayout.LayoutParams.MATCH_PARENT, getContentTopOffsetPx(context));
    }

    private LinearLayout.LayoutParams getTabLayoutOffsetParams() {
        return new LinearLayout.LayoutParams(LinearLayout.LayoutParams.MATCH_PARENT, tabLayout.getHeight());
    }

    private void disableActionTabs(@Nullable Throwable caught) {
        boolean offline = isOffline(caught);
        for (int i = 0; i < tabLayout.getChildCount(); i++) {
            if (!(offline && PageActionTab.of(i).equals(PageActionTab.ADD_TO_READING_LIST))) {
                tabLayout.disableTab(i);
            }
        }
    }

    private class AvCallback implements AvPlayer.Callback, AvPlayer.ErrorCallback {
        @Override
        public void onSuccess() {
            if (avPlayer != null) {
                avPlayer.stop();
                updateProgressBar(false, true, 0);
            }
        }
        @Override
        public void onError() {
            if (avPlayer != null) {
                avPlayer.stop();
                updateProgressBar(false, true, 0);
            }
        }
    }

    private class WebViewScrollTriggerListener implements ObservableWebView.OnContentHeightChangedListener {
        private int stagedScrollY;

        void setStagedScrollY(int stagedScrollY) {
            this.stagedScrollY = stagedScrollY;
        }

        @Override
        public void onContentHeightChanged(int contentHeight) {
            if (stagedScrollY > 0 && (contentHeight * DimenUtil.getDensityScalar() - webView.getHeight()) > stagedScrollY) {
                webView.setScrollY(stagedScrollY);
                stagedScrollY = 0;
            }
        }
    }

    @Nullable
    public Callback callback() {
        return FragmentUtil.getCallback(this, Callback.class);
    }

    @Nullable String getLeadImageEditLang() {
        return leadImagesHandler.getCallToActionEditLang();
    }

    private Observable<References> getReferences() {
        return references == null ? ServiceFactory.getRest(getTitle().getWikiSite()).getReferences(getTitle().getConvertedText()) : Observable.just(references);
    }

    void openImageInGallery() {
        leadImagesHandler.openImageInGallery();
    }

}<|MERGE_RESOLUTION|>--- conflicted
+++ resolved
@@ -110,7 +110,6 @@
 import static org.wikipedia.settings.Prefs.getTextSizeMultiplier;
 import static org.wikipedia.settings.Prefs.isDescriptionEditTutorialEnabled;
 import static org.wikipedia.settings.Prefs.isLinkPreviewEnabled;
-import static org.wikipedia.util.DimenUtil.getContentTopOffset;
 import static org.wikipedia.util.DimenUtil.getContentTopOffsetPx;
 import static org.wikipedia.util.DimenUtil.leadImageHeightForDevice;
 import static org.wikipedia.util.ResourceUtil.getThemedAttributeId;
@@ -906,17 +905,6 @@
         linkHandler = new LinkHandler(requireActivity()) {
             @Override public void onPageLinkClicked(@NonNull String anchor, @NonNull String linkText) {
                 dismissBottomSheet();
-<<<<<<< HEAD
-
-=======
-                JSONObject payload = new JSONObject();
-                try {
-                    payload.put("anchor", anchor);
-                    payload.put("text", linkText);
-                } catch (JSONException e) {
-                    throw new RuntimeException(e);
-                }
->>>>>>> d7c4857f
             }
 
             @Override public void onInternalLinkClicked(@NonNull PageTitle title) {
