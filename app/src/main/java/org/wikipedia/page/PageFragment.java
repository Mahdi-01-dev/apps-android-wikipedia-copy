package org.wikipedia.page;

import android.annotation.SuppressLint;
import android.app.Activity;
import android.content.Context;
import android.content.DialogInterface;
import android.content.Intent;
import android.content.res.Configuration;
import android.net.Uri;
import android.os.Bundle;
import android.text.TextUtils;
import android.view.ActionMode;
import android.view.ActionProvider;
import android.view.LayoutInflater;
import android.view.Menu;
import android.view.MenuItem;
import android.view.View;
import android.view.ViewGroup;
import android.webkit.WebResourceRequest;
import android.webkit.WebResourceResponse;
import android.webkit.WebView;
import android.widget.ImageView;
import android.widget.LinearLayout;
import android.widget.TextView;

import androidx.annotation.NonNull;
import androidx.annotation.Nullable;
import androidx.appcompat.app.AlertDialog;
import androidx.coordinatorlayout.widget.CoordinatorLayout;
import androidx.fragment.app.Fragment;
import androidx.fragment.app.FragmentActivity;
import androidx.swiperefreshlayout.widget.SwipeRefreshLayout;

import com.google.android.material.bottomsheet.BottomSheetDialogFragment;
import com.google.android.material.snackbar.Snackbar;
import com.google.gson.JsonArray;
import com.google.gson.JsonObject;

import org.apache.commons.lang3.StringUtils;
import org.wikipedia.BackPressedHandler;
import org.wikipedia.Constants;
import org.wikipedia.Constants.InvokeSource;
import org.wikipedia.LongPressHandler;
import org.wikipedia.R;
import org.wikipedia.WikipediaApp;
import org.wikipedia.activity.FragmentUtil;
import org.wikipedia.analytics.ABTestSuggestedEditsSnackbarFunnel;
import org.wikipedia.analytics.FindInPageFunnel;
import org.wikipedia.analytics.GalleryFunnel;
import org.wikipedia.analytics.LoginFunnel;
import org.wikipedia.analytics.PageScrollFunnel;
import org.wikipedia.analytics.TabFunnel;
import org.wikipedia.auth.AccountUtil;
import org.wikipedia.bridge.CommunicationBridge;
import org.wikipedia.bridge.CommunicationBridge.CommunicationBridgeListener;
import org.wikipedia.bridge.JavaScriptActionHandler;
import org.wikipedia.dataclient.RestService;
import org.wikipedia.dataclient.ServiceFactory;
import org.wikipedia.dataclient.WikiSite;
import org.wikipedia.dataclient.okhttp.HttpStatusException;
import org.wikipedia.dataclient.okhttp.OkHttpWebViewClient;
import org.wikipedia.dataclient.page.Protection;
import org.wikipedia.descriptions.DescriptionEditActivity;
import org.wikipedia.descriptions.DescriptionEditTutorialActivity;
import org.wikipedia.edit.EditHandler;
import org.wikipedia.feed.announcement.Announcement;
import org.wikipedia.gallery.GalleryActivity;
import org.wikipedia.history.HistoryEntry;
import org.wikipedia.history.UpdateHistoryTask;
import org.wikipedia.json.GsonUtil;
import org.wikipedia.language.LangLinksActivity;
import org.wikipedia.login.LoginActivity;
import org.wikipedia.media.AvPlayer;
import org.wikipedia.media.DefaultAvPlayer;
import org.wikipedia.media.MediaPlayerImplementation;
import org.wikipedia.page.action.PageActionTab;
import org.wikipedia.page.leadimages.LeadImagesHandler;
import org.wikipedia.page.leadimages.PageHeaderView;
import org.wikipedia.page.references.PageReferences;
import org.wikipedia.page.references.ReferenceDialog;
import org.wikipedia.page.shareafact.ShareHandler;
import org.wikipedia.page.tabs.Tab;
import org.wikipedia.readinglist.ReadingListBookmarkMenu;
import org.wikipedia.readinglist.database.ReadingListDbHelper;
import org.wikipedia.readinglist.database.ReadingListPage;
import org.wikipedia.settings.Prefs;
<<<<<<< HEAD
import org.wikipedia.suggestededits.SuggestedEditsCardsActivity;
import org.wikipedia.suggestededits.SuggestedEditsSummary;
=======
import org.wikipedia.suggestededits.PageSummaryForEdit;
>>>>>>> 37430da1
import org.wikipedia.theme.ThemeChooserDialog;
import org.wikipedia.util.ActiveTimer;
import org.wikipedia.util.DimenUtil;
import org.wikipedia.util.FeedbackUtil;
import org.wikipedia.util.GeoUtil;
import org.wikipedia.util.ShareUtil;
import org.wikipedia.util.ThrowableUtil;
import org.wikipedia.util.UriUtil;
import org.wikipedia.util.log.L;
import org.wikipedia.views.ObservableWebView;
import org.wikipedia.views.SwipeRefreshLayoutWithScroll;
import org.wikipedia.views.WikiErrorView;
import org.wikipedia.wiktionary.WiktionaryDialog;

import java.util.ArrayList;
import java.util.Arrays;
import java.util.Date;
import java.util.List;

import io.reactivex.rxjava3.android.schedulers.AndroidSchedulers;
import io.reactivex.rxjava3.core.Completable;
import io.reactivex.rxjava3.core.Observable;
import io.reactivex.rxjava3.disposables.CompositeDisposable;
import io.reactivex.rxjava3.schedulers.Schedulers;

import static android.app.Activity.RESULT_OK;
import static org.wikipedia.Constants.ACTIVITY_REQUEST_GALLERY;
import static org.wikipedia.Constants.InvokeSource.BOOKMARK_BUTTON;
import static org.wikipedia.Constants.InvokeSource.PAGE_ACTIVITY;
import static org.wikipedia.descriptions.DescriptionEditActivity.Action.ADD_DESCRIPTION;
import static org.wikipedia.descriptions.DescriptionEditTutorialActivity.DESCRIPTION_SELECTED_TEXT;
import static org.wikipedia.feed.announcement.Announcement.PLACEMENT_ARTICLE;
import static org.wikipedia.feed.announcement.AnnouncementClient.shouldShow;
import static org.wikipedia.page.PageActivity.ACTION_RESUME_READING;
import static org.wikipedia.page.PageCacher.loadIntoCache;
import static org.wikipedia.settings.Prefs.isDescriptionEditTutorialEnabled;
import static org.wikipedia.settings.Prefs.isLinkPreviewEnabled;
import static org.wikipedia.util.DimenUtil.getContentTopOffsetPx;
import static org.wikipedia.util.DimenUtil.getDensityScalar;
import static org.wikipedia.util.ResourceUtil.getThemedAttributeId;
import static org.wikipedia.util.ResourceUtil.getThemedColor;
import static org.wikipedia.util.ThrowableUtil.isOffline;
import static org.wikipedia.util.UriUtil.decodeURL;
import static org.wikipedia.util.UriUtil.visitInExternalBrowser;

public class PageFragment extends Fragment implements BackPressedHandler, CommunicationBridgeListener,
        ThemeChooserDialog.Callback, ReferenceDialog.Callback, WiktionaryDialog.Callback {
    public interface Callback {
        void onPageDismissBottomSheet();
        void onPageLoadPage(@NonNull PageTitle title, @NonNull HistoryEntry entry);
        void onPageInitWebView(@NonNull ObservableWebView v);
        void onPageShowLinkPreview(@NonNull HistoryEntry entry);
        void onPageLoadMainPageInForegroundTab();
        void onPageUpdateProgressBar(boolean visible);
        void onPageStartSupportActionMode(@NonNull ActionMode.Callback callback);
        void onPageHideSoftKeyboard();
        void onPageAddToReadingList(@NonNull PageTitle title, @NonNull InvokeSource source);
        void onPageMoveToReadingList(long sourceReadingListId, @NonNull PageTitle title, @NonNull InvokeSource source);
        void onPageRemoveFromReadingLists(@NonNull PageTitle title);
        void onPageLoadError(@NonNull PageTitle title);
        void onPageLoadErrorBackPressed();
        void onPageHideAllContent();
        void onPageSetToolbarFadeEnabled(boolean enabled);
        void onPageSetToolbarElevationEnabled(boolean enabled);
        void onPageCloseActionMode();
    }

    private boolean pageRefreshed;
    private boolean errorState = false;

    private static final int REFRESH_SPINNER_ADDITIONAL_OFFSET = (int) (16 * getDensityScalar());

    private PageFragmentLoadState pageFragmentLoadState;
    private PageViewModel model;

    @NonNull private TabFunnel tabFunnel = new TabFunnel();

    private PageScrollFunnel pageScrollFunnel;
    private LeadImagesHandler leadImagesHandler;
    private PageHeaderView pageHeaderView;
    private ObservableWebView webView;
    private CoordinatorLayout containerView;
    private SwipeRefreshLayoutWithScroll refreshView;
    private WikiErrorView errorView;
    private PageActionTabLayout tabLayout;
    private ToCHandler tocHandler;
    private WebViewScrollTriggerListener scrollTriggerListener = new WebViewScrollTriggerListener();
    private ExclusiveBottomSheetPresenter bottomSheetPresenter = new ExclusiveBottomSheetPresenter();

    private CommunicationBridge bridge;
    private LinkHandler linkHandler;
    private EditHandler editHandler;
    private ShareHandler shareHandler;
    private CompositeDisposable disposables = new CompositeDisposable();
    private ActiveTimer activeTimer = new ActiveTimer();
    private PageReferences references;
    private long revision;
    @Nullable private AvPlayer avPlayer;
    @Nullable private AvCallback avCallback;
    @Nullable private List<Section> sections;

    private WikipediaApp app;

    @NonNull
    private final SwipeRefreshLayout.OnRefreshListener pageRefreshListener = this::refreshPage;

    private PageActionTab.Callback pageActionTabsCallback = new PageActionTab.Callback() {
        @Override
        public void onAddToReadingListTabSelected() {
            Prefs.shouldShowBookmarkToolTip(false);
            if (model.isInReadingList()) {
                new ReadingListBookmarkMenu(tabLayout, new ReadingListBookmarkMenu.Callback() {
                    @Override
                    public void onAddRequest(@Nullable ReadingListPage page) {
                        addToReadingList(getTitle(), BOOKMARK_BUTTON);
                    }

                    @Override
                    public void onMoveRequest(@Nullable ReadingListPage page) {
                        moveToReadingList(page.listId(), getTitle(), BOOKMARK_BUTTON);
                    }

                    @Override
                    public void onDeleted(@Nullable ReadingListPage page) {
                        if (callback() != null) {
                            callback().onPageRemoveFromReadingLists(getTitle());
                        }
                    }

                    @Override
                    public void onShare() {
                        // ignore
                    }
                }).show(getTitle());
            } else {
                addToReadingList(getTitle(), BOOKMARK_BUTTON);
            }
        }

        @Override
        public void onSharePageTabSelected() {
            sharePageLink();
        }

        @Override
        public void onChooseLangTabSelected() {
            startLangLinksActivity();
        }

        @Override
        public void onFindInPageTabSelected() {
            showFindInPage();
        }

        @Override
        public void onFontAndThemeTabSelected() {
            showBottomSheet(new ThemeChooserDialog());
        }

        @Override
        public void onViewToCTabSelected() {
            tocHandler.show();
        }

        @Override
        public void updateBookmark(boolean pageSaved) {
            setBookmarkIconForPageSavedState(pageSaved);
        }
    };

    public ObservableWebView getWebView() {
        return webView;
    }

    @Override
    public PageViewModel getModel() {
        return model;
    }

    @Override
    public boolean isPreview() {
        return false;
    }

    public PageTitle getTitle() {
        return model.getTitle();
    }

    @Nullable public PageTitle getTitleOriginal() {
        return model.getTitleOriginal();
    }

    @NonNull public ShareHandler getShareHandler() {
        return shareHandler;
    }

    @Nullable public Page getPage() {
        return model.getPage();
    }

    public HistoryEntry getHistoryEntry() {
        return model.getCurEntry();
    }

    public EditHandler getEditHandler() {
        return editHandler;
    }

    public ToCHandler getTocHandler() {
        return tocHandler;
    }

    public ViewGroup getContainerView() {
        return containerView;
    }

    @Override
    public void onCreate(Bundle savedInstanceState) {
        super.onCreate(savedInstanceState);
        app = (WikipediaApp) requireActivity().getApplicationContext();
        model = new PageViewModel();
        pageFragmentLoadState = new PageFragmentLoadState();
    }

    @Override
    public View onCreateView(@NonNull LayoutInflater inflater, ViewGroup container,
                             final Bundle savedInstanceState) {
        View rootView = inflater.inflate(R.layout.fragment_page, container, false);
        pageHeaderView = rootView.findViewById(R.id.page_header_view);

        webView = rootView.findViewById(R.id.page_web_view);
        initWebViewListeners();

        containerView = rootView.findViewById(R.id.page_contents_container);
        refreshView = rootView.findViewById(R.id.page_refresh_container);
        int swipeOffset = getContentTopOffsetPx(requireActivity()) + REFRESH_SPINNER_ADDITIONAL_OFFSET;
        refreshView.setProgressViewOffset(false, -swipeOffset, swipeOffset);
        refreshView.setColorSchemeResources(getThemedAttributeId(requireContext(), R.attr.colorAccent));
        refreshView.setScrollableChild(webView);
        refreshView.setOnRefreshListener(pageRefreshListener);

        tabLayout = rootView.findViewById(R.id.page_actions_tab_layout);
        tabLayout.setPageActionTabsCallback(pageActionTabsCallback);

        errorView = rootView.findViewById(R.id.page_error);

        return rootView;
    }

    @Override
    public void onDestroyView() {
        if (avPlayer != null) {
            avPlayer.deinit();
            avPlayer = null;
        }
        //uninitialize the bridge, so that no further JS events can have any effect.
        bridge.cleanup();
        tocHandler.log();
        shareHandler.dispose();
        leadImagesHandler.dispose();
        disposables.clear();
        webView.clearAllListeners();
        ((ViewGroup) webView.getParent()).removeView(webView);
        webView = null;
        Prefs.setSuggestedEditsHighestPriorityEnabled(false);
        super.onDestroyView();
    }

    @Override
    public void onActivityCreated(Bundle savedInstanceState) {
        super.onActivityCreated(savedInstanceState);
        setHasOptionsMenu(true);

        if (callback() != null) {
            callback().onPageInitWebView(webView);
        }

        updateFontSize();

        // Explicitly set background color of the WebView (independently of CSS, because
        // the background may be shown momentarily while the WebView loads content,
        // creating a seizure-inducing effect, or at the very least, a migraine with aura).
        webView.setBackgroundColor(getThemedColor(requireActivity(), R.attr.paper_color));

        bridge = new CommunicationBridge(this);
        setupMessageHandlers();

        errorView.setRetryClickListener((v) -> refreshPage());
        errorView.setBackClickListener((v) -> {
            boolean back = onBackPressed();

            // Needed if we're coming from another activity or fragment
            if (!back && callback() != null) {
                // noinspection ConstantConditions
                callback().onPageLoadErrorBackPressed();
            }
        });

        editHandler = new EditHandler(this, bridge);

        tocHandler = new ToCHandler(this, requireActivity().getWindow().getDecorView().findViewById(R.id.navigation_drawer),
                requireActivity().getWindow().getDecorView().findViewById(R.id.page_scroller_button), bridge);

        // TODO: initialize View references in onCreateView().
        leadImagesHandler = new LeadImagesHandler(this, webView, pageHeaderView);

        shareHandler = new ShareHandler(this, bridge);

        if (callback() != null) {
            new LongPressHandler(webView, HistoryEntry.SOURCE_INTERNAL_LINK, new PageContainerLongPressHandler(this));
        }

        pageFragmentLoadState.setUp(model, this, webView, bridge, leadImagesHandler, getCurrentTab());

        if (shouldLoadFromBackstack(requireActivity()) || savedInstanceState != null) {
            reloadFromBackstack();
        }
    }

    public void reloadFromBackstack() {
        pageFragmentLoadState.setTab(getCurrentTab());
        if (!pageFragmentLoadState.backStackEmpty()) {
            pageFragmentLoadState.loadFromBackStack();
        } else {
            loadMainPageInForegroundTab();
        }
    }

    void setToolbarFadeEnabled(boolean enabled) {
        if (callback() != null) {
            callback().onPageSetToolbarFadeEnabled(enabled);
        }
    }

    private boolean shouldLoadFromBackstack(@NonNull Activity activity) {
        return activity.getIntent() != null
                && (ACTION_RESUME_READING.equals(activity.getIntent().getAction())
                || activity.getIntent().hasExtra(Constants.INTENT_APP_SHORTCUT_CONTINUE_READING));
    }

    private void initWebViewListeners() {
        webView.addOnUpOrCancelMotionEventListener(() -> {
            // update our session, since it's possible for the user to remain on the page for
            // a long time, and we wouldn't want the session to time out.
            app.getSessionFunnel().touchSession();
        });
        webView.addOnScrollChangeListener((int oldScrollY, int scrollY, boolean isHumanScroll) -> {
            if (pageScrollFunnel != null) {
                pageScrollFunnel.onPageScrolled(oldScrollY, scrollY, isHumanScroll);
            }
        });
        webView.addOnContentHeightChangedListener(scrollTriggerListener);
        webView.setWebViewClient(new OkHttpWebViewClient() {
            @NonNull @Override public PageViewModel getModel() {
                return model;
            }

            @NonNull @Override public LinkHandler getLinkHandler() {
                return linkHandler;
            }

            public void onPageFinished(WebView view, String url) {
                bridge.evaluateImmediate("(function() { return (typeof pcs !== 'undefined'); })();", pcsExists -> {
                    if (!isAdded()) {
                        return;
                    }
                    // TODO: This is a bit of a hack: If PCS does not exist in the current page, then
                    // it's implied that this page was loaded via Mobile Web (e.g. the Main Page) and
                    // doesn't support PCS, meaning that we will never receive the `setup` event that
                    // tells us the page is finished loading. In such a case, we must infer that the
                    // page has now loaded and trigger the remaining logic ourselves.
                    if (!"true".equals(pcsExists)) {
                        onPageSetupEvent();
                        bridge.onPcsReady();
                        bridge.execute(JavaScriptActionHandler.mobileWebChromeShim());
                    }
                });
            }

            @Override
            public void onReceivedError(WebView view, int errorCode, String description, String failingUrl) {
                onPageLoadError(new RuntimeException(description));
            }

            @Override
            public void onReceivedHttpError(WebView view, WebResourceRequest request, WebResourceResponse errorResponse) {
                if (!request.getUrl().toString().contains(RestService.PAGE_HTML_ENDPOINT)) {
                    // If the request is anything except the main mobile-html content request, then
                    // don't worry about any errors and let the WebView deal with it.
                    return;
                }
                onPageLoadError(new HttpStatusException(errorResponse.getStatusCode(), request.getUrl().toString(), UriUtil.decodeURL(errorResponse.getReasonPhrase())));
            }
        });
    }

    public void onPageMetadataLoaded() {
        if (model.getPage() == null) {
            return;
        }
        editHandler.setPage(model.getPage());
        refreshView.setEnabled(true);
        refreshView.setRefreshing(false);
        requireActivity().invalidateOptionsMenu();
        initPageScrollFunnel();

        if (model.getReadingListPage() != null) {
            final ReadingListPage page = model.getReadingListPage();
            final PageTitle title = model.getTitle();
            disposables.add(Completable.fromAction(() -> {
                if (!TextUtils.equals(page.thumbUrl(), title.getThumbUrl())
                        || !TextUtils.equals(page.description(), title.getDescription())) {
                    page.thumbUrl(title.getThumbUrl());
                    page.description(title.getDescription());
                    ReadingListDbHelper.instance().updatePage(page);
                }
            }).subscribeOn(Schedulers.io()).subscribe());
        }

        if (!errorState) {
            editHandler.setPage(model.getPage());
            webView.setVisibility(View.VISIBLE);
        }

        checkAndShowBookmarkOnboarding();
        maybeShowAnnouncement();

        bridge.onMetadataReady();
        // Explicitly set the top margin (even though it might have already been set in the setup
        // handler), since the page metadata might have altered the lead image display state.
        bridge.execute(JavaScriptActionHandler.setTopMargin(leadImagesHandler.getTopMargin()));
        bridge.execute(JavaScriptActionHandler.setFooter(model));
    }

    private void onPageSetupEvent() {
        if (!isAdded()) {
            return;
        }

        updateProgressBar(false);
        webView.setVisibility(View.VISIBLE);
        app.getSessionFunnel().leadSectionFetchEnd();

        bridge.evaluate(JavaScriptActionHandler.getRevision(), revision -> {
            if (!isAdded()) {
                return;
            }
            try {
                this.revision = Long.parseLong(revision.replace("\"", ""));
            } catch (Exception e) {
                L.e(e);
            }
        });

        bridge.evaluate(JavaScriptActionHandler.getSections(), value -> {
            if (!isAdded() || model.getPage() == null) {
                return;
            }
            Section[] secArray = GsonUtil.getDefaultGson().fromJson(value, Section[].class);
            if (secArray != null) {
                sections = new ArrayList<>(Arrays.asList(secArray));
                sections.add(0, new Section(0, 0, model.getTitle().getDisplayText(), model.getTitle().getDisplayText(), ""));
                model.getPage().setSections(sections);
            }
            tocHandler.setupToC(model.getPage(), model.getTitle().getWikiSite());
            tocHandler.setEnabled(true);
        });

        bridge.evaluate(JavaScriptActionHandler.getProtection(), value -> {
            if (!isAdded() || model.getPage() == null) {
                return;
            }
            Protection protection = GsonUtil.getDefaultGson().fromJson(value, Protection.class);
            model.getPage().getPageProperties().setProtection(protection);
            bridge.execute(JavaScriptActionHandler.setUpEditButtons(true, !model.getPage().getPageProperties().canEdit()));
        });
    }

    private void handleInternalLink(@NonNull PageTitle title) {
        if (!isResumed()) {
            return;
        }

        // If it's a Special page, launch it in an external browser, since mobileview
        // doesn't support the Special namespace.
        // TODO: remove when Special pages are properly returned by the server
        // If this is a Talk page also show in external browser since we don't handle those pages
        // in the app very well at this time.
        if (title.isSpecial() || title.isTalkPage()) {
            visitInExternalBrowser(requireActivity(), Uri.parse(title.getUri()));
            return;
        }
        dismissBottomSheet();
        HistoryEntry historyEntry = new HistoryEntry(title, HistoryEntry.SOURCE_INTERNAL_LINK);
        if (model.getTitle() != null) {
            historyEntry.setReferrer(model.getTitle().getUri());
        }
        if (title.namespace() != Namespace.MAIN || !isLinkPreviewEnabled()) {
            loadPage(title, historyEntry);
        } else {
            Callback callback = callback();
            if (callback != null) {
                callback.onPageShowLinkPreview(historyEntry);
            }
        }
    }

    @Override
    public void onPause() {
        super.onPause();

        activeTimer.pause();
        addTimeSpentReading(activeTimer.getElapsedSec());

        pageFragmentLoadState.updateCurrentBackStackItem();
        app.commitTabState();
        closePageScrollFunnel();

        long time = app.getTabList().size() >= 1 && !pageFragmentLoadState.backStackEmpty()
                ? System.currentTimeMillis()
                : 0;
        Prefs.pageLastShown(time);
    }

    @Override
    public void onResume() {
        super.onResume();
        initPageScrollFunnel();
        activeTimer.resume();
    }

    @Override
    public void onConfigurationChanged(@NonNull Configuration newConfig) {
        super.onConfigurationChanged(newConfig);
        // if the screen orientation changes, then re-layout the lead image container,
        // but only if we've finished fetching the page.
        if (!bridge.isLoading() && !errorState) {
            pageFragmentLoadState.onConfigurationChanged();
        }
    }

    public Tab getCurrentTab() {
        return app.getTabList().get(app.getTabList().size() - 1);
    }

    private void setCurrentTabAndReset(int position) {
        // move the selected tab to the bottom of the list, and navigate to it!
        // (but only if it's a different tab than the one currently in view!
        if (position < app.getTabList().size() - 1) {
            Tab tab = app.getTabList().remove(position);
            app.getTabList().add(tab);
            pageFragmentLoadState.setTab(tab);
        }
        if (app.getTabCount() > 0) {
            app.getTabList().get(app.getTabList().size() - 1).squashBackstack();
            pageFragmentLoadState.loadFromBackStack();
        }
    }

    public void openInNewBackgroundTab(@NonNull PageTitle title, @NonNull HistoryEntry entry) {
        if (app.getTabCount() == 0) {
            openInNewTab(title, entry, getForegroundTabPosition());
            pageFragmentLoadState.loadFromBackStack();
        } else {
            openInNewTab(title, entry, getBackgroundTabPosition());
            ((PageActivity) requireActivity()).animateTabsButton();
        }
    }

    public void openInNewForegroundTab(@NonNull PageTitle title, @NonNull HistoryEntry entry) {
        openInNewTab(title, entry, getForegroundTabPosition());
        pageFragmentLoadState.loadFromBackStack();
    }

    private void openInNewTab(@NonNull PageTitle title, @NonNull HistoryEntry entry, int position) {
        int selectedTabPosition = -1;
        for (Tab tab : app.getTabList()) {
            if (tab.getBackStackPositionTitle() != null && tab.getBackStackPositionTitle().equals(title)) {
                selectedTabPosition = app.getTabList().indexOf(tab);
                break;
            }
        }
        if (selectedTabPosition >= 0) {
            setCurrentTabAndReset(selectedTabPosition);
            return;
        }

        tabFunnel.logOpenInNew(app.getTabList().size());

        if (shouldCreateNewTab()) {
            // create a new tab
            Tab tab = new Tab();
            boolean isForeground = position == getForegroundTabPosition();
            // if the requested position is at the top, then make its backstack current
            if (isForeground) {
                pageFragmentLoadState.setTab(tab);
            }
            // put this tab in the requested position
            app.getTabList().add(position, tab);
            trimTabCount();
            // add the requested page to its backstack
            tab.getBackStack().add(new PageBackStackItem(title, entry));
            if (!isForeground) {
                loadIntoCache(title);
            }
            requireActivity().invalidateOptionsMenu();
        } else {
            pageFragmentLoadState.setTab(getCurrentTab());
            getCurrentTab().getBackStack().add(new PageBackStackItem(title, entry));
        }
    }

    public void openFromExistingTab(@NonNull PageTitle title, @NonNull HistoryEntry entry) {
        // find the tab in which this title appears...
        int selectedTabPosition = -1;
        for (Tab tab : app.getTabList()) {
            if (tab.getBackStackPositionTitle() != null && tab.getBackStackPositionTitle().equals(title)) {
                selectedTabPosition = app.getTabList().indexOf(tab);
                break;
            }
        }
        if (selectedTabPosition == -1) {
            loadPage(title, entry, true, true);
            return;
        }
        setCurrentTabAndReset(selectedTabPosition);
    }

    public void loadPage(@NonNull PageTitle title, @NonNull HistoryEntry entry, boolean pushBackStack, boolean squashBackstack) {
        //is the new title the same as what's already being displayed?
        if (!getCurrentTab().getBackStack().isEmpty()
                && getCurrentTab().getBackStack().get(getCurrentTab().getBackStackPosition()).getTitle().equals(title)) {
            if (model.getPage() == null) {
                pageFragmentLoadState.loadFromBackStack();
            } else if (!TextUtils.isEmpty(title.getFragment())) {
                scrollToSection(title.getFragment());
            }
            return;
        }
        if (squashBackstack) {
            if (app.getTabCount() > 0) {
                app.getTabList().get(app.getTabList().size() - 1).clearBackstack();
            }
        }
        loadPage(title, entry, pushBackStack, 0);
    }

    public void loadPage(@NonNull PageTitle title, @NonNull HistoryEntry entry,
                         boolean pushBackStack, int stagedScrollY) {
        loadPage(title, entry, pushBackStack, stagedScrollY, false);
    }

    /**
     * Load a new page into the WebView in this fragment.
     * This shall be the single point of entry for loading content into the WebView, whether it's
     * loading an entirely new page, refreshing the current page, retrying a failed network
     * request, etc.
     * @param title Title of the new page to load.
     * @param entry HistoryEntry associated with the new page.
     * @param pushBackStack Whether to push the new page onto the backstack.
     */
    public void loadPage(@NonNull PageTitle title, @NonNull HistoryEntry entry,
                         boolean pushBackStack, int stagedScrollY, boolean isRefresh) {
        // clear the title in case the previous page load had failed.
        clearActivityActionBarTitle();

        // update the time spent reading of the current page, before loading the new one
        addTimeSpentReading(activeTimer.getElapsedSec());
        activeTimer.reset();

        tocHandler.setEnabled(false);
        errorState = false;
        errorView.setVisibility(View.GONE);

        model.setTitle(title);
        model.setTitleOriginal(title);
        model.setCurEntry(entry);
        model.setReadingListPage(null);
        model.setForceNetwork(isRefresh);

        webView.setVisibility(View.VISIBLE);
        tabLayout.setVisibility(View.VISIBLE);

        tabLayout.enableAllTabs();

        updateProgressBar(true);

        this.pageRefreshed = isRefresh;
        references = null;

        closePageScrollFunnel();
        pageFragmentLoadState.load(pushBackStack);
        scrollTriggerListener.setStagedScrollY(stagedScrollY);
        updateBookmarkAndMenuOptions();
    }

    /**
     * Update the WebView's base font size, based on the specified font size from the app
     * preferences.
     */
    public void updateFontSize() {
        webView.getSettings().setDefaultFontSize((int) app.getFontSize(requireActivity().getWindow()));
    }

    public void updateBookmarkAndMenuOptions() {
        if (!isAdded()) {
            return;
        }
        pageActionTabsCallback.updateBookmark(model.isInReadingList());
        requireActivity().invalidateOptionsMenu();
    }

    public void updateBookmarkAndMenuOptionsFromDao() {
        disposables.add(Observable.fromCallable(() -> ReadingListDbHelper.instance().findPageInAnyList(getTitle())).subscribeOn(Schedulers.io())
                .observeOn(AndroidSchedulers.mainThread())
                .doAfterTerminate(() -> {
                    pageActionTabsCallback.updateBookmark(model.getReadingListPage() != null);
                    requireActivity().invalidateOptionsMenu();
                })
                .subscribe(page -> model.setReadingListPage(page),
                        throwable -> model.setReadingListPage(null)));
    }

    public void onActionModeShown(ActionMode mode) {
        // make sure we have a page loaded, since shareHandler makes references to it.
        if (model.getPage() != null) {
            shareHandler.onTextSelected(mode);
        }
    }

    @Override
    public void onActivityResult(int requestCode, int resultCode, Intent data) {
        super.onActivityResult(requestCode, resultCode, data);
        if (requestCode == Constants.ACTIVITY_REQUEST_EDIT_SECTION
                && resultCode == EditHandler.RESULT_REFRESH_PAGE) {
            FeedbackUtil.showMessage(requireActivity(), R.string.edit_saved_successfully);
            // and reload the page...
            loadPage(model.getTitleOriginal(), model.getCurEntry(), false, false);
        } else if (requestCode == Constants.ACTIVITY_REQUEST_DESCRIPTION_EDIT_TUTORIAL
                && resultCode == RESULT_OK) {
            Prefs.setDescriptionEditTutorialEnabled(false);
            startDescriptionEditActivity(data.getStringExtra(DESCRIPTION_SELECTED_TEXT));
        } else if (requestCode == Constants.ACTIVITY_REQUEST_DESCRIPTION_EDIT
                && resultCode == RESULT_OK) {
            refreshPage();
            ABTestSuggestedEditsSnackbarFunnel abTestFunnel = new ABTestSuggestedEditsSnackbarFunnel();
            Snackbar snackbar = FeedbackUtil.makeSnackbar(requireActivity(), getString(R.string.description_edit_success_saved_snackbar), FeedbackUtil.LENGTH_DEFAULT);
            if (abTestFunnel.shouldSeeSnackbarAction()) {
                snackbar.setAction(R.string.suggested_edits_tasks_onboarding_get_started, view -> startSuggestedEditsCardsActivity(ADD_DESCRIPTION));
            }
            snackbar.show();
            abTestFunnel.logSnackbarShown();
        }
    }

    public void sharePageLink() {
        if (getPage() != null) {
            ShareUtil.shareText(requireActivity(), getPage().getTitle());
        }
    }

    public View getHeaderView() {
        return pageHeaderView;
    }

    private void showFindReferenceInPage(@NonNull String referenceAnchor, @NonNull List<String> backLinksList, @NonNull String referenceText) {
        if (model.getPage() == null) {
            return;
        }
        startSupportActionMode(new ActionMode.Callback() {
            @Override
            public boolean onCreateActionMode(ActionMode mode, Menu menu) {
                MenuItem menuItem = menu.add(R.string.menu_page_find_in_page);
                menuItem.setActionProvider(new FindReferenceInPageActionProvider(requireContext(), referenceAnchor, referenceText, backLinksList));
                menuItem.expandActionView();
                return true;
            }

            @Override
            public boolean onPrepareActionMode(ActionMode mode, Menu menu) {
                mode.setTag("actionModeFindReferenceInPage");
                return false;
            }

            @Override
            public boolean onActionItemClicked(ActionMode mode, MenuItem item) {
                return false;
            }

            @Override
            public void onDestroyActionMode(ActionMode mode) { }
        });
    }

    void showFindInPage() {
        if (model.getPage() == null) {
            return;
        }
        final FindInPageFunnel funnel = new FindInPageFunnel(app, model.getTitle().getWikiSite(),
                model.getPage().getPageProperties().getPageId());
        final FindInWebPageActionProvider findInPageActionProvider
                = new FindInWebPageActionProvider(this, funnel);

        startSupportActionMode(new ActionMode.Callback() {
            @Override
            public boolean onCreateActionMode(ActionMode mode, Menu menu) {
                MenuItem menuItem = menu.add(R.string.menu_page_find_in_page);
                menuItem.setActionProvider(findInPageActionProvider);
                menuItem.expandActionView();
                setToolbarElevationEnabled(false);
                return true;
            }

            @Override
            public boolean onPrepareActionMode(ActionMode mode, Menu menu) {
                mode.setTag("actionModeFindInPage");
                return false;
            }

            @Override
            public boolean onActionItemClicked(ActionMode mode, MenuItem item) {
                return false;
            }

            @Override
            public void onDestroyActionMode(ActionMode mode) {
                if (webView == null || !isAdded()) {
                    return;
                }
                funnel.setPageHeight(webView.getContentHeight());
                funnel.logDone();
                webView.clearMatches();
                hideSoftKeyboard();
                setToolbarElevationEnabled(true);
            }
        });
    }

    /**
     * Scroll to a specific section in the WebView.
     * @param sectionAnchor Anchor link of the section to scroll to.
     */
    public void scrollToSection(@NonNull String sectionAnchor) {
        if (!isAdded()) {
            return;
        }
        bridge.execute(JavaScriptActionHandler.prepareToScrollTo(sectionAnchor, false));
    }

    public void onPageLoadError(@NonNull Throwable caught) {
        if (!isAdded()) {
            return;
        }
        updateProgressBar(false);
        refreshView.setRefreshing(false);

        if (pageRefreshed) {
            pageRefreshed = false;
        }

        hidePageContent();
        bridge.onMetadataReady();

        errorView.setError(caught);
        errorView.setVisibility(View.VISIBLE);

        View contentTopOffset = errorView.findViewById(R.id.view_wiki_error_article_content_top_offset);
        View tabLayoutOffset = errorView.findViewById(R.id.view_wiki_error_article_tab_layout_offset);
        contentTopOffset.setLayoutParams(getContentTopOffsetParams(requireContext()));
        contentTopOffset.setVisibility(View.VISIBLE);
        tabLayoutOffset.setLayoutParams(getTabLayoutOffsetParams());
        tabLayoutOffset.setVisibility(View.VISIBLE);

        disableActionTabs(caught);

        refreshView.setEnabled(!ThrowableUtil.is404(caught));
        errorState = true;
        if (callback() != null) {
            callback().onPageLoadError(getTitle());
        }
    }

    public void refreshPage() {
        refreshPage(0);
    }

    public void refreshPage(int stagedScrollY) {
        if (bridge.isLoading()) {
            refreshView.setRefreshing(false);
            return;
        }

        errorView.setVisibility(View.GONE);

        tabLayout.enableAllTabs();
        errorState = false;

        model.setCurEntry(new HistoryEntry(model.getTitle(), HistoryEntry.SOURCE_HISTORY));
        loadPage(model.getTitle(), model.getCurEntry(), false, stagedScrollY, app.isOnline());
    }

    boolean isLoading() {
        return bridge.isLoading();
    }

    private void setBookmarkIconForPageSavedState(boolean pageSaved) {
        View bookmarkTab = tabLayout.getChildAt(PageActionTab.ADD_TO_READING_LIST.code());
        if (bookmarkTab != null) {
            ((ImageView) bookmarkTab).setImageResource(pageSaved ? R.drawable.ic_bookmark_white_24dp
                    : R.drawable.ic_bookmark_border_white_24dp);
            bookmarkTab.setEnabled(!model.shouldLoadAsMobileWeb());
        }
    }

    protected void clearActivityActionBarTitle() {
        FragmentActivity currentActivity = requireActivity();
        if (currentActivity instanceof PageActivity) {
            ((PageActivity) currentActivity).clearActionBarTitle();
        }
    }

    private boolean shouldCreateNewTab() {
        return !getCurrentTab().getBackStack().isEmpty();
    }

    private int getBackgroundTabPosition() {
        return Math.max(0, getForegroundTabPosition() - 1);
    }

    private int getForegroundTabPosition() {
        return app.getTabList().size();
    }

    @SuppressWarnings("checkstyle:methodlength")
    private void setupMessageHandlers() {
        linkHandler = new LinkHandler(requireActivity()) {
            @Override public void onPageLinkClicked(@NonNull String anchor, @NonNull String linkText) {
                dismissBottomSheet();
                bridge.execute(JavaScriptActionHandler.prepareToScrollTo(anchor, true));
            }

            @Override public void onInternalLinkClicked(@NonNull PageTitle title) {
                handleInternalLink(title);
            }

            @Override public void onMediaLinkClicked(@NonNull PageTitle title) {
                startGalleryActivity(title.getPrefixedText());
            }

            @Override public WikiSite getWikiSite() {
                return model.getTitle().getWikiSite();
            }
        };
        bridge.addListener("link", linkHandler);

        bridge.addListener("setup", (String messageType, JsonObject messagePayload) -> {
            onPageSetupEvent();
        });
        bridge.addListener("final_setup", (String messageType, JsonObject messagePayload) -> {
            if (!isAdded()) {
                return;
            }
            bridge.onPcsReady();
        });
        bridge.addListener("reference", (String messageType, JsonObject messagePayload) -> {
            if (!isAdded()) {
                return;
            }

            references = GsonUtil.getDefaultGson().fromJson(messagePayload, PageReferences.class);

            if (!references.getReferencesGroup().isEmpty()) {
                showBottomSheet(new ReferenceDialog());
            }
        });
        bridge.addListener("back_link", (String messageType, JsonObject payload) -> {
            JsonArray backLinks = payload.getAsJsonArray("backLinks");
            if (backLinks.size() > 0) {
                List<String> backLinksList = new ArrayList<>();
                for (int i = 0; i < backLinks.size(); i++) {
                    backLinksList.add(backLinks.get(i).getAsJsonObject().get("id").getAsString());
                }
                showFindReferenceInPage(StringUtils.defaultString(payload.get("referenceId").getAsString()),
                        backLinksList, StringUtils.defaultString(payload.get("referenceText").getAsString()));
            }
        });
        bridge.addListener("scroll_to_anchor", (String messageType, JsonObject payload) -> {
            int diffY = payload.getAsJsonObject("rect").has("y")
                    ? DimenUtil.roundedDpToPx(payload.getAsJsonObject("rect").get("y").getAsFloat())
                    : DimenUtil.roundedDpToPx(payload.getAsJsonObject("rect").get("top").getAsFloat());
            final int offsetFraction = 3;
            webView.setScrollY(webView.getScrollY() + diffY - webView.getHeight() / offsetFraction);
        });
        bridge.addListener("image", (String messageType, JsonObject messagePayload) -> {
            linkHandler.onUrlClick(decodeURL(messagePayload.get("href").getAsString()),
                    messagePayload.has("title") ? messagePayload.get("title").getAsString() : null, "");
        });
        bridge.addListener("media", (String messageType, JsonObject messagePayload) -> {
            linkHandler.onUrlClick(decodeURL(messagePayload.get("href").getAsString()),
                    messagePayload.has("title") ? messagePayload.get("title").getAsString() : null, "");
        });
        bridge.addListener("pronunciation", (String messageType, JsonObject messagePayload) -> {
            if (avPlayer == null) {
                avPlayer = new DefaultAvPlayer(new MediaPlayerImplementation());
                avPlayer.init();
            }
            if (avCallback == null) {
                avCallback = new AvCallback();
            }
            if (!avPlayer.isPlaying() && messagePayload.has("url")) {
                updateProgressBar(true);
                avPlayer.play(UriUtil.resolveProtocolRelativeUrl(messagePayload.get("url").getAsString()), avCallback, avCallback);
            } else {
                updateProgressBar(false);
                avPlayer.stop();
            }
        });
        bridge.addListener("footer_item", (String messageType, JsonObject messagePayload) -> {
            String itemType = messagePayload.get("itemType").getAsString();
            if ("talkPage".equals(itemType) && model.getTitle() != null) {
                PageTitle talkPageTitle = new PageTitle("Talk", model.getTitle().getPrefixedText(), model.getTitle().getWikiSite());
                visitInExternalBrowser(requireContext(), Uri.parse(talkPageTitle.getUri()));
            } else if ("languages".equals(itemType)) {
                startLangLinksActivity();
            } else if ("lastEdited".equals(itemType) && model.getTitle() != null) {
                visitInExternalBrowser(requireContext(), Uri.parse(model.getTitle().getUriForAction("history")));
            } else if ("coordinate".equals(itemType) && model.getPage() != null && model.getPage().getPageProperties().getGeo() != null) {
                GeoUtil.sendGeoIntent(requireActivity(), model.getPage().getPageProperties().getGeo(), model.getPage().getDisplayTitle());
            } else if ("disambiguation".equals(itemType)) {
                // TODO
                // messagePayload contains an array of URLs called "payload".
            }
        });
        bridge.addListener("read_more_titles_retrieved", (String messageType, JsonObject messagePayload) -> {
            // TODO: do something with this.
        });
        bridge.addListener("view_license", (String messageType, JsonObject messagePayload) -> {
            visitInExternalBrowser(requireContext(), Uri.parse(getString(R.string.cc_by_sa_3_url)));
        });
        bridge.addListener("view_in_browser", (String messageType, JsonObject messagePayload) -> {
            if (model.getTitle() != null) {
                visitInExternalBrowser(requireContext(), Uri.parse(model.getTitle().getUri()));
            }
        });
    }

    public void verifyBeforeEditingDescription(@Nullable String text) {
        if (getPage() != null && getPage().getPageProperties().canEdit()) {
            if (!AccountUtil.isLoggedIn() && Prefs.getTotalAnonDescriptionsEdited() >= getResources().getInteger(R.integer.description_max_anon_edits)) {
                new AlertDialog.Builder(requireActivity())
                        .setMessage(R.string.description_edit_anon_limit)
                        .setPositiveButton(R.string.page_editing_login, (DialogInterface dialogInterface, int i) ->
                                startActivity(LoginActivity.newIntent(requireContext(), LoginFunnel.SOURCE_EDIT)))
                        .setNegativeButton(R.string.description_edit_login_cancel_button_text, null)
                        .show();
            } else {
                startDescriptionEditActivity(text);
            }
        } else {
            getEditHandler().showUneditableDialog();
        }
    }

    private void startDescriptionEditActivity(@Nullable String text) {
        if (isDescriptionEditTutorialEnabled()) {
            startActivityForResult(DescriptionEditTutorialActivity.newIntent(requireContext(), text),
                    Constants.ACTIVITY_REQUEST_DESCRIPTION_EDIT_TUTORIAL);
        } else {
            PageSummaryForEdit sourceSummary = new PageSummaryForEdit(getTitle().getPrefixedText(), getTitle().getWikiSite().languageCode(), getTitle(),
                    getTitle().getDisplayText(), getTitle().getDescription(), getTitle().getThumbUrl());
            startActivityForResult(DescriptionEditActivity.newIntent(requireContext(), getTitle(), text, sourceSummary, null, ADD_DESCRIPTION, PAGE_ACTIVITY),
                    Constants.ACTIVITY_REQUEST_DESCRIPTION_EDIT);
        }
    }

    private void startGalleryActivity(@NonNull String fileName) {
        if (app.isOnline()) {
            requireActivity().startActivityForResult(GalleryActivity.newIntent(requireActivity(),
                    model.getTitleOriginal(), fileName,
                    model.getTitle().getWikiSite(), getRevision(), GalleryFunnel.SOURCE_NON_LEAD_IMAGE), ACTIVITY_REQUEST_GALLERY);
        } else {
            Snackbar snackbar = FeedbackUtil.makeSnackbar(requireActivity(), getString(R.string.gallery_not_available_offline_snackbar), FeedbackUtil.LENGTH_DEFAULT);
            snackbar.setAction(R.string.gallery_not_available_offline_snackbar_dismiss, view -> snackbar.dismiss());
            snackbar.show();
        }
    }

    public void startSuggestedEditsCardsActivity(@NonNull DescriptionEditActivity.Action action) {
        startActivity(SuggestedEditsCardsActivity.newIntent(requireActivity(), action));
    }

    /**
     * Convenience method for hiding all the content of a page.
     */
    private void hidePageContent() {
        leadImagesHandler.hide();
        bridge.loadBlankPage();
        webView.setVisibility(View.INVISIBLE);
        if (callback() != null) {
            callback().onPageHideAllContent();
        }
    }

    @Override
    public boolean onBackPressed() {
        if (tocHandler != null && tocHandler.isVisible()) {
            tocHandler.hide();
            return true;
        }
        if (pageFragmentLoadState.goBack()) {
            return true;
        }
        return false;
    }

    public void goForward() {
        pageFragmentLoadState.goForward();
    }

    private void checkAndShowBookmarkOnboarding() {
        if (Prefs.shouldShowBookmarkToolTip() && Prefs.getOverflowReadingListsOptionClickCount() == 2) {
            View targetView = tabLayout.getChildAt(PageActionTab.ADD_TO_READING_LIST.code());
            FeedbackUtil.showTapTargetView(requireActivity(), targetView,
                    R.string.tool_tip_bookmark_icon_title, R.string.tool_tip_bookmark_icon_text, null);
            Prefs.shouldShowBookmarkToolTip(false);
        }
    }

    private void initPageScrollFunnel() {
        if (model.getPage() != null) {
            pageScrollFunnel = new PageScrollFunnel(app, model.getPage().getPageProperties().getPageId());
        }
    }

    private void closePageScrollFunnel() {
        if (pageScrollFunnel != null && webView.getContentHeight() > 0) {
            pageScrollFunnel.setViewportHeight(webView.getHeight());
            pageScrollFunnel.setPageHeight(webView.getContentHeight());
            pageScrollFunnel.logDone();
        }
        pageScrollFunnel = null;
    }

    public void showBottomSheet(@NonNull BottomSheetDialogFragment dialog) {
        bottomSheetPresenter.show(getChildFragmentManager(), dialog);
    }

    private void dismissBottomSheet() {
        bottomSheetPresenter.dismiss(getChildFragmentManager());
        Callback callback = callback();
        if (callback != null) {
            callback.onPageDismissBottomSheet();
        }
    }

    @Override
    public LinkHandler getLinkHandler() {
        return linkHandler;
    }

    @Override
    public List<PageReferences.Reference> getReferencesGroup() {
        return references != null ? references.getReferencesGroup() : null;
    }

    @Override
    public int getSelectedReferenceIndex() {
        return references.getSelectedIndex();
    }

    @Override
    public void onToggleDimImages() {
        requireActivity().recreate();
    }

    @Override
    public void onCancel() {
    }

    @Override
    public void wiktionaryShowDialogForTerm(@NonNull String term) {
        shareHandler.showWiktionaryDefinition(term);
    }

    public void loadPage(@NonNull PageTitle title, @NonNull HistoryEntry entry) {
        Callback callback = callback();
        if (callback != null) {
            callback.onPageLoadPage(title, entry);
        }
    }

    private void loadMainPageInForegroundTab() {
        Callback callback = callback();
        if (callback != null) {
            callback.onPageLoadMainPageInForegroundTab();
        }
    }

    private void updateProgressBar(boolean visible) {
        Callback callback = callback();
        if (callback != null) {
            callback.onPageUpdateProgressBar(visible);
        }
    }

    public void startSupportActionMode(@NonNull ActionMode.Callback actionModeCallback) {
        if (callback() != null) {
            callback().onPageStartSupportActionMode(actionModeCallback);
        }
    }

    public void hideSoftKeyboard() {
        Callback callback = callback();
        if (callback != null) {
            callback.onPageHideSoftKeyboard();
        }
    }

    public void setToolbarElevationEnabled(boolean enabled) {
        Callback callback = callback();
        if (callback != null) {
            callback.onPageSetToolbarElevationEnabled(enabled);
        }
    }

    public void addToReadingList(@NonNull PageTitle title, @NonNull InvokeSource source) {
        Callback callback = callback();
        if (callback != null) {
            callback.onPageAddToReadingList(title, source);
        }
    }

    public void moveToReadingList(long sourceReadingListId, @NonNull PageTitle title, @NonNull InvokeSource source) {
        Callback callback = callback();
        if (callback != null) {
            callback.onPageMoveToReadingList(sourceReadingListId, title, source);
        }
    }

    public void startLangLinksActivity() {
        Intent langIntent = new Intent();
        langIntent.setClass(requireActivity(), LangLinksActivity.class);
        langIntent.setAction(LangLinksActivity.ACTION_LANGLINKS_FOR_TITLE);
        langIntent.putExtra(LangLinksActivity.EXTRA_PAGETITLE, model.getTitle());
        requireActivity().startActivityForResult(langIntent, Constants.ACTIVITY_REQUEST_LANGLINKS);
    }

    public long getRevision() {
        return revision;
    }

    private void trimTabCount() {
        while (app.getTabList().size() > Constants.MAX_TABS) {
            app.getTabList().remove(0);
        }
    }

    @SuppressLint("CheckResult")
    private void addTimeSpentReading(int timeSpentSec) {
        if (model.getCurEntry() == null) {
            return;
        }
        model.setCurEntry(new HistoryEntry(model.getCurEntry().getTitle(),
                new Date(),
                model.getCurEntry().getSource(),
                timeSpentSec));
        Completable.fromAction(new UpdateHistoryTask(model.getCurEntry()))
                .subscribeOn(Schedulers.io())
                .subscribe(() -> { }, L::e);
    }

    private LinearLayout.LayoutParams getContentTopOffsetParams(@NonNull Context context) {
        return new LinearLayout.LayoutParams(LinearLayout.LayoutParams.MATCH_PARENT, getContentTopOffsetPx(context));
    }

    private LinearLayout.LayoutParams getTabLayoutOffsetParams() {
        return new LinearLayout.LayoutParams(LinearLayout.LayoutParams.MATCH_PARENT, tabLayout.getHeight());
    }

    private void disableActionTabs(@Nullable Throwable caught) {
        boolean offline = isOffline(caught);
        for (int i = 0; i < tabLayout.getChildCount(); i++) {
            if (!(offline && PageActionTab.of(i).equals(PageActionTab.ADD_TO_READING_LIST))) {
                tabLayout.disableTab(i);
            }
        }
    }

    private class AvCallback implements AvPlayer.Callback, AvPlayer.ErrorCallback {
        @Override
        public void onSuccess() {
            if (avPlayer != null) {
                avPlayer.stop();
                updateProgressBar(false);
            }
        }
        @Override
        public void onError() {
            if (avPlayer != null) {
                avPlayer.stop();
                updateProgressBar(false);
            }
        }
    }

    private class WebViewScrollTriggerListener implements ObservableWebView.OnContentHeightChangedListener {
        private int stagedScrollY;

        void setStagedScrollY(int stagedScrollY) {
            this.stagedScrollY = stagedScrollY;
        }

        @Override
        public void onContentHeightChanged(int contentHeight) {
            if (stagedScrollY > 0 && (contentHeight * getDensityScalar() - webView.getHeight()) > stagedScrollY) {
                webView.setScrollY(stagedScrollY);
                stagedScrollY = 0;
            }
        }
    }

    @Nullable
    public Callback callback() {
        return FragmentUtil.getCallback(this, Callback.class);
    }

    @Nullable String getLeadImageEditLang() {
        return leadImagesHandler.getCallToActionEditLang();
    }

    void openImageInGallery(@NonNull String language) {
        leadImagesHandler.openImageInGallery(language);
    }

    private void maybeShowAnnouncement() {
        if (Prefs.hasVisitedArticlePage()) {
            disposables.add(ServiceFactory.getRest(getTitle().getWikiSite()).getAnnouncements()
                    .subscribeOn(Schedulers.io())
                    .observeOn(AndroidSchedulers.mainThread())
                    .subscribe(list -> {
                        String country = GeoUtil.getGeoIPCountry();
                        Date now = new Date();
                        for (Announcement announcement : list.items()) {
                            if (shouldShow(announcement, country, now)
                                    && announcement.placement().equals(PLACEMENT_ARTICLE)
                                    && !Prefs.getAnnouncementShownDialogs().contains(announcement.id())) {
                                AnnouncementDialog dialog = new AnnouncementDialog(requireActivity(), announcement);
                                dialog.setCancelable(false);
                                dialog.show();
                                break;
                            }
                        }
                    }, L::d));
        }
    }

    private class FindReferenceInPageActionProvider extends ActionProvider implements View.OnClickListener {
        private TextView referenceLabel, referenceCount;
        private View findInPageNext, findInPagePrev, findInPageClose;
        private String referenceAnchor, referenceText;
        private List<String> backLinksList;
        private int currentPos;

        FindReferenceInPageActionProvider(@NonNull Context context, @NonNull String referenceAnchor,
                                          @NonNull String referenceText, @NonNull List<String> backLinksList) {
            super(context);
            this.referenceAnchor = referenceAnchor;
            this.referenceText = referenceText;
            this.backLinksList = backLinksList;
        }

        @Override
        public View onCreateActionView() {
            View view = View.inflate(requireContext(), R.layout.group_find_references_in_page, null);
            referenceLabel = view.findViewById(R.id.reference_label);
            referenceCount = view.findViewById(R.id.reference_count);
            findInPagePrev = view.findViewById(R.id.find_in_page_prev);
            findInPageNext = view.findViewById(R.id.find_in_page_next);
            findInPageClose = view.findViewById(R.id.close_button);
            findInPagePrev.setOnClickListener(this);
            findInPageNext.setOnClickListener(this);
            referenceLabel.setOnClickListener(this);
            findInPageClose.setOnClickListener(this);

            referenceLabel.setText(getString(R.string.reference_list_title) + " " + StringUtils.defaultString(referenceText));

            if (!backLinksList.isEmpty()) {
                scrollTo(0);
            }
            return view;
        }

        @Override
        public boolean overridesItemVisibility() {
            return true;
        }

        @Override
        public void onClick(View v) {
            if (v.equals(findInPagePrev)) {
                if (!backLinksList.isEmpty()) {
                    currentPos = --currentPos < 0 ? backLinksList.size() - 1 : currentPos;
                    scrollTo(currentPos);
                }
            } else if (v.equals(findInPageNext)) {
                if (!backLinksList.isEmpty()) {
                    currentPos = ++currentPos >= backLinksList.size() ? 0 : currentPos;
                    scrollTo(currentPos);
                }
            } else if (v.equals(referenceLabel)) {
                bridge.execute(JavaScriptActionHandler.scrollToAnchor(referenceAnchor));
                callback().onPageCloseActionMode();
            } else if (v.equals(findInPageClose)) {
                callback().onPageCloseActionMode();
            }
        }

        private void scrollTo(int position) {
            referenceCount.setText(getString(R.string.find_in_page_result, position + 1, backLinksList.isEmpty() ? 0 : backLinksList.size()));
            bridge.execute(JavaScriptActionHandler.prepareToScrollTo(backLinksList.get(position), true));
        }
    }

}<|MERGE_RESOLUTION|>--- conflicted
+++ resolved
@@ -84,12 +84,8 @@
 import org.wikipedia.readinglist.database.ReadingListDbHelper;
 import org.wikipedia.readinglist.database.ReadingListPage;
 import org.wikipedia.settings.Prefs;
-<<<<<<< HEAD
-import org.wikipedia.suggestededits.SuggestedEditsCardsActivity;
-import org.wikipedia.suggestededits.SuggestedEditsSummary;
-=======
 import org.wikipedia.suggestededits.PageSummaryForEdit;
->>>>>>> 37430da1
+import org.wikipedia.suggestededits.SuggestionsActivity;
 import org.wikipedia.theme.ThemeChooserDialog;
 import org.wikipedia.util.ActiveTimer;
 import org.wikipedia.util.DimenUtil;
@@ -838,7 +834,7 @@
             ABTestSuggestedEditsSnackbarFunnel abTestFunnel = new ABTestSuggestedEditsSnackbarFunnel();
             Snackbar snackbar = FeedbackUtil.makeSnackbar(requireActivity(), getString(R.string.description_edit_success_saved_snackbar), FeedbackUtil.LENGTH_DEFAULT);
             if (abTestFunnel.shouldSeeSnackbarAction()) {
-                snackbar.setAction(R.string.suggested_edits_tasks_onboarding_get_started, view -> startSuggestedEditsCardsActivity(ADD_DESCRIPTION));
+                snackbar.setAction(R.string.suggested_edits_tasks_onboarding_get_started, view -> startSuggestionsActivity(ADD_DESCRIPTION));
             }
             snackbar.show();
             abTestFunnel.logSnackbarShown();
@@ -1177,8 +1173,8 @@
         }
     }
 
-    public void startSuggestedEditsCardsActivity(@NonNull DescriptionEditActivity.Action action) {
-        startActivity(SuggestedEditsCardsActivity.newIntent(requireActivity(), action));
+    public void startSuggestionsActivity(@NonNull DescriptionEditActivity.Action action) {
+        startActivity(SuggestionsActivity.newIntent(requireActivity(), action));
     }
 
     /**
