package org.wikipedia.page;

import android.content.Intent;
import android.widget.Toast;

import androidx.annotation.NonNull;

import org.wikipedia.R;
import org.wikipedia.WikipediaApp;
import org.wikipedia.bridge.CommunicationBridge;
import org.wikipedia.bridge.JavaScriptActionHandler;
import org.wikipedia.database.contract.PageImageHistoryContract;
import org.wikipedia.dataclient.okhttp.OfflineCacheInterceptor;
import org.wikipedia.dataclient.page.PageClient;
import org.wikipedia.dataclient.page.PageSummary;
import org.wikipedia.edit.EditSectionActivity;
import org.wikipedia.history.HistoryEntry;
import org.wikipedia.page.leadimages.LeadImagesHandler;
import org.wikipedia.page.tabs.Tab;
import org.wikipedia.pageimages.PageImage;
import org.wikipedia.readinglist.database.ReadingListDbHelper;
import org.wikipedia.util.DateUtil;
import org.wikipedia.util.log.L;
import org.wikipedia.views.ObservableWebView;

import java.text.ParseException;
import java.util.Objects;

import io.reactivex.Completable;
import io.reactivex.Observable;
import io.reactivex.android.schedulers.AndroidSchedulers;
import io.reactivex.disposables.CompositeDisposable;
import io.reactivex.schedulers.Schedulers;

/**
 * Our  page load strategy, which uses responses from the following to construct the page:
 * page/summary end-point.
 * page/media-list end-point.
 * Data received from the javaScript interface
 * <p/>
 * This class tracks:
 * - the states the page loading goes through,
 * - a backstack of pages and page positions visited,
 * - and many handlers.
 */
public class PageFragmentLoadState {
    private interface ErrorCallback {
        void call(@NonNull Throwable error);
    }

    private boolean loading;

    @NonNull private Tab currentTab = new Tab();

    @NonNull private final SequenceNumber sequenceNumber = new SequenceNumber();

    private int sectionTargetFromIntent;
    private String sectionTargetFromTitle;

    private ErrorCallback networkErrorCallback;

    // copied fields
    private PageViewModel model;
    private PageFragment fragment;
    private CommunicationBridge bridge;
    private ObservableWebView webView;
    private WikipediaApp app = WikipediaApp.getInstance();
    private LeadImagesHandler leadImagesHandler;
    private CompositeDisposable disposables = new CompositeDisposable();

    @SuppressWarnings("checkstyle:parameternumber")
    public void setUp(@NonNull PageViewModel model,
                      @NonNull PageFragment fragment,
                      @NonNull ObservableWebView webView,
                      @NonNull CommunicationBridge bridge,
                      @NonNull LeadImagesHandler leadImagesHandler,
                      @NonNull Tab tab) {
        this.model = model;
        this.fragment = fragment;
        this.webView = webView;
        this.bridge = bridge;
        this.leadImagesHandler = leadImagesHandler;

        this.currentTab = tab;
    }

    public void load(boolean pushBackStack) {
        if (pushBackStack) {
            // update the topmost entry in the backstack, before we start overwriting things.
            updateCurrentBackStackItem();
            currentTab.pushBackStackItem(new PageBackStackItem(model.getTitleOriginal(), model.getCurEntry()));
        }

        loading = true;

        // increment our sequence number, so that any async tasks that depend on the sequence
        // will invalidate themselves upon completion.
        sequenceNumber.increase();

        pageLoadCheckReadingLists();
    }

    public boolean isLoading() {
        return loading;
    }

    public void onPageFinished() {
        bridge.onPageFinished();
        loading = false;
    }

    public void loadFromBackStack() {
        if (currentTab.getBackStack().isEmpty()) {
            return;
        }
        PageBackStackItem item = currentTab.getBackStack().get(currentTab.getBackStackPosition());
        // display the page based on the backstack item, stage the scrollY position based on
        // the backstack item.
        fragment.loadPage(item.getTitle(), item.getHistoryEntry(), false, item.getScrollY());
        L.d("Loaded page " + item.getTitle().getDisplayText() + " from backstack");
    }

    public void updateCurrentBackStackItem() {
        if (currentTab.getBackStack().isEmpty()) {
            return;
        }
        PageBackStackItem item = currentTab.getBackStack().get(currentTab.getBackStackPosition());
        item.setScrollY(webView.getScrollY());
        if (model.getTitle() != null) {
            // Preserve metadata of the current PageTitle into our backstack, so that
            // this data would be available immediately upon loading PageFragment, instead
            // of only after loading the lead section.
            item.getTitle().setDescription(model.getTitle().getDescription());
            item.getTitle().setThumbUrl(model.getTitle().getThumbUrl());
        }
    }

    public void setTab(@NonNull Tab tab) {
        this.currentTab = tab;
    }

    public boolean goBack() {
        if (currentTab.canGoBack()) {
            currentTab.moveBack();
            if (!backStackEmpty()) {
                loadFromBackStack();
                return true;
            }
        }
        return false;
    }

    public boolean goForward() {
        if (currentTab.canGoForward()) {
            currentTab.moveForward();
            loadFromBackStack();
            return true;
        }
        return false;
    }

    public boolean backStackEmpty() {
        return currentTab.getBackStack().isEmpty();
    }

    public void backFromEditing(Intent data) {
        //Retrieve section ID from intent, and find correct section, so where know where to scroll to
        sectionTargetFromIntent = data.getIntExtra(EditSectionActivity.EXTRA_SECTION_ID, 0);
    }

    public void onConfigurationChanged() {
        leadImagesHandler.loadLeadImage();
        bridge.execute(JavaScriptActionHandler.setTopMargin(leadImagesHandler.getTopMargin()));
        fragment.setToolbarFadeEnabled(leadImagesHandler.isLeadImageEnabled());
    }

    public boolean isFirstPage() {
        return currentTab.getBackStack().size() <= 1 && !webView.canGoBack();
    }

    protected void commonSectionFetchOnCatch(@NonNull Throwable caught) {
        if (!fragment.isAdded()) {
            return;
        }
        ErrorCallback callback = networkErrorCallback;
        networkErrorCallback = null;
        loading = false;
        fragment.requireActivity().invalidateOptionsMenu();
        if (callback != null) {
            callback.call(caught);
        }
    }

    private void pageLoadCheckReadingLists() {
        disposables.clear();
        disposables.add(Observable.fromCallable(() -> ReadingListDbHelper.instance().findPageInAnyList(model.getTitle()))
                .subscribeOn(Schedulers.io())
                .observeOn(AndroidSchedulers.mainThread())
                .doAfterTerminate(() -> pageLoadFromNetwork((final Throwable networkError) -> fragment.onPageLoadError(networkError)))
                .subscribe(page -> model.setReadingListPage(page),
                        throwable -> model.setReadingListPage(null)));
    }

    private void pageLoadFromNetwork(final ErrorCallback errorCallback) {
        if (model.getTitle() == null) {
            return;
        }
        fragment.updateBookmarkAndMenuOptions();
        // stage any section-specific link target from the title, since the title may be
        // replaced (normalized)
        sectionTargetFromTitle = model.getTitle().getFragment();

        networkErrorCallback = errorCallback;
        if (!fragment.isAdded()) {
            return;
        }
        loading = true;
        fragment.requireActivity().invalidateOptionsMenu();
        if (fragment.callback() != null) {
            fragment.callback().onPageUpdateProgressBar(true, true, 0);
        }

        app.getSessionFunnel().leadSectionFetchStart();

        disposables.add(new PageClient().summary(model.getTitle().getWikiSite(), model.getTitle().getPrefixedText(), null)
                .subscribeOn(Schedulers.io())
                .observeOn(AndroidSchedulers.mainThread())
<<<<<<< HEAD
                .subscribe(pageSummaryResponse -> {
                            if (pageSummaryResponse.body() != null) {
                                createPage(pageSummaryResponse.body());
                            }

                            bridge.execute(JavaScriptActionHandler.setFooter(fragment.requireContext(), model));
                            if ((pageSummaryResponse.raw().cacheResponse() != null && pageSummaryResponse.raw().networkResponse() == null)
                                    || OfflineCacheInterceptor.SAVE_HEADER_SAVE.equals(pageSummaryResponse.headers().get(OfflineCacheInterceptor.SAVE_HEADER))) {
                                showPageOfflineMessage(Objects.requireNonNull(pageSummaryResponse.raw().header("date", "")));
                            }
                        },
                        throwable -> {
                            L.e("Page details network response error: ", throwable);
                            commonSectionFetchOnCatch(throwable);
                        }));
=======
                .subscribe(pair -> {
                    app.getSessionFunnel().leadSectionFetchEnd();
                    PageLead lead = pair.second.body();
                    pageLoadLeadSectionComplete(lead, pair.first);

                    bridge.execute(JavaScriptActionHandler.setFooter(model));

                    if ((pair.second.raw().cacheResponse() != null && pair.second.raw().networkResponse() == null)
                            || OfflineCacheInterceptor.SAVE_HEADER_SAVE.equals(pair.second.headers().get(OfflineCacheInterceptor.SAVE_HEADER))) {
                        showPageOfflineMessage(pair.second.raw().header("date", ""));
                    }
                }, t -> {
                    L.e("PageLead error: ", t);
                    commonSectionFetchOnCatch(t);
                }));
>>>>>>> d9fe0685

        // And finally, start blasting the HTML into the WebView.
        bridge.resetHtml(model.getTitle().getWikiSite().url(), model.getTitle());
    }

    private void showPageOfflineMessage(@NonNull String dateHeader) {
        if (!fragment.isAdded()) {
            return;
        }
        try {
            String dateStr = DateUtil.getShortDateString(DateUtil
                    .getHttpLastModifiedDate(dateHeader));
            Toast.makeText(fragment.requireContext().getApplicationContext(),
                    fragment.getString(R.string.page_offline_notice_last_date, dateStr),
                    Toast.LENGTH_LONG).show();
        } catch (ParseException e) {
            // ignore
        }
    }

    private void createPage(@NonNull PageSummary pageSummary) {
        if (!fragment.isAdded()) {
            return;
        }

        Page page = pageSummary.toPage(model.getTitle());
        model.setPage(page);
        model.setTitle(page.getTitle());

        if (page.getTitle().getDescription() == null) {
            app.getSessionFunnel().noDescription();
        }

        model.getTitle().setDisplayText(page.getDisplayTitle());

        leadImagesHandler.loadLeadImage();

        fragment.setToolbarFadeEnabled(leadImagesHandler.isLeadImageEnabled());
        fragment.requireActivity().invalidateOptionsMenu();

        // Update our history entry, in case the Title was changed (i.e. normalized)
        final HistoryEntry curEntry = model.getCurEntry();
        model.setCurEntry(new HistoryEntry(model.getTitle(), curEntry.getTimestamp(), curEntry.getSource()));
        model.getCurEntry().setReferrer(curEntry.getReferrer());

        // Update our tab list to prevent ZH variants issue.
        if (app.getTabList().get(app.getTabCount() - 1) != null) {
            app.getTabList().get(app.getTabCount() - 1).setBackStackPositionTitle(model.getTitle());
        }

        // Save the thumbnail URL to the DB
        PageImage pageImage = new PageImage(model.getTitle(), pageSummary.getThumbnailUrl());
        Completable.fromAction(() -> app.getDatabaseClient(PageImage.class).upsert(pageImage, PageImageHistoryContract.Image.SELECTION)).subscribeOn(Schedulers.io()).subscribe();

        model.getTitle().setThumbUrl(pageImage.getImageName());
        model.getTitleOriginal().setThumbUrl(pageImage.getImageName());
    }

    /**
     * Monotonically increasing sequence number to maintain synchronization when loading page
     * content asynchronously between the Java and JavaScript layers, as well as between synchronous
     * methods and asynchronous callbacks on the UI thread.
     */
    private static class SequenceNumber {
        private int sequence;

        void increase() {
            ++sequence;
        }

        int get() {
            return sequence;
        }

        boolean inSync(int sequence) {
            return this.sequence == sequence;
        }
    }
}<|MERGE_RESOLUTION|>--- conflicted
+++ resolved
@@ -225,13 +225,12 @@
         disposables.add(new PageClient().summary(model.getTitle().getWikiSite(), model.getTitle().getPrefixedText(), null)
                 .subscribeOn(Schedulers.io())
                 .observeOn(AndroidSchedulers.mainThread())
-<<<<<<< HEAD
                 .subscribe(pageSummaryResponse -> {
                             if (pageSummaryResponse.body() != null) {
                                 createPage(pageSummaryResponse.body());
                             }
 
-                            bridge.execute(JavaScriptActionHandler.setFooter(fragment.requireContext(), model));
+                            bridge.execute(JavaScriptActionHandler.setFooter(model));
                             if ((pageSummaryResponse.raw().cacheResponse() != null && pageSummaryResponse.raw().networkResponse() == null)
                                     || OfflineCacheInterceptor.SAVE_HEADER_SAVE.equals(pageSummaryResponse.headers().get(OfflineCacheInterceptor.SAVE_HEADER))) {
                                 showPageOfflineMessage(Objects.requireNonNull(pageSummaryResponse.raw().header("date", "")));
@@ -241,23 +240,6 @@
                             L.e("Page details network response error: ", throwable);
                             commonSectionFetchOnCatch(throwable);
                         }));
-=======
-                .subscribe(pair -> {
-                    app.getSessionFunnel().leadSectionFetchEnd();
-                    PageLead lead = pair.second.body();
-                    pageLoadLeadSectionComplete(lead, pair.first);
-
-                    bridge.execute(JavaScriptActionHandler.setFooter(model));
-
-                    if ((pair.second.raw().cacheResponse() != null && pair.second.raw().networkResponse() == null)
-                            || OfflineCacheInterceptor.SAVE_HEADER_SAVE.equals(pair.second.headers().get(OfflineCacheInterceptor.SAVE_HEADER))) {
-                        showPageOfflineMessage(pair.second.raw().header("date", ""));
-                    }
-                }, t -> {
-                    L.e("PageLead error: ", t);
-                    commonSectionFetchOnCatch(t);
-                }));
->>>>>>> d9fe0685
 
         // And finally, start blasting the HTML into the WebView.
         bridge.resetHtml(model.getTitle().getWikiSite().url(), model.getTitle());
