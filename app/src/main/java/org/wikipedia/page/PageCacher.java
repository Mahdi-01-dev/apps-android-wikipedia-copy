--- conflicted
+++ resolved
@@ -32,28 +32,5 @@
                 }, L::e);
     }
 
-<<<<<<< HEAD
-    private static Observable<okhttp3.Response> mobileHtmlReq(@NonNull PageTitle pageTitle) {
-        Request request = new Request.Builder().url(UriUtil.resolveProtocolRelativeUrl(pageTitle.getWikiSite(),
-                UriUtil.encodeOkHttpUrl(ServiceFactory.getRestBasePath(pageTitle.getWikiSite()) + RestService.PAGE_HTML_ENDPOINT,
-                        pageTitle.getPrefixedText())))
-                .addHeader("Accept-Language", WikipediaApp.getInstance().getAcceptLanguage(pageTitle.getWikiSite()))
-                .build();
-
-        return Observable.create(emitter -> {
-            okhttp3.Response response = OkHttpConnectionFactory.getClient().newCall(request).execute();
-            emitter.onNext(response);
-            emitter.onComplete();
-        });
-    }
-
-    @NonNull
-    private static Observable<Response<PageSummary>> summaryReq(@NonNull PageTitle title) {
-        return ServiceFactory.getRest(title.getWikiSite())
-                .getSummaryResponse(title.getPrefixedText(), null, null, null, null, null);
-    }
-
-=======
->>>>>>> 6241dd08
     private PageCacher() { }
 }