package org.wikipedia.page.linkpreview;

import android.content.DialogInterface;
import android.content.Intent;
import android.location.Location;
import android.os.Bundle;
import android.view.LayoutInflater;
import android.view.MenuItem;
import android.view.View;
import android.view.ViewGroup;
import android.widget.LinearLayout;
import android.widget.ProgressBar;
import android.widget.TextView;

import androidx.annotation.NonNull;
import androidx.annotation.Nullable;
import androidx.appcompat.widget.PopupMenu;

import com.facebook.drawee.view.SimpleDraweeView;

import org.apache.commons.lang3.StringUtils;
import org.wikipedia.Constants;
import org.wikipedia.R;
import org.wikipedia.WikipediaApp;
import org.wikipedia.activity.FragmentUtil;
import org.wikipedia.analytics.GalleryFunnel;
import org.wikipedia.analytics.LinkPreviewFunnel;
import org.wikipedia.dataclient.ServiceFactory;
import org.wikipedia.dataclient.mwapi.MwQueryPage;
import org.wikipedia.dataclient.mwapi.MwQueryResponse;
import org.wikipedia.dataclient.page.PageClient;
import org.wikipedia.gallery.GalleryActivity;
import org.wikipedia.gallery.GalleryThumbnailScrollView;
import org.wikipedia.gallery.MediaList;
import org.wikipedia.gallery.MediaListItem;
import org.wikipedia.history.HistoryEntry;
import org.wikipedia.page.ExtendedBottomSheetDialogFragment;
import org.wikipedia.page.PageTitle;
import org.wikipedia.util.GeoUtil;
import org.wikipedia.util.StringUtil;
import org.wikipedia.util.log.L;
import org.wikipedia.views.ViewUtil;

import java.util.ArrayList;
import java.util.List;

import io.reactivex.Observable;
import io.reactivex.ObservableSource;
import io.reactivex.android.schedulers.AndroidSchedulers;
import io.reactivex.disposables.CompositeDisposable;
import io.reactivex.functions.Function;
import io.reactivex.schedulers.Schedulers;

import static org.wikipedia.settings.Prefs.isImageDownloadEnabled;
import static org.wikipedia.util.L10nUtil.getStringForArticleLanguage;
import static org.wikipedia.util.L10nUtil.setConditionalLayoutDirection;

public class LinkPreviewDialog extends ExtendedBottomSheetDialogFragment
        implements LinkPreviewErrorView.Callback, DialogInterface.OnDismissListener {
    public interface Callback {
        void onLinkPreviewLoadPage(@NonNull PageTitle title, @NonNull HistoryEntry entry, boolean inNewTab);
        void onLinkPreviewCopyLink(@NonNull PageTitle title);
        void onLinkPreviewAddToList(@NonNull PageTitle title);
        void onLinkPreviewShareLink(@NonNull PageTitle title);
    }

    private static final String ARG_ENTRY = "entry";
    private static final String ARG_LOCATION = "location";
    private static final String ARG_FULL_WIDTH = "fullWidth";

    private boolean navigateSuccess = false;

    private LinearLayout dialogContainer;
    private View contentContainer;
    private LinkPreviewErrorView errorContainer;
    private ProgressBar progressBar;
    private TextView extractText;
    private SimpleDraweeView thumbnailView;
    private GalleryThumbnailScrollView thumbnailGallery;
    private LinkPreviewOverlayView overlayView;
    private TextView titleText;
    private View toolbarView;
    private View overflowButton;

    private HistoryEntry historyEntry;
    private PageTitle pageTitle;
    @Nullable private Location location;
    private LinkPreviewFunnel funnel;
    private CompositeDisposable disposables = new CompositeDisposable();

    public static LinkPreviewDialog newInstance(@NonNull HistoryEntry entry, @Nullable Location location, boolean fullWidth) {
        LinkPreviewDialog dialog = new LinkPreviewDialog();
        Bundle args = new Bundle();
        args.putParcelable(ARG_ENTRY, entry);
        if (location != null) {
            args.putParcelable(ARG_LOCATION, location);
        }
        args.putBoolean(ARG_FULL_WIDTH, fullWidth);
        dialog.setArguments(args);
        return dialog;
    }

    public static LinkPreviewDialog newInstance(@NonNull HistoryEntry entry, @Nullable Location location) {
        return newInstance(entry, location, false);
    }

    @Override
    public View onCreateView(@NonNull LayoutInflater inflater, ViewGroup container, Bundle savedInstanceState) {
        WikipediaApp app = WikipediaApp.getInstance();
        historyEntry = getArguments().getParcelable(ARG_ENTRY);
        pageTitle = historyEntry.getTitle();
        location = getArguments().getParcelable(ARG_LOCATION);

        if (getArguments().getBoolean(ARG_FULL_WIDTH)) {
            enableFullWidthDialog();
        }

        View rootView = inflater.inflate(R.layout.dialog_link_preview, container);
        dialogContainer = rootView.findViewById(R.id.dialog_link_preview_container);
        contentContainer = rootView.findViewById(R.id.dialog_link_preview_content_container);
        errorContainer = rootView.findViewById(R.id.dialog_link_preview_error_container);
        progressBar = rootView.findViewById(R.id.link_preview_progress);
        toolbarView = rootView.findViewById(R.id.link_preview_toolbar);
        toolbarView.setOnClickListener(goToPageListener);

        titleText = rootView.findViewById(R.id.link_preview_title);
        setConditionalLayoutDirection(rootView, pageTitle.getWikiSite().languageCode());

        extractText = rootView.findViewById(R.id.link_preview_extract);
        thumbnailView = rootView.findViewById(R.id.link_preview_thumbnail);
        thumbnailGallery = rootView.findViewById(R.id.link_preview_thumbnail_gallery);
        overflowButton = rootView.findViewById(R.id.link_preview_overflow_button);
        overflowButton.setOnClickListener((View v) -> {
            PopupMenu popupMenu = new PopupMenu(requireActivity(), overflowButton);
            popupMenu.inflate(R.menu.menu_link_preview);
            popupMenu.setOnMenuItemClickListener(menuListener);
            popupMenu.show();
        });

        // show the progress bar while we load content...
        progressBar.setVisibility(View.VISIBLE);

        // and kick off the task to load all the things...
        loadContent();

        funnel = new LinkPreviewFunnel(app, historyEntry.getSource());
        funnel.logLinkClick();

        return rootView;
    }

    public void goToLinkedPage(boolean inNewTab) {
        navigateSuccess = true;
        funnel.logNavigate();
        if (getDialog() != null) {
            getDialog().dismiss();
        }
        loadPage(pageTitle, historyEntry, inNewTab);
    }

    @Override public void onResume() {
        super.onResume();
        ViewGroup containerView = getDialog().findViewById(R.id.container);
        if (overlayView == null && containerView != null) {
            overlayView = new LinkPreviewOverlayView(getContext());
            overlayView.setCallback(new OverlayViewCallback());
            overlayView.setPrimaryButtonText(getStringForArticleLanguage(pageTitle, R.string.button_continue_to_article));
            overlayView.setSecondaryButtonText(getStringForArticleLanguage(pageTitle, R.string.menu_long_press_open_in_new_tab));
            overlayView.showTertiaryButton(location != null);
            containerView.addView(overlayView);
        }
    }

    @Override
    public void onDestroyView() {
        disposables.clear();
        thumbnailGallery.setGalleryViewListener(null);
        toolbarView.setOnClickListener(null);
        overflowButton.setOnClickListener(null);
        if (overlayView != null) {
            overlayView.setCallback(null);
            overlayView = null;
        }
        super.onDestroyView();
    }

    @Override
    public void onDismiss(DialogInterface dialogInterface) {
        super.onDismiss(dialogInterface);
        if (!navigateSuccess) {
            funnel.logCancel();
        }
    }

    @Override
    public void onActivityResult(int requestCode, int resultCode, final Intent data) {
        if (requestCode == Constants.ACTIVITY_REQUEST_GALLERY
                && resultCode == GalleryActivity.ACTIVITY_RESULT_PAGE_SELECTED) {
            startActivity(data);
        } else {
            super.onActivityResult(requestCode, resultCode, data);
        }
    }

    @Override
    public void onAddToList() {
        if (callback() != null) {
            callback().onLinkPreviewAddToList(pageTitle);
        }
    }

    @Override
    public void onDismiss() {
        dismiss();
    }

    private void loadContent() {
        disposables.add(new PageClient().summary(pageTitle.getWikiSite(), pageTitle.getPrefixedText(), historyEntry.getReferrer())
                .subscribeOn(Schedulers.io())
                .observeOn(AndroidSchedulers.mainThread())
<<<<<<< HEAD
                .subscribe(summaryResponse -> {
                    funnel.setPageId(summaryResponse.body().getPageId());
                    pageTitle.setThumbUrl(summaryResponse.body().getThumbnailUrl());
                    pageTitle.setConvertedText(summaryResponse.body().getApiTitle());

                    titleText.setText(StringUtil.fromHtml(summaryResponse.body().getDisplayTitle()));
                    showPreview(new LinkPreviewContents(summaryResponse.body(), pageTitle.getWikiSite()));
=======
                .subscribe(summary -> {
                    funnel.setPageId(summary.getPageId());
                    pageTitle.setThumbUrl(summary.getThumbnailUrl());
                    titleText.setText(StringUtil.fromHtml(summary.getDisplayTitle()));

                    // TODO: remove after the restbase endpoint supports ZH variants
                    pageTitle.setText(summary.getApiTitle());

                    showPreview(new LinkPreviewContents(summary, pageTitle.getWikiSite()));
>>>>>>> 48fdd639
                }, caught -> {
                    L.e(caught);
                    titleText.setText(StringUtil.fromHtml(pageTitle.getDisplayText()));
                    showError(caught);
                }));
    }

    private void loadGallery() {
        if (isImageDownloadEnabled()) {
            disposables.add(ServiceFactory.getRest(pageTitle.getWikiSite()).getMediaList(pageTitle.getPrefixedText())
                    .flatMap((Function<MediaList, ObservableSource<MwQueryResponse>>) mediaList -> {
                        final int maxImages = 10;
                        List<MediaListItem> items = mediaList.getItems("image", "video");
                        List<String> titleList = new ArrayList<>();
                        for (MediaListItem item : items) {
                            if (item.showInGallery() && titleList.size() < maxImages) {
                                titleList.add(item.getTitle());
                            }
                        }
                        return titleList.isEmpty() ? Observable.empty() : ServiceFactory.get(pageTitle.getWikiSite()).getImageExtMetadata(StringUtils.join(titleList, '|'));
                    })
                    .subscribeOn(Schedulers.io())
                    .observeOn(AndroidSchedulers.mainThread())
                    .subscribe(response -> {
                        if (response != null) {
                            List<MwQueryPage> pageList = new ArrayList<>();
                            for (MwQueryPage page : response.query().pages()) {
                                if (page.imageInfo() != null) {
                                    pageList.add(page);
                                }
                            }
                            thumbnailGallery.setGalleryList(pageList);
                            thumbnailGallery.setGalleryViewListener(galleryViewListener);
                        }
                    }, caught -> {
                        // ignore errors
                        L.w("Failed to fetch gallery collection.", caught);
                    }));
        }
    }

    private void showPreview(@NonNull LinkPreviewContents contents) {
        loadGallery();
        progressBar.setVisibility(View.GONE);
        setPreviewContents(contents);
    }

    private void showError(@Nullable Throwable caught) {
        dialogContainer.setLayoutTransition(null);
        dialogContainer.setMinimumHeight(0);
        progressBar.setVisibility(View.GONE);
        contentContainer.setVisibility(View.GONE);
        overlayView.showSecondaryButton(false);
        overlayView.showTertiaryButton(false);
        errorContainer.setVisibility(View.VISIBLE);
        errorContainer.setError(caught);
        errorContainer.setCallback(this);
        LinkPreviewErrorType errorType = LinkPreviewErrorType.get(caught);
        overlayView.setPrimaryButtonText(getResources().getString(errorType.buttonText()));
        overlayView.setCallback(errorType.buttonAction(errorContainer));
        if (errorType != LinkPreviewErrorType.OFFLINE) {
            toolbarView.setOnClickListener(null);
            overflowButton.setVisibility(View.GONE);
        }
    }

    private void setPreviewContents(@NonNull LinkPreviewContents contents) {
        if (contents.getExtract().length() > 0) {
            extractText.setText(contents.getExtract());
        }
        String thumbnailImageUrl = contents.getTitle().getThumbUrl();
        if (thumbnailImageUrl != null) {
            thumbnailView.setVisibility(View.VISIBLE);
            ViewUtil.loadImageUrlInto(thumbnailView, thumbnailImageUrl);
        }
        if (overlayView != null) {
            overlayView.setPrimaryButtonText(getStringForArticleLanguage(pageTitle,
                    contents.isDisambiguation() ? R.string.button_continue_to_disambiguation : R.string.button_continue_to_article));
        }
    }

    private PopupMenu.OnMenuItemClickListener menuListener = new PopupMenu.OnMenuItemClickListener() {
        @Override
        public boolean onMenuItemClick(MenuItem item) {
            Callback callback = callback();
            switch (item.getItemId()) {
                case R.id.menu_link_preview_add_to_list:
                    if (callback != null) {
                        callback.onLinkPreviewAddToList(pageTitle);
                    }
                    return true;
                case R.id.menu_link_preview_share_page:
                    if (callback != null) {
                        callback.onLinkPreviewShareLink(pageTitle);
                    }
                    return true;
                case R.id.menu_link_preview_copy_link:
                    if (callback != null) {
                        callback.onLinkPreviewCopyLink(pageTitle);
                    }
                    dismiss();
                    return true;
                default:
                    break;
            }
            return false;
        }
    };

    private GalleryThumbnailScrollView.GalleryViewListener galleryViewListener
            = new GalleryThumbnailScrollView.GalleryViewListener() {
        @Override
        public void onGalleryItemClicked(String imageName) {
            startActivityForResult(GalleryActivity.newIntent(requireContext(), pageTitle, imageName,
                    pageTitle.getWikiSite(), GalleryFunnel.SOURCE_LINK_PREVIEW),
                    Constants.ACTIVITY_REQUEST_GALLERY);
        }
    };

    private View.OnClickListener goToPageListener = (View v) -> goToLinkedPage(false);

    private void goToExternalMapsApp() {
        if (location != null) {
            dismiss();
            GeoUtil.sendGeoIntent(requireActivity(), location, pageTitle.getDisplayText());
        }
    }

    private void loadPage(PageTitle title, HistoryEntry entry, boolean inNewTab) {
        Callback callback = callback();
        if (callback != null) {
            callback.onLinkPreviewLoadPage(title, entry, inNewTab);
        }
    }

    private class OverlayViewCallback implements LinkPreviewOverlayView.Callback {
        @Override
        public void onPrimaryClick() {
            goToLinkedPage(false);
        }

        @Override
        public void onSecondaryClick() {
            goToLinkedPage(true);
        }

        @Override
        public void onTertiaryClick() {
            goToExternalMapsApp();
        }
    }

    @Nullable private Callback callback() {
        return FragmentUtil.getCallback(this, Callback.class);
    }
}<|MERGE_RESOLUTION|>--- conflicted
+++ resolved
@@ -218,25 +218,15 @@
         disposables.add(new PageClient().summary(pageTitle.getWikiSite(), pageTitle.getPrefixedText(), historyEntry.getReferrer())
                 .subscribeOn(Schedulers.io())
                 .observeOn(AndroidSchedulers.mainThread())
-<<<<<<< HEAD
                 .subscribe(summaryResponse -> {
                     funnel.setPageId(summaryResponse.body().getPageId());
                     pageTitle.setThumbUrl(summaryResponse.body().getThumbnailUrl());
-                    pageTitle.setConvertedText(summaryResponse.body().getApiTitle());
-
+
+                    // TODO: remove after the restbase endpoint supports ZH variants
+                    pageTitle.setText(summaryResponse.body().getApiTitle());
+                    
                     titleText.setText(StringUtil.fromHtml(summaryResponse.body().getDisplayTitle()));
                     showPreview(new LinkPreviewContents(summaryResponse.body(), pageTitle.getWikiSite()));
-=======
-                .subscribe(summary -> {
-                    funnel.setPageId(summary.getPageId());
-                    pageTitle.setThumbUrl(summary.getThumbnailUrl());
-                    titleText.setText(StringUtil.fromHtml(summary.getDisplayTitle()));
-
-                    // TODO: remove after the restbase endpoint supports ZH variants
-                    pageTitle.setText(summary.getApiTitle());
-
-                    showPreview(new LinkPreviewContents(summary, pageTitle.getWikiSite()));
->>>>>>> 48fdd639
                 }, caught -> {
                     L.e(caught);
                     titleText.setText(StringUtil.fromHtml(pageTitle.getDisplayText()));
