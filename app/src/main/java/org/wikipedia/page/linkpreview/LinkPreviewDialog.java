package org.wikipedia.page.linkpreview;

import android.content.DialogInterface;
import android.content.Intent;
import android.location.Location;
import android.os.Bundle;
import android.view.LayoutInflater;
import android.view.MenuItem;
import android.view.View;
import android.view.ViewGroup;
import android.widget.LinearLayout;
import android.widget.ProgressBar;
import android.widget.TextView;

import androidx.annotation.NonNull;
import androidx.annotation.Nullable;
import androidx.appcompat.widget.PopupMenu;

import com.facebook.drawee.view.SimpleDraweeView;

import org.apache.commons.lang3.StringUtils;
import org.wikipedia.Constants;
import org.wikipedia.R;
import org.wikipedia.WikipediaApp;
import org.wikipedia.activity.FragmentUtil;
import org.wikipedia.analytics.GalleryFunnel;
import org.wikipedia.analytics.LinkPreviewFunnel;
import org.wikipedia.dataclient.ServiceFactory;
import org.wikipedia.dataclient.mwapi.MwQueryPage;
import org.wikipedia.dataclient.mwapi.MwQueryResponse;
import org.wikipedia.dataclient.page.PageClient;
import org.wikipedia.gallery.GalleryActivity;
import org.wikipedia.gallery.GalleryThumbnailScrollView;
import org.wikipedia.gallery.MediaList;
import org.wikipedia.gallery.MediaListItem;
import org.wikipedia.history.HistoryEntry;
import org.wikipedia.page.ExtendedBottomSheetDialogFragment;
import org.wikipedia.page.PageTitle;
import org.wikipedia.util.GeoUtil;
import org.wikipedia.util.StringUtil;
import org.wikipedia.util.log.L;
import org.wikipedia.views.ViewUtil;

import java.util.ArrayList;
import java.util.List;

import io.reactivex.Observable;
import io.reactivex.ObservableSource;
import io.reactivex.android.schedulers.AndroidSchedulers;
import io.reactivex.disposables.CompositeDisposable;
import io.reactivex.functions.Function;
import io.reactivex.schedulers.Schedulers;

import static org.wikipedia.settings.Prefs.isImageDownloadEnabled;
import static org.wikipedia.util.L10nUtil.getStringForArticleLanguage;
import static org.wikipedia.util.L10nUtil.setConditionalLayoutDirection;

public class LinkPreviewDialog extends ExtendedBottomSheetDialogFragment
        implements LinkPreviewErrorView.Callback, DialogInterface.OnDismissListener {
    public interface Callback {
        void onLinkPreviewLoadPage(@NonNull PageTitle title, @NonNull HistoryEntry entry, boolean inNewTab);
        void onLinkPreviewCopyLink(@NonNull PageTitle title);
        void onLinkPreviewAddToList(@NonNull PageTitle title);
        void onLinkPreviewShareLink(@NonNull PageTitle title);
    }

    private static final String ARG_ENTRY = "entry";
    private static final String ARG_LOCATION = "location";
    private static final String ARG_FULL_WIDTH = "fullWidth";

    private boolean navigateSuccess = false;

    private LinearLayout dialogContainer;
    private View contentContainer;
    private LinkPreviewErrorView errorContainer;
    private ProgressBar progressBar;
    private TextView extractText;
    private SimpleDraweeView thumbnailView;
    private GalleryThumbnailScrollView thumbnailGallery;
    private LinkPreviewOverlayView overlayView;
    private TextView titleText;
    private View toolbarView;
    private View overflowButton;

    private HistoryEntry historyEntry;
    private PageTitle pageTitle;
    @Nullable private Location location;
    private LinkPreviewFunnel funnel;
    private CompositeDisposable disposables = new CompositeDisposable();

    public static LinkPreviewDialog newInstance(@NonNull HistoryEntry entry, @Nullable Location location, boolean fullWidth) {
        LinkPreviewDialog dialog = new LinkPreviewDialog();
        Bundle args = new Bundle();
        args.putParcelable(ARG_ENTRY, entry);
        if (location != null) {
            args.putParcelable(ARG_LOCATION, location);
        }
        args.putBoolean(ARG_FULL_WIDTH, fullWidth);
        dialog.setArguments(args);
        return dialog;
    }

    public static LinkPreviewDialog newInstance(@NonNull HistoryEntry entry, @Nullable Location location) {
        return newInstance(entry, location, false);
    }

    @Override
    public View onCreateView(@NonNull LayoutInflater inflater, ViewGroup container, Bundle savedInstanceState) {
        WikipediaApp app = WikipediaApp.getInstance();
        historyEntry = getArguments().getParcelable(ARG_ENTRY);
        pageTitle = historyEntry.getTitle();
        location = getArguments().getParcelable(ARG_LOCATION);

        if (getArguments().getBoolean(ARG_FULL_WIDTH)) {
            enableFullWidthDialog();
        }

        View rootView = inflater.inflate(R.layout.dialog_link_preview, container);
        dialogContainer = rootView.findViewById(R.id.dialog_link_preview_container);
        contentContainer = rootView.findViewById(R.id.dialog_link_preview_content_container);
        errorContainer = rootView.findViewById(R.id.dialog_link_preview_error_container);
        progressBar = rootView.findViewById(R.id.link_preview_progress);
        toolbarView = rootView.findViewById(R.id.link_preview_toolbar);
        toolbarView.setOnClickListener(goToPageListener);

        titleText = rootView.findViewById(R.id.link_preview_title);
        setConditionalLayoutDirection(rootView, pageTitle.getWikiSite().languageCode());

        extractText = rootView.findViewById(R.id.link_preview_extract);
        thumbnailView = rootView.findViewById(R.id.link_preview_thumbnail);
        thumbnailGallery = rootView.findViewById(R.id.link_preview_thumbnail_gallery);
        overflowButton = rootView.findViewById(R.id.link_preview_overflow_button);
        overflowButton.setOnClickListener((View v) -> {
            PopupMenu popupMenu = new PopupMenu(requireActivity(), overflowButton);
            popupMenu.inflate(R.menu.menu_link_preview);
            popupMenu.setOnMenuItemClickListener(menuListener);
            popupMenu.show();
        });

        // show the progress bar while we load content...
        progressBar.setVisibility(View.VISIBLE);

        // and kick off the task to load all the things...
        loadContent();

        funnel = new LinkPreviewFunnel(app, historyEntry.getSource());
        funnel.logLinkClick();

        return rootView;
    }

    public void goToLinkedPage(boolean inNewTab) {
        navigateSuccess = true;
        funnel.logNavigate();
        if (getDialog() != null) {
            getDialog().dismiss();
        }
        loadPage(pageTitle, historyEntry, inNewTab);
    }

    @Override public void onResume() {
        super.onResume();
        ViewGroup containerView = getDialog().findViewById(R.id.container);
        if (overlayView == null && containerView != null) {
            overlayView = new LinkPreviewOverlayView(getContext());
            overlayView.setCallback(new OverlayViewCallback());
            overlayView.setPrimaryButtonText(getStringForArticleLanguage(pageTitle, R.string.button_continue_to_article));
            overlayView.setSecondaryButtonText(getStringForArticleLanguage(pageTitle, R.string.menu_long_press_open_in_new_tab));
            overlayView.showTertiaryButton(location != null);
            containerView.addView(overlayView);
        }
    }

    @Override
    public void onDestroyView() {
        disposables.clear();
        thumbnailGallery.setGalleryViewListener(null);
        toolbarView.setOnClickListener(null);
        overflowButton.setOnClickListener(null);
        if (overlayView != null) {
            overlayView.setCallback(null);
            overlayView = null;
        }
        super.onDestroyView();
    }

    @Override
    public void onDismiss(DialogInterface dialogInterface) {
        super.onDismiss(dialogInterface);
        if (!navigateSuccess) {
            funnel.logCancel();
        }
    }

    @Override
    public void onActivityResult(int requestCode, int resultCode, final Intent data) {
        if (requestCode == Constants.ACTIVITY_REQUEST_GALLERY
                && resultCode == GalleryActivity.ACTIVITY_RESULT_PAGE_SELECTED) {
            startActivity(data);
        } else {
            super.onActivityResult(requestCode, resultCode, data);
        }
    }

    @Override
    public void onAddToList() {
        if (callback() != null) {
            callback().onLinkPreviewAddToList(pageTitle);
        }
    }

    @Override
    public void onDismiss() {
        dismiss();
    }

    private void loadContent() {
        disposables.add(new PageClient().summary(pageTitle.getWikiSite(), pageTitle.getPrefixedText(), historyEntry.getReferrer())
                .subscribeOn(Schedulers.io())
                .observeOn(AndroidSchedulers.mainThread())
                .subscribe(summary -> {
                    funnel.setPageId(summary.getPageId());
                    pageTitle.setThumbUrl(summary.getThumbnailUrl());
                    pageTitle.setConvertedText(summary.getApiTitle());

<<<<<<< HEAD
                    titleText.setText(StringUtil.fromHtml(summary.getDisplayTitle()));
=======
                    // TODO: remove after the restbase endpoint supports ZH variants
                    pageTitle.setText(summary.getTitle());
>>>>>>> e9010305
                    showPreview(new LinkPreviewContents(summary, pageTitle.getWikiSite()));
                }, caught -> {
                    L.e(caught);
                    titleText.setText(StringUtil.fromHtml(pageTitle.getDisplayText()));
                    showError(caught);
                }));
    }

    private void loadGallery() {
        if (isImageDownloadEnabled()) {
            disposables.add(ServiceFactory.getRest(pageTitle.getWikiSite()).getMediaList(pageTitle.getPrefixedText())
                    .flatMap((Function<MediaList, ObservableSource<MwQueryResponse>>) mediaList -> {
                        final int maxImages = 10;
                        List<MediaListItem> items = mediaList.getItems("image", "video");
                        List<String> titleList = new ArrayList<>();
                        for (MediaListItem item : items) {
                            if (item.showInGallery() && titleList.size() < maxImages) {
                                titleList.add(item.getTitle());
                            }
                        }
                        return titleList.isEmpty() ? Observable.empty() : ServiceFactory.get(pageTitle.getWikiSite()).getImageExtMetadata(StringUtils.join(titleList, '|'));
                    })
                    .subscribeOn(Schedulers.io())
                    .observeOn(AndroidSchedulers.mainThread())
                    .subscribe(response -> {
                        if (response != null) {
                            List<MwQueryPage> pageList = new ArrayList<>();
                            for (MwQueryPage page : response.query().pages()) {
                                if (page.imageInfo() != null) {
                                    pageList.add(page);
                                }
                            }
                            thumbnailGallery.setGalleryList(pageList);
                            thumbnailGallery.setGalleryViewListener(galleryViewListener);
                        }
                    }, caught -> {
                        // ignore errors
                        L.w("Failed to fetch gallery collection.", caught);
                    }));
        }
    }

    private void showPreview(@NonNull LinkPreviewContents contents) {
        loadGallery();
        progressBar.setVisibility(View.GONE);
        setPreviewContents(contents);
    }

    private void showError(@Nullable Throwable caught) {
        dialogContainer.setLayoutTransition(null);
        dialogContainer.setMinimumHeight(0);
        progressBar.setVisibility(View.GONE);
        contentContainer.setVisibility(View.GONE);
        overlayView.showSecondaryButton(false);
        overlayView.showTertiaryButton(false);
        errorContainer.setVisibility(View.VISIBLE);
        errorContainer.setError(caught);
        errorContainer.setCallback(this);
        LinkPreviewErrorType errorType = LinkPreviewErrorType.get(caught);
        overlayView.setPrimaryButtonText(getResources().getString(errorType.buttonText()));
        overlayView.setCallback(errorType.buttonAction(errorContainer));
        if (errorType != LinkPreviewErrorType.OFFLINE) {
            toolbarView.setOnClickListener(null);
            overflowButton.setVisibility(View.GONE);
        }
    }

    private void setPreviewContents(@NonNull LinkPreviewContents contents) {
        if (contents.getExtract().length() > 0) {
            extractText.setText(contents.getExtract());
        }
        String thumbnailImageUrl = contents.getTitle().getThumbUrl();
        if (thumbnailImageUrl != null) {
            thumbnailView.setVisibility(View.VISIBLE);
            ViewUtil.loadImageUrlInto(thumbnailView, thumbnailImageUrl);
        }
        if (overlayView != null) {
            overlayView.setPrimaryButtonText(getStringForArticleLanguage(pageTitle,
                    contents.isDisambiguation() ? R.string.button_continue_to_disambiguation : R.string.button_continue_to_article));
        }
    }

    private PopupMenu.OnMenuItemClickListener menuListener = new PopupMenu.OnMenuItemClickListener() {
        @Override
        public boolean onMenuItemClick(MenuItem item) {
            Callback callback = callback();
            switch (item.getItemId()) {
                case R.id.menu_link_preview_add_to_list:
                    if (callback != null) {
                        callback.onLinkPreviewAddToList(pageTitle);
                    }
                    return true;
                case R.id.menu_link_preview_share_page:
                    if (callback != null) {
                        callback.onLinkPreviewShareLink(pageTitle);
                    }
                    return true;
                case R.id.menu_link_preview_copy_link:
                    if (callback != null) {
                        callback.onLinkPreviewCopyLink(pageTitle);
                    }
                    dismiss();
                    return true;
                default:
                    break;
            }
            return false;
        }
    };

    private GalleryThumbnailScrollView.GalleryViewListener galleryViewListener
            = new GalleryThumbnailScrollView.GalleryViewListener() {
        @Override
        public void onGalleryItemClicked(String imageName) {
            startActivityForResult(GalleryActivity.newIntent(requireContext(), pageTitle, imageName,
                    pageTitle.getWikiSite(), GalleryFunnel.SOURCE_LINK_PREVIEW),
                    Constants.ACTIVITY_REQUEST_GALLERY);
        }
    };

    private View.OnClickListener goToPageListener = (View v) -> goToLinkedPage(false);

    private void goToExternalMapsApp() {
        if (location != null) {
            dismiss();
            GeoUtil.sendGeoIntent(requireActivity(), location, pageTitle.getDisplayText());
        }
    }

    private void loadPage(PageTitle title, HistoryEntry entry, boolean inNewTab) {
        Callback callback = callback();
        if (callback != null) {
            callback.onLinkPreviewLoadPage(title, entry, inNewTab);
        }
    }

    private class OverlayViewCallback implements LinkPreviewOverlayView.Callback {
        @Override
        public void onPrimaryClick() {
            goToLinkedPage(false);
        }

        @Override
        public void onSecondaryClick() {
            goToLinkedPage(true);
        }

        @Override
        public void onTertiaryClick() {
            goToExternalMapsApp();
        }
    }

    @Nullable private Callback callback() {
        return FragmentUtil.getCallback(this, Callback.class);
    }
}<|MERGE_RESOLUTION|>--- conflicted
+++ resolved
@@ -221,14 +221,11 @@
                 .subscribe(summary -> {
                     funnel.setPageId(summary.getPageId());
                     pageTitle.setThumbUrl(summary.getThumbnailUrl());
-                    pageTitle.setConvertedText(summary.getApiTitle());
-
-<<<<<<< HEAD
                     titleText.setText(StringUtil.fromHtml(summary.getDisplayTitle()));
-=======
+
                     // TODO: remove after the restbase endpoint supports ZH variants
-                    pageTitle.setText(summary.getTitle());
->>>>>>> e9010305
+                    pageTitle.setText(summary.getApiTitle());
+
                     showPreview(new LinkPreviewContents(summary, pageTitle.getWikiSite()));
                 }, caught -> {
                     L.e(caught);
