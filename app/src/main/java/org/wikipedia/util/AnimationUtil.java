package org.wikipedia.util;

import android.view.View;

import androidx.annotation.NonNull;
import androidx.viewpager2.widget.ViewPager2;

public final class AnimationUtil {

<<<<<<< HEAD
    public static class PagerTransformer implements ViewPager.PageTransformer {
=======
    public static void setSharedElementTransitions(@NonNull Activity activity) {
        // For using shared element transitions with Fresco, we need to explicitly define
        // a DraweeTransition that will be automatically used by Drawees that are used in
        // transitions between activities.
        activity.getWindow().setSharedElementEnterTransition(DraweeTransition
                .createTransitionSet(ScalingUtils.ScaleType.CENTER_CROP, ScalingUtils.ScaleType.CENTER_CROP));
        activity.getWindow().setSharedElementReturnTransition(DraweeTransition
                .createTransitionSet(ScalingUtils.ScaleType.CENTER_CROP, ScalingUtils.ScaleType.CENTER_CROP));
    }

    public static class PagerTransformer implements ViewPager2.PageTransformer {
        private boolean rtl;

        public PagerTransformer(boolean rtl) {
            this.rtl = rtl;
        }

>>>>>>> 5fc7af1a
        @SuppressWarnings("magicnumber")
        @Override
        public void transformPage(@NonNull View view, float position) {
            if (!rtl) {
                if (position < -1) { // [-Infinity,-1)
                    // This page is way off-screen to the left.
                    view.setRotation(0f);
                    view.setTranslationX(0);
                    view.setTranslationZ(-position);
                } else if (position <= 0) { // [-1,0]
                    float factor = position * 45f;
                    view.setRotation(factor);
                    view.setTranslationX((view.getWidth() * position / 2));
                    view.setAlpha(1f);
                    view.setTranslationZ(-position);
                } else if (position <= 1) { // (0,1]
                    // keep it in place (undo the default translation)
                    view.setTranslationX(-(view.getWidth() * position));
                    // but move it slightly down
                    view.setTranslationY(DimenUtil.roundedDpToPx(12f) * position);
                    view.setTranslationZ(-position);
                    // and make it translucent
                    view.setAlpha(1f - position * 0.5f);
                    //view.setAlpha(1f);
                    view.setRotation(0f);
                } else { // (1,+Infinity]
                    // This page is way off-screen to the right.
                    view.setRotation(0f);
                    view.setTranslationX(0);
                    view.setTranslationZ(-position);
                }
            } else {
                if (position > 1) { // (1,+Infinity]
                    // This page is way off-screen to the right.
                    view.setRotation(0f);
                    view.setTranslationX(0);
                    view.setTranslationZ(-position);
                } else if (position > 0) { // (0,1]
                    // keep it in place (undo the default translation)
                    view.setTranslationX((view.getWidth() * position));
                    // but move it slightly down
                    view.setTranslationY(DimenUtil.roundedDpToPx(12f) * position);
                    view.setTranslationZ(-position);
                    // and make it translucent
                    view.setAlpha(1f - position * 0.5f);
                    //view.setAlpha(1f);
                    view.setRotation(0f);
                } else if (position >= -1) { // [-1,0]
                    float factor = position * 45f;
                    view.setRotation(-factor);
                    view.setTranslationX(-(view.getWidth() * position / 2));
                    view.setAlpha(1f);
                    view.setTranslationZ(-position);
                } else { // [-Infinity,-1)
                    // This page is way off-screen to the left.
                    view.setRotation(0f);
                    view.setTranslationX(0);
                    view.setTranslationZ(-position);
                }
            }
        }
    }

    private AnimationUtil() { }
}<|MERGE_RESOLUTION|>--- conflicted
+++ resolved
@@ -7,19 +7,6 @@
 
 public final class AnimationUtil {
 
-<<<<<<< HEAD
-    public static class PagerTransformer implements ViewPager.PageTransformer {
-=======
-    public static void setSharedElementTransitions(@NonNull Activity activity) {
-        // For using shared element transitions with Fresco, we need to explicitly define
-        // a DraweeTransition that will be automatically used by Drawees that are used in
-        // transitions between activities.
-        activity.getWindow().setSharedElementEnterTransition(DraweeTransition
-                .createTransitionSet(ScalingUtils.ScaleType.CENTER_CROP, ScalingUtils.ScaleType.CENTER_CROP));
-        activity.getWindow().setSharedElementReturnTransition(DraweeTransition
-                .createTransitionSet(ScalingUtils.ScaleType.CENTER_CROP, ScalingUtils.ScaleType.CENTER_CROP));
-    }
-
     public static class PagerTransformer implements ViewPager2.PageTransformer {
         private boolean rtl;
 
@@ -27,7 +14,6 @@
             this.rtl = rtl;
         }
 
->>>>>>> 5fc7af1a
         @SuppressWarnings("magicnumber")
         @Override
         public void transformPage(@NonNull View view, float position) {
