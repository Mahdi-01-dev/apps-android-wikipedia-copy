package org.wikipedia.bridge;

import android.annotation.SuppressLint;
import android.os.Handler;
import android.os.Looper;
import android.os.Message;
import android.webkit.ConsoleMessage;
import android.webkit.JavascriptInterface;
import android.webkit.ValueCallback;
import android.webkit.WebChromeClient;
import android.webkit.WebView;

import androidx.annotation.NonNull;
import androidx.annotation.Nullable;

import com.google.gson.JsonObject;

import org.apache.commons.lang3.StringUtils;
import org.wikipedia.dataclient.RestService;
import org.wikipedia.dataclient.ServiceFactory;
import org.wikipedia.json.GsonUtil;
import org.wikipedia.page.PageTitle;
import org.wikipedia.util.UriUtil;
import org.wikipedia.util.log.L;

import java.util.ArrayList;
import java.util.HashMap;
import java.util.List;
import java.util.Map;

/**
 * Two-way communications bridge between JS in a WebView and Java.
 *
 * Messages TO the WebView are sent by calling loadUrl() with the Javascript payload in it.
 *
 * Messages FROM the WebView are received by leveraging @JavascriptInterface methods.
 *
 */
public class CommunicationBridge {
    public static final String BLANK_PAGE = "about:blank";
    private final Map<String, List<JSEventListener>> eventListeners;
    private final CommunicationBridgeListener communicationBridgeListener;

    private boolean isMetadataReady;
    private boolean isPcsReady;
    private final List<String> pendingJSMessages = new ArrayList<>();
    private final Map<String, ValueCallback<String>> pendingEvals = new HashMap<>();

    public interface JSEventListener {
        void onMessage(String messageType, JsonObject messagePayload);
    }

    public interface CommunicationBridgeListener {
        WebView getWebView();
        PageTitle getPageTitle();
    }

    @SuppressLint({"AddJavascriptInterface", "SetJavaScriptEnabled"})
    public CommunicationBridge(CommunicationBridgeListener communicationBridgeListener) {
        this.communicationBridgeListener = communicationBridgeListener;
        this.communicationBridgeListener.getWebView().getSettings().setJavaScriptEnabled(true);
        this.communicationBridgeListener.getWebView().getSettings().setAllowUniversalAccessFromFileURLs(true);
        this.communicationBridgeListener.getWebView().getSettings().setMediaPlaybackRequiresUserGesture(false);
        this.communicationBridgeListener.getWebView().setWebChromeClient(new CommunicatingChrome());
        this.communicationBridgeListener.getWebView().addJavascriptInterface(new PcsClientJavascriptInterface(), "pcsClient");
        eventListeners = new HashMap<>();
    }

    public void onPcsReady() {
        isPcsReady = true;
        flushMessages();
    }

<<<<<<< HEAD
    public void loadBlankPage() {
        communicationBridgeListener.getWebView().loadUrl(BLANK_PAGE);
=======
    public void onMetadataReady() {
        isMetadataReady = true;
        flushMessages();
    }

    public boolean isLoading() {
        return !(isMetadataReady && isPcsReady);
>>>>>>> 62086306
    }

    public void resetHtml(@NonNull PageTitle pageTitle) {
        isPcsReady = false;
        isMetadataReady = false;
        pendingJSMessages.clear();
        pendingEvals.clear();
        communicationBridgeListener.getWebView().loadUrl(UriUtil
                .encodeOkHttpUrl(ServiceFactory.getRestBasePath(pageTitle.getWikiSite()) + RestService.PAGE_HTML_ENDPOINT,
                        pageTitle.getPrefixedText()));
    }

    public void cleanup() {
        pendingJSMessages.clear();
        pendingEvals.clear();
        eventListeners.clear();
        if (incomingMessageHandler != null) {
            incomingMessageHandler.removeCallbacksAndMessages(null);
            incomingMessageHandler = null;
        }
        communicationBridgeListener.getWebView().setWebViewClient(null);
        communicationBridgeListener.getWebView().removeJavascriptInterface("pcsClient");
        // Explicitly load a blank page into the WebView, to stop playback of any media.
        loadBlankPage();
    }

    public void addListener(String type, JSEventListener listener) {
        if (eventListeners.containsKey(type)) {
            eventListeners.get(type).add(listener);
        } else {
            List<JSEventListener> listeners = new ArrayList<>();
            listeners.add(listener);
            eventListeners.put(type, listeners);
        }
    }

    public void execute(@NonNull String js) {
        String jsString = "javascript:" + js;
        pendingJSMessages.add(jsString);
        flushMessages();
    }

    public void evaluate(@NonNull String js, ValueCallback<String> callback) {
        pendingEvals.put(js, callback);
        flushMessages();
    }

    private void flushMessages() {
        if (!isPcsReady || !isMetadataReady) {
            return;
        }
        for (String jsString : pendingJSMessages) {
            communicationBridgeListener.getWebView().loadUrl(jsString);
        }
        pendingJSMessages.clear();
        for (String key : pendingEvals.keySet()) {
            communicationBridgeListener.getWebView().evaluateJavascript(key, pendingEvals.get(key));
        }
        pendingEvals.clear();
    }

    private static final int MESSAGE_HANDLE_MESSAGE_FROM_JS = 1;
    private Handler incomingMessageHandler = new Handler(Looper.getMainLooper(), new Handler.Callback() {
        @Override
        public boolean handleMessage(@NonNull Message msg) {
            BridgeMessage message = (BridgeMessage) msg.obj;
            if (!eventListeners.containsKey(message.getAction())) {
                L.e("No such message type registered: " + message.getAction());
                return false;
            }
            try {
                List<JSEventListener> listeners = eventListeners.get(message.getAction());
                for (JSEventListener listener : listeners) {
                    listener.onMessage(message.getAction(), message.getData());
                }
            } catch (Exception e) {
                e.printStackTrace();
                L.logRemoteError(e);
            }
            return false;
        }
    });

    private class CommunicatingChrome extends WebChromeClient {
        @Override
        public boolean onConsoleMessage(@NonNull ConsoleMessage consoleMessage) {
            L.d(consoleMessage.sourceId() + ":" + consoleMessage.lineNumber() + " - " + consoleMessage.message());
            return true;
        }
    }

    private class PcsClientJavascriptInterface {
        /**
         * Called from Javascript to send a message packet to the Java layer. The message must be
         * formatted in JSON, and URL-encoded.
         *
         * @param message JSON structured message received from the WebView.
         */
        @JavascriptInterface
        public synchronized void onReceiveMessage(String message) {
            if (incomingMessageHandler != null) {
                Message msg = Message.obtain(incomingMessageHandler, MESSAGE_HANDLE_MESSAGE_FROM_JS,
                        GsonUtil.getDefaultGson().fromJson(message, BridgeMessage.class));
                incomingMessageHandler.sendMessage(msg);
            }
        }

        @JavascriptInterface
        public synchronized String getSetupSettings() {
            return JavaScriptActionHandler.setUp(communicationBridgeListener.getWebView().getContext(),
                    communicationBridgeListener.getPageTitle());
        }
    }

    @SuppressWarnings("unused")
    private class BridgeMessage {
        @Nullable private String action;
        @Nullable private JsonObject data;

        @NonNull public String getAction() {
            return StringUtils.defaultString(action);
        }

        @Nullable public JsonObject getData() {
            return data;
        }
    }
}<|MERGE_RESOLUTION|>--- conflicted
+++ resolved
@@ -37,7 +37,6 @@
  *
  */
 public class CommunicationBridge {
-    public static final String BLANK_PAGE = "about:blank";
     private final Map<String, List<JSEventListener>> eventListeners;
     private final CommunicationBridgeListener communicationBridgeListener;
 
@@ -71,10 +70,10 @@
         flushMessages();
     }
 
-<<<<<<< HEAD
     public void loadBlankPage() {
-        communicationBridgeListener.getWebView().loadUrl(BLANK_PAGE);
-=======
+        communicationBridgeListener.getWebView().loadUrl("about:blank");
+    }
+
     public void onMetadataReady() {
         isMetadataReady = true;
         flushMessages();
@@ -82,7 +81,6 @@
 
     public boolean isLoading() {
         return !(isMetadataReady && isPcsReady);
->>>>>>> 62086306
     }
 
     public void resetHtml(@NonNull PageTitle pageTitle) {
