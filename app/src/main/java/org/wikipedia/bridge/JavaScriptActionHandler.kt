package org.wikipedia.bridge

import android.content.Context
import org.wikipedia.BuildConfig
import org.wikipedia.R
import org.wikipedia.WikipediaApp
import org.wikipedia.dataclient.RestService
import org.wikipedia.page.Namespace
import org.wikipedia.page.PageViewModel
import org.wikipedia.settings.Prefs
import org.wikipedia.util.DimenUtil
import org.wikipedia.util.DimenUtil.getDensityScalar
import org.wikipedia.util.DimenUtil.leadImageHeightForDevice
import org.wikipedia.util.L10nUtil
import org.wikipedia.util.L10nUtil.formatDateRelative
import kotlin.math.roundToInt

object JavaScriptActionHandler {
    @JvmStatic
    fun setTopMargin(top: Int): String {
        return String.format("pcs.c1.Page.setMargins({ top:'%dpx', right:'%dpx', bottom:'%dpx', left:'%dpx' })", top + 16, 16, 48, 16)
    }

    @JvmStatic
    fun getTextSelection(): String {
        return "pcs.c1.InteractionHandling.getSelectionInfo()"
    }

    @JvmStatic
    fun getOffsets(): String {
        return "pcs.c1.Sections.getOffsets(document.body);"
    }

    @JvmStatic
<<<<<<< HEAD
    fun getSections(): String {
        return "pcs.c1.Page.getTableOfContents()"
    }

    @JvmStatic
    fun getProtection(): String {
        return "pcs.c1.Page.getProtection()"
    }

    @JvmStatic
    fun setUp(topMargin: Int): String {
=======
    fun scrollToFooter(context: Context): String {
        return "window.scrollTo(0, document.getElementById('pcs-footer-container-menu').offsetTop - ${DimenUtil.getNavigationBarHeight(context)});"
    }

    @JvmStatic
    fun setUp(): String {
>>>>>>> e3670fb8
        val app: WikipediaApp = WikipediaApp.getInstance()
        return String.format("{" +
                "   \"platform\": \"pcs.c1.Platforms.ANDROID\"," +
                "   \"clientVersion\": \"${BuildConfig.VERSION_NAME}\"," +
                "   \"theme\": \"${app.currentTheme.funnelName}\"," +
                "   \"dimImages\": ${(app.currentTheme.isDark && Prefs.shouldDimDarkModeImages())}," +
                "   \"margins\": { \"top\": \"%dpx\", \"right\": \"%dpx\", \"bottom\": \"%dpx\", \"left\": \"%dpx\" }," +
                "   \"areTablesInitiallyExpanded\": ${!Prefs.isCollapseTablesEnabled()}," +
                "   \"textSizeAdjustmentPercentage\": \"100%%\"," +
                "   \"loadImages\": ${Prefs.isImageDownloadEnabled()}" +
                "}", (leadImageHeightForDevice() / getDensityScalar()).roundToInt() + 16, 16, 48, 16)
    }

    @JvmStatic
    fun setUpEditButtons(isEditable: Boolean, isProtected: Boolean): String {
        return "pcs.c1.Page.setEditButtons($isEditable, $isProtected)"
    }

    @JvmStatic
    fun setFooter(context: Context, model: PageViewModel): String {
        if (model.page == null) {
            return ""
        }

        val languageCount = L10nUtil.getUpdatedLanguageCountIfNeeded(model.page!!.title.wikiSite.languageCode(),
                model.page!!.pageProperties.languageCount)
        val showLanguagesLink = languageCount > 0
        val showEditHistoryLink = !(model.page!!.isMainPage || model.page!!.isFilePage)
        val lastModifiedDate = formatDateRelative(model.page!!.pageProperties.lastModified)
        val showTalkLink = !(model.page!!.title.namespace() === Namespace.TALK)
        val showMapLink = model.page!!.pageProperties.geo != null

        // TODO: page-library also supports showing disambiguation ("similar pages") links and
        // "page issues". We should be mindful that they exist, even if we don't want them for now.

        return "pcs.c1.Footer.add({" +
                "   platform: pcs.c1.Platforms.ANDROID," +
                "   clientVersion: '${BuildConfig.VERSION_NAME}'," +
                "   title: '${model.page?.convertedTitle}'," +
                "   menu: {" +
                "       items: [" +
                                (if (showLanguagesLink) "pcs.c1.Footer.MenuItemType.languages, " else "") +
                                (if (showEditHistoryLink) "pcs.c1.Footer.MenuItemType.lastEdited, " else "") +
                                (if (showTalkLink) "pcs.c1.Footer.MenuItemType.talkPage, " else "") +
                                (if (showMapLink) "pcs.c1.Footer.MenuItemType.coordinate, " else "") +
                "               pcs.c1.Footer.MenuItemType.referenceList " +
                "              ]" +
                "   }," +
                "   l10n: {" +
                "           'readMoreHeading': '${context.getString(R.string.read_more_section)}'," +
                "           'menuDisambiguationTitle': '${context.getString(R.string.page_similar_titles)}'," +
                "           'menuLanguagesTitle': '${context.getString(R.string.language_count_link_text, languageCount)}'," +
                "           'menuHeading': '${context.getString(R.string.about_article_section)}'," +
                "           'menuLastEditedSubtitle': '${context.getString(R.string.edit_history_link_text)}'," +
                "           'menuLastEditedTitle': '${context.getString(R.string.last_updated_text, lastModifiedDate)}'," +
                "           'licenseString': '${context.getString(R.string.content_license_html)}'," +
                "           'menuTalkPageTitle': '${context.getString(R.string.talk_page_link_text)}'," +
                "           'viewInBrowserString': '${context.getString(R.string.page_view_in_browser)}'," +
                "           'licenseSubstitutionString': 'CC BY-SA 3.0'," +
                "           'menuCoordinateTitle': '${context.getString(R.string.map_view_link_text)}'," +
                "           'menuReferenceListTitle': '${context.getString(R.string.reference_list_title)}'" +
                "       }," +
                "   readMore: { " +
                "       itemCount: 3," +
                "       baseURL: '${model.title?.wikiSite?.url() + RestService.REST_API_PREFIX}'" +
                "   }" +
                "})"
    }
}<|MERGE_RESOLUTION|>--- conflicted
+++ resolved
@@ -32,7 +32,6 @@
     }
 
     @JvmStatic
-<<<<<<< HEAD
     fun getSections(): String {
         return "pcs.c1.Page.getTableOfContents()"
     }
@@ -42,16 +41,12 @@
         return "pcs.c1.Page.getProtection()"
     }
 
-    @JvmStatic
-    fun setUp(topMargin: Int): String {
-=======
     fun scrollToFooter(context: Context): String {
         return "window.scrollTo(0, document.getElementById('pcs-footer-container-menu').offsetTop - ${DimenUtil.getNavigationBarHeight(context)});"
     }
 
     @JvmStatic
     fun setUp(): String {
->>>>>>> e3670fb8
         val app: WikipediaApp = WikipediaApp.getInstance()
         return String.format("{" +
                 "   \"platform\": \"pcs.c1.Platforms.ANDROID\"," +
