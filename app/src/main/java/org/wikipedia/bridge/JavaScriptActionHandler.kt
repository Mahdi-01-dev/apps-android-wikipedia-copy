--- conflicted
+++ resolved
@@ -84,9 +84,9 @@
         val showMapLink = model.page!!.pageProperties.geo != null
         val res = L10nUtil.getStringsForArticleLanguage(model.title, intArrayOf(R.string.read_more_section,
                 R.string.page_similar_titles, R.string.language_count_link_text, R.string.about_article_section,
-                R.string.edit_history_link_text, R.string.last_updated_text, R.string.content_license_html,
-                R.string.talk_page_link_text, R.string.page_view_in_browser, R.string.map_view_link_text,
-                R.string.reference_list_title))
+                R.string.edit_history_link_text, R.string.last_updated_text, R.string.content_license_text,
+                R.string.talk_page_link_text, R.string.page_view_in_browser, R.string.content_license_cc_by_sa,
+                R.string.map_view_link_text, R.string.reference_list_title))
 
         // TODO: page-library also supports showing disambiguation ("similar pages") links and
         // "page issues". We should be mindful that they exist, even if we don't want them for now.
@@ -105,33 +105,18 @@
                 "              ]" +
                 "   }," +
                 "   l10n: {" +
-<<<<<<< HEAD
-                "           'readMoreHeading': '${context.getString(R.string.read_more_section)}'," +
-                "           'menuDisambiguationTitle': '${context.getString(R.string.page_similar_titles)}'," +
-                "           'menuLanguagesTitle': '${context.getString(R.string.language_count_link_text, languageCount)}'," +
-                "           'menuHeading': '${context.getString(R.string.about_article_section)}'," +
-                "           'menuLastEditedSubtitle': '${context.getString(R.string.edit_history_link_text)}'," +
-                "           'menuLastEditedTitle': '${context.getString(R.string.last_updated_text, lastModifiedDate)}'," +
-                "           'licenseString': '${context.getString(R.string.content_license_text)}'," +
-                "           'menuTalkPageTitle': '${context.getString(R.string.talk_page_link_text)}'," +
-                "           'viewInBrowserString': '${context.getString(R.string.page_view_in_browser)}'," +
-                "           'licenseSubstitutionString': '${context.getString(R.string.content_license_cc_by_sa)}'," +
-                "           'menuCoordinateTitle': '${context.getString(R.string.map_view_link_text)}'," +
-                "           'menuReferenceListTitle': '${context.getString(R.string.reference_list_title)}'" +
-=======
                 "           'readMoreHeading': '${res[R.string.read_more_section]}'," +
                 "           'menuDisambiguationTitle': '${res[R.string.page_similar_titles]}'," +
                 "           'menuLanguagesTitle': '${String.format(res[R.string.language_count_link_text], languageCount)}'," +
                 "           'menuHeading': '${res[R.string.about_article_section]}'," +
                 "           'menuLastEditedSubtitle': '${res[R.string.edit_history_link_text]}'," +
                 "           'menuLastEditedTitle': '${String.format(res[R.string.last_updated_text], lastModifiedDate)}'," +
-                "           'licenseString': '${res[R.string.content_license_html]}'," +
+                "           'licenseString': '${res[R.string.content_license_text]}'," +
                 "           'menuTalkPageTitle': '${res[R.string.talk_page_link_text]}'," +
                 "           'viewInBrowserString': '${res[R.string.page_view_in_browser]}'," +
-                "           'licenseSubstitutionString': 'CC BY-SA 3.0'," +
+                "           'licenseSubstitutionString': '${res[R.string.content_license_cc_by_sa]}'," +
                 "           'menuCoordinateTitle': '${res[R.string.map_view_link_text]}'," +
                 "           'menuReferenceListTitle': '${res[R.string.reference_list_title]}'" +
->>>>>>> 8e812980
                 "       }," +
                 "   readMore: { " +
                 "       itemCount: 3," +
