--- conflicted
+++ resolved
@@ -123,15 +123,9 @@
                 "   title: '${model.title!!.prefixedText}'," +
                 "   menu: {" +
                 "       items: [" +
-<<<<<<< HEAD
-                (if (showEditHistoryLink) "pcs.c1.Footer.MenuItemType.lastEdited, " else "") +
-                (if (showTalkLink) "pcs.c1.Footer.MenuItemType.talkPage, " else "") +
-                (if (showMapLink) "pcs.c1.Footer.MenuItemType.coordinate, " else "") +
-=======
                                 "pcs.c1.Footer.MenuItemType.lastEdited, " +
                                 (if (showTalkLink) "pcs.c1.Footer.MenuItemType.talkPage, " else "") +
                                 (if (showMapLink) "pcs.c1.Footer.MenuItemType.coordinate, " else "") +
->>>>>>> 68ce3819
                 "               pcs.c1.Footer.MenuItemType.referenceList " +
                 "              ]" +
                 "   }," +
