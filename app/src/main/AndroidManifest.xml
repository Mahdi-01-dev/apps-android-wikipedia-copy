<?xml version="1.0" encoding="utf-8"?>
<manifest xmlns:android="http://schemas.android.com/apk/res/android"
    xmlns:tools="http://schemas.android.com/tools"
    package="org.wikipedia"
    android:installLocation="auto"
    tools:node="strict">
    <!--
    If the build is intended to be Google Play-updateable, the package name
    should be the same as for Google Play (name depends on Beta or Stable).
    Otherwise, if the build is not intended to be Google Play-updateable (e.g.,
    updateable via an alternative appstore update mechanism), the package name
    should be specific to the update mechanism channel.
    -->

    <uses-permission android:name="android.permission.INTERNET" />
    <uses-permission android:name="android.permission.WRITE_EXTERNAL_STORAGE" tools:node="replace" />
    <uses-permission android:name="android.permission.ACCESS_NETWORK_STATE" />

    <uses-permission
        android:name="android.permission.GET_ACCOUNTS"
        android:maxSdkVersion="22" />
    <uses-permission
        android:name="android.permission.AUTHENTICATE_ACCOUNTS"
        android:maxSdkVersion="22" />
    <uses-permission
        android:name="android.permission.MANAGE_ACCOUNTS"
        android:maxSdkVersion="22" />

    <!-- For notifications, e.g. User account notices, etc. -->
    <uses-permission android:name="android.permission.VIBRATE"/>

    <!-- For being able to receive notifications upon boot -->
    <uses-permission android:name="android.permission.RECEIVE_BOOT_COMPLETED" />

    <uses-feature android:name="android.hardware.wifi" tools:node="replace" android:required="false"  />

    <!-- For keeping the device awake while performing background tasks, such as syncing offline articles. -->
    <uses-permission android:name="android.permission.WAKE_LOCK" />

    <!--
        Don't let Google Play filter out devices that just have fake touch
        (e.g. mouse and keyboard instead of a real touchscreen).
    -->
    <uses-feature android:name="android.hardware.touchscreen" android:required="false" />

    <application
        android:allowBackup="true"
        android:fullBackupContent="@xml/full_backup_rules"
        android:supportsRtl="true"
        android:icon="@mipmap/launcher"
        android:label="@string/app_name"
        android:name=".WikipediaApp"
        android:theme="@style/AppTheme">

        <!-- Multi-window support on Samsung devices -->
        <uses-library android:required="false" android:name="com.sec.android.app.multiwindow" />
        <meta-data android:name="com.sec.android.support.multiwindow" android:value="true" />

        <!--
        The following is used for determining the distribution channel.
        Set "value" to "Google Play" for Google Play Store.
        -->
        <meta-data android:name="@string/preference_key_app_channel" android:value="@string/channel" />

        <activity
            android:name=".main.MainActivity"
            android:windowSoftInputMode="adjustResize"
            android:theme="@style/AppTheme.Splash"
            android:launchMode="singleTask">
            <intent-filter>
                <action android:name="android.intent.action.MAIN" />
                <category android:name="android.intent.category.LAUNCHER" />
                <category android:name="android.intent.category.MULTIWINDOW_LAUNCHER" />
            </intent-filter>
        </activity>
        <activity
            android:name=".page.PageActivity"
            android:windowSoftInputMode="stateAlwaysHidden|adjustPan"
            android:configChanges="orientation|screenSize"
            android:theme="@style/AppTheme.Page"
            android:launchMode="singleTask"
            android:parentActivityName=".main.MainActivity">
            <meta-data
                android:name="android.support.PARENT_ACTIVITY"
                android:value=".main.MainActivity" />
            <intent-filter>
                <action android:name="android.intent.action.VIEW" />
                <category android:name="android.intent.category.DEFAULT" />
                <category android:name="android.intent.category.BROWSABLE" />
                <!-- the following lines are merged
                     https://developer.android.com/training/app-links/deep-linking.html
                     so http and https apply to all prefixes-->
                <data android:host="*.wikipedia.org" android:pathPrefix="/wiki/" android:scheme="http" />
                <data android:host="*.wikipedia.org" android:pathPattern="/zh.*" android:scheme="https" />
            </intent-filter>
        </activity>
        <activity
            android:name=".crash.CrashReportActivity"
            android:label="@string/crash_report_activity_title"
            android:noHistory="true"
            android:excludeFromRecents="true" />
        <activity
            android:name=".settings.SettingsActivity"
            android:label="@string/settings_activity_title"
            android:theme="@style/AppTheme.ActionBar"
            android:configChanges="orientation|keyboardHidden|keyboard|screenSize" />
        <activity
            android:name=".settings.DeveloperSettingsActivity"
            android:label="@string/developer_settings_activity_title"
            android:theme="@style/AppTheme.ActionBar"
            android:configChanges="orientation|keyboardHidden|keyboard|screenSize" />
        <activity
            android:name=".settings.NotificationSettingsActivity"
            android:label="@string/notification_preferences_title"
            android:theme="@style/AppTheme.ActionBar" />
        <activity
            android:name=".settings.AboutActivity"
            android:label="@string/about_activity_title"
            android:theme="@style/AppTheme.ActionBar" />
        <activity android:name=".settings.languages.WikipediaLanguagesActivity"
            android:label="@string/wikipedia_languages_title"
            android:theme="@style/AppTheme.ActionBar"/>
        <activity
            android:name=".language.LangLinksActivity"
            android:label="@string/langlinks_activity_title"
            android:theme="@style/AppTheme.ActionBar.LanguagesList"
            android:configChanges="orientation|keyboardHidden|keyboard|screenSize" />
        <activity
            android:name=".language.LanguagesListActivity"
            android:label="@string/languages_list_activity_title"
            android:theme="@style/AppTheme.ActionBar.LanguagesList"
            android:configChanges="orientation|keyboardHidden|keyboard|screenSize" />
        <activity
            android:name=".suggestededits.SuggestedEditsCardsActivity"
            android:launchMode="singleTask"
            android:theme="@style/AppTheme.ActionBar.SuggestedEdits" />
        <activity
            android:name=".edit.EditSectionActivity"
            android:theme="@style/AppTheme.ActionBar.Page"
            android:windowSoftInputMode="adjustResize|stateVisible"
            android:configChanges="orientation|keyboardHidden|keyboard|screenSize" />
        <activity
            android:name=".login.LoginActivity"
            android:label="@string/login_activity_title"
            android:theme="@style/AppTheme.ActionBar"
            android:windowSoftInputMode="stateAlwaysHidden|adjustResize"
            android:configChanges="orientation|keyboardHidden|keyboard|screenSize" />
        <activity
            android:name=".createaccount.CreateAccountActivity"
            android:theme="@style/AppTheme.ActionBar"
            android:label="@string/create_account_activity_title"
            android:windowSoftInputMode="stateAlwaysHidden|adjustResize"
            android:configChanges="orientation|keyboardHidden|keyboard|screenSize" />
        <activity
            android:name=".login.ResetPasswordActivity"
            android:label="@string/reset_password_title"
            android:theme="@style/AppTheme.ActionBar"
            android:windowSoftInputMode="stateAlwaysHidden|adjustResize"
            android:configChanges="orientation|keyboardHidden|keyboard|screenSize" />
        <activity
            android:name=".gallery.GalleryActivity"
            android:configChanges="orientation|screenSize"
            android:theme="@style/AppTheme.FullScreen" />
        <activity
            android:name=".settings.LicenseActivity"
            android:theme="@style/AppTheme.ActionBar"
            tools:ignore="GoogleAppIndexingUrlError">
            <intent-filter>
                <action android:name="android.intent.action.VIEW" />
                <category android:name="android.intent.category.DEFAULT" />
                <data android:pathPrefix="/android_asset/licenses/" android:scheme="content" />
            </intent-filter>
        </activity>

        <activity
            android:name=".feed.news.NewsActivity" />

        <activity
            android:name=".descriptions.DescriptionEditActivity"
            android:windowSoftInputMode="adjustResize" />

        <activity
            android:name=".search.SearchActivity"
            android:windowSoftInputMode="adjustResize">
            <intent-filter android:label="@string/intent_share_search_label">
                <action android:name="android.intent.action.SEND" />
                <category android:name="android.intent.category.DEFAULT" />
                <data android:mimeType="text/plain" />
            </intent-filter>
            <intent-filter android:label="@string/intent_share_search_label">
                <action android:name="android.intent.action.PROCESS_TEXT" />
                <category android:name="android.intent.category.DEFAULT" />
                <data android:mimeType="text/plain" />
            </intent-filter>
        </activity>

        <activity
            android:name=".descriptions.DescriptionEditSuccessActivity"
            android:theme="@style/AppTheme.FullScreen.TranslucentDark"
            android:windowSoftInputMode="stateAlwaysHidden" />

        <activity
            android:name=".descriptions.DescriptionEditTutorialActivity" />

        <activity
            android:name=".readinglist.ReadingListActivity" />

        <activity
            android:name=".onboarding.InitialOnboardingActivity"/>

        <activity
            android:name=".feed.mostread.MostReadArticlesActivity"
            android:theme="@style/AppTheme.ActionBar"/>

        <activity android:name=".feed.onthisday.OnThisDayActivity"
            android:configChanges="orientation|screenSize"/>

        <activity android:name=".feed.configure.ConfigureActivity"
            android:label="@string/feed_configure_activity_title"
            android:theme="@style/AppTheme.ActionBar"/>

        <activity android:name=".random.RandomActivity"
            android:label="@string/view_random_card_title"
            android:theme="@style/AppTheme.ActionBar"/>

        <activity android:name=".theme.ThemeFittingRoomActivity"
            android:label="@string/preference_title_app_theme"
            android:theme="@style/AppTheme.ActionBar"/>

        <activity
            android:name=".notifications.NotificationActivity"
            android:label="@string/notifications_activity_title"
            android:configChanges="orientation|keyboardHidden|keyboard|screenSize"
            android:theme="@style/AppTheme.ActionBar" />

        <activity
            android:name=".page.tabs.TabActivity"
            android:theme="@style/AppTheme" />

        <activity android:name=".suggestededits.SuggestedEditsImageTagsOnboardingActivity" />

<<<<<<< HEAD
        <activity android:name=".watchlist.WatchlistActivity"
            android:theme="@style/AppTheme.ActionBar.SuggestedEdits"/>
=======
        <activity
            android:name=".suggestededits.SuggestedEditsFeedCardImageTagActivity"
            android:theme="@style/AppTheme.ActionBar.SuggestedEdits" />
>>>>>>> d8b73633

        <provider
            android:authorities="${applicationId}"
            android:name=".database.AppContentProvider"
            android:exported="false" />

        <provider
            android:authorities="@string/reading_lists_authority"
            android:name=".database.ReadingListsContentProvider"
            android:exported="false"
            android:syncable="true"
            android:label="@string/user_option_sync_label" />

        <provider
            android:name="androidx.core.content.FileProvider"
            android:authorities="${applicationId}.fileprovider"
            android:exported="false"
            android:grantUriPermissions="true">
            <meta-data
                android:name="android.support.FILE_PROVIDER_PATHS"
                android:resource="@xml/file_paths" />
        </provider>

        <receiver
            android:icon="@mipmap/launcher"
            android:label="@string/widget_name_search"
            android:name="org.wikipedia.widgets.WidgetProviderSearch" >
            <intent-filter >
                <action android:name="android.appwidget.action.APPWIDGET_UPDATE" />
            </intent-filter>

            <meta-data
                android:name="android.appwidget.provider"
                android:resource="@xml/widget_search" />
        </receiver>

        <receiver
            android:icon="@mipmap/launcher"
            android:label="@string/widget_name_featured_page"
            android:name="org.wikipedia.widgets.WidgetProviderFeaturedPage" >
            <intent-filter >
                <action android:name="android.appwidget.action.APPWIDGET_UPDATE" />
            </intent-filter>

            <meta-data
                android:name="android.appwidget.provider"
                android:resource="@xml/widget_featured_page" />
        </receiver>

        <!--
        This is a receiver that receives an intent from the Play Store app upon first launch
        after the app is installed, if the original link that led the user to the Play Store
        for installing the app contained a "referrer" query parameter. This is why the receiver
        needs to be exported.
        -->
        <receiver android:name=".analytics.InstallReceiver">
            <intent-filter>
                <action android:name="android.intent.action.BOOT_COMPLETED" />
                <action android:name="com.android.vending.INSTALL_REFERRER" />
            </intent-filter>
        </receiver>

        <receiver android:name=".notifications.NotificationPollBroadcastReceiver">
            <intent-filter>
                <action android:name="android.intent.action.BOOT_COMPLETED" />
                <action android:name=".notifications.NotificationPollBroadcastReceiver.ACTION_POLL" />
            </intent-filter>
        </receiver>

        <service
            android:name=".readinglist.sync.ReadingListSyncService"
            android:exported="false">

            <intent-filter>
                <action android:name="android.content.SyncAdapter" />
            </intent-filter>

            <meta-data
                android:name="android.content.SyncAdapter"
                android:resource="@xml/reading_list_sync_adapter" />

        </service>

        <service
            android:name=".auth.AuthenticatorService"
            android:exported="false">

            <intent-filter>
                <action android:name="android.accounts.AccountAuthenticator" />
            </intent-filter>

            <meta-data
                android:name="android.accounts.AccountAuthenticator"
                android:resource="@xml/wikimedia_authenticator" />

        </service>

        <service
            android:name=".savedpages.SavedPageSyncService"
            android:permission="android.permission.BIND_JOB_SERVICE" />

        <receiver android:name=".savedpages.SavedPageSyncNotification" />

    </application>
</manifest><|MERGE_RESOLUTION|>--- conflicted
+++ resolved
@@ -239,14 +239,12 @@
 
         <activity android:name=".suggestededits.SuggestedEditsImageTagsOnboardingActivity" />
 
-<<<<<<< HEAD
         <activity android:name=".watchlist.WatchlistActivity"
             android:theme="@style/AppTheme.ActionBar.SuggestedEdits"/>
-=======
+
         <activity
             android:name=".suggestededits.SuggestedEditsFeedCardImageTagActivity"
             android:theme="@style/AppTheme.ActionBar.SuggestedEdits" />
->>>>>>> d8b73633
 
         <provider
             android:authorities="${applicationId}"
