<?xml version="1.0" encoding="utf-8"?>
<manifest xmlns:android="http://schemas.android.com/apk/res/android"
    xmlns:tools="http://schemas.android.com/tools"
    package="org.wikipedia"
    android:installLocation="auto"
    tools:node="strict">
    <!--
    If the build is intended to be Google Play-updateable, the package name
    should be the same as for Google Play (name depends on Beta or Stable).
    Otherwise, if the build is not intended to be Google Play-updateable (e.g.,
    updateable via an alternative appstore update mechanism), the package name
    should be specific to the update mechanism channel.
    -->

    <uses-permission android:name="android.permission.INTERNET" />
    <!-- HockeyApp places a maxSdkVersion on the WRITE_EXTERNAL_STORAGE permission,
     therefore we need to replace it with our own tag with no version restrictions. -->
    <uses-permission android:name="android.permission.WRITE_EXTERNAL_STORAGE" tools:node="replace" />
    <uses-permission android:name="android.permission.ACCESS_NETWORK_STATE" />

    <uses-permission
        android:name="android.permission.GET_ACCOUNTS"
        android:maxSdkVersion="22" />
    <uses-permission
        android:name="android.permission.AUTHENTICATE_ACCOUNTS"
        android:maxSdkVersion="22" />
    <uses-permission
        android:name="android.permission.MANAGE_ACCOUNTS"
        android:maxSdkVersion="22" />

    <!-- For notifications, e.g. User account notices, etc. -->
    <uses-permission android:name="android.permission.VIBRATE"/>

    <!-- For being able to receive notifications upon boot -->
    <uses-permission android:name="android.permission.RECEIVE_BOOT_COMPLETED" />

    <!-- For Nearby feature -->
    <uses-permission android:name="android.permission.ACCESS_FINE_LOCATION" />
    <uses-feature android:name="android.hardware.location" tools:node="replace" android:required="false" />
    <uses-feature android:name="android.hardware.location.gps" tools:node="replace" android:required="false" />
    <uses-feature android:name="android.hardware.location.network" android:required="false" />
    <uses-feature android:name="android.hardware.wifi" tools:node="replace" android:required="false"  />

    <!-- For keeping the device awake while performing background tasks, such as syncing offline articles. -->
    <uses-permission android:name="android.permission.WAKE_LOCK" />

    <!--
        Don't let Google Play filter out devices that just have fake touch
        (e.g. mouse and keyboard instead of a real touchscreen).
    -->
    <uses-feature android:name="android.hardware.touchscreen" android:required="false" />

    <application
        android:allowBackup="true"
        android:fullBackupContent="@xml/full_backup_rules"
        tools:replace="android:allowBackup"
        android:supportsRtl="true"
        android:icon="@mipmap/launcher"
        android:label="@string/app_name"
        android:name=".WikipediaApp"
        android:theme="@style/AppTheme">

        <!-- Multi-window support on Samsung devices -->
        <uses-library android:required="false" android:name="com.sec.android.app.multiwindow" />
        <meta-data android:name="com.sec.android.support.multiwindow" android:value="true" />

        <!--
        The following is used for determining the distribution channel.
        Set "value" to "Google Play" for Google Play Store.
        -->
        <meta-data android:name="@string/preference_key_app_channel" android:value="@string/channel" />
        <meta-data android:name="net.hockeyapp.android.appIdentifier"
            android:value="@string/hockeyapp_app_id" />

        <activity
            android:name=".main.MainActivity"
            android:windowSoftInputMode="adjustResize"
            android:theme="@style/AppTheme.Splash"
            android:launchMode="singleTask">
            <intent-filter>
                <action android:name="android.intent.action.MAIN" />
                <category android:name="android.intent.category.LAUNCHER" />
                <category android:name="android.intent.category.MULTIWINDOW_LAUNCHER" />
            </intent-filter>
        </activity>
        <activity
            android:name=".page.PageActivity"
            android:windowSoftInputMode="stateAlwaysHidden|adjustPan"
            android:configChanges="orientation|screenSize"
            android:theme="@style/AppTheme.Page"
            android:launchMode="singleTask"
            android:parentActivityName=".main.MainActivity">
            <meta-data
                android:name="android.support.PARENT_ACTIVITY"
                android:value=".main.MainActivity" />
            <intent-filter>
                <action android:name="android.intent.action.VIEW" />
                <category android:name="android.intent.category.DEFAULT" />
                <category android:name="android.intent.category.BROWSABLE" />
                <!-- the following lines are merged
                     https://developer.android.com/training/app-links/deep-linking.html
                     so http and https apply to all prefixes-->
                <data android:host="*.wikipedia.org" android:pathPrefix="/wiki/" android:scheme="http" />
                <data android:host="*.wikipedia.org" android:pathPattern="/zh-.*" android:scheme="https" />
            </intent-filter>
            <intent-filter>
                <action android:name="org.wikipedia.app_shortcut" />
                <category android:name="android.intent.category.DEFAULT" />
            </intent-filter>
        </activity>
        <activity
            android:name=".crash.CrashReportActivity"
            android:label="@string/crash_report_activity_title"
            android:noHistory="true"
            android:excludeFromRecents="true" />
        <activity
            android:name=".settings.SettingsActivity"
            android:label="@string/settings_activity_title"
            android:theme="@style/AppTheme.ActionBar"
            android:configChanges="orientation|keyboardHidden|keyboard|screenSize" />
        <activity
            android:name=".settings.DeveloperSettingsActivity"
            android:label="@string/developer_settings_activity_title"
            android:theme="@style/AppTheme.ActionBar"
            android:configChanges="orientation|keyboardHidden|keyboard|screenSize" />
        <activity
            android:name=".settings.NotificationSettingsActivity"
            android:label="@string/notification_preferences_title"
            android:theme="@style/AppTheme.ActionBar" />
        <activity
            android:name=".settings.AboutActivity"
            android:label="@string/about_activity_title"
            android:theme="@style/AppTheme.ActionBar" />
        <activity android:name=".settings.languages.WikipediaLanguagesActivity"
            android:label="@string/wikipedia_languages_title"
            android:theme="@style/AppTheme.ActionBar"/>
        <activity
            android:name=".language.LangLinksActivity"
            android:label="@string/langlinks_activity_title"
            android:theme="@style/AppTheme.ActionBar.LanguagesList"
            android:configChanges="orientation|keyboardHidden|keyboard|screenSize" />
        <activity
            android:name=".language.LanguagesListActivity"
            android:label="@string/languages_list_activity_title"
            android:theme="@style/AppTheme.ActionBar.LanguagesList"
            android:configChanges="orientation|keyboardHidden|keyboard|screenSize" />
        <activity
            android:name=".editactionfeed.AddTitleDescriptionsActivity"
<<<<<<< HEAD
=======
            android:screenOrientation="portrait"
            android:launchMode="singleTask"
>>>>>>> 48358e87
            android:theme="@style/AppTheme.ActionBar"
            android:parentActivityName=".editactionfeed.EditTasksActivity"/>
        <activity
            android:name=".edit.EditSectionActivity"
            android:theme="@style/AppTheme.ActionBar.Page"
            android:windowSoftInputMode="adjustResize|stateVisible"
            android:configChanges="orientation|keyboardHidden|keyboard|screenSize" />
        <activity
            android:name=".login.LoginActivity"
            android:label="@string/login_activity_title"
            android:theme="@style/AppTheme.ActionBar"
            android:windowSoftInputMode="stateAlwaysHidden|adjustResize"
            android:configChanges="orientation|keyboardHidden|keyboard|screenSize" />
        <activity
            android:name=".createaccount.CreateAccountActivity"
            android:theme="@style/AppTheme.ActionBar"
            android:label="@string/create_account_activity_title"
            android:windowSoftInputMode="stateAlwaysHidden|adjustResize"
            android:configChanges="orientation|keyboardHidden|keyboard|screenSize" />
        <activity
            android:name=".login.ResetPasswordActivity"
            android:label="@string/reset_password_title"
            android:theme="@style/AppTheme.ActionBar"
            android:windowSoftInputMode="stateAlwaysHidden|adjustResize"
            android:configChanges="orientation|keyboardHidden|keyboard|screenSize" />
        <activity
            android:name=".gallery.GalleryActivity"
            android:configChanges="orientation|screenSize"
            android:theme="@style/AppTheme.FullScreen" />
        <activity
            android:name=".settings.LicenseActivity"
            android:theme="@style/AppTheme.ActionBar"
            tools:ignore="GoogleAppIndexingUrlError">
            <intent-filter>
                <action android:name="android.intent.action.VIEW" />
                <category android:name="android.intent.category.DEFAULT" />
                <data android:pathPrefix="/android_asset/licenses/" android:scheme="content" />
            </intent-filter>
        </activity>

        <activity
            android:name=".feed.news.NewsActivity" />

        <activity
            android:name=".descriptions.DescriptionEditActivity"
            android:windowSoftInputMode="adjustResize" />

        <activity
            android:name=".search.SearchActivity"
            android:windowSoftInputMode="adjustResize">
            <intent-filter android:label="@string/intent_share_search_label">
                <action android:name="android.intent.action.SEND" />
                <category android:name="android.intent.category.DEFAULT" />
                <data android:mimeType="text/plain" />
            </intent-filter>
            <intent-filter android:label="@string/intent_share_search_label">
                <action android:name="android.intent.action.PROCESS_TEXT" />
                <category android:name="android.intent.category.DEFAULT" />
                <data android:mimeType="text/plain" />
            </intent-filter>
        </activity>

        <activity
            android:name=".descriptions.DescriptionEditSuccessActivity"
            android:theme="@style/AppTheme.FullScreen.TranslucentDark"
            android:windowSoftInputMode="stateAlwaysHidden" />

        <activity
            android:name=".descriptions.DescriptionEditTutorialActivity" />

        <activity
            android:name=".readinglist.ReadingListActivity" />

        <activity
            android:name=".onboarding.InitialOnboardingActivity"/>

        <activity
            android:name=".feed.mostread.MostReadArticlesActivity"
            android:theme="@style/AppTheme.ActionBar"/>

        <activity android:name=".feed.onthisday.OnThisDayActivity"
            android:configChanges="orientation|screenSize"/>

        <activity android:name=".feed.configure.ConfigureActivity"
            android:label="@string/feed_configure_activity_title"
            android:theme="@style/AppTheme.ActionBar"/>

        <activity android:name=".random.RandomActivity"
            android:label="@string/view_random_card_title"
            android:theme="@style/AppTheme.ActionBar"/>

        <activity android:name=".theme.ThemeFittingRoomActivity"
            android:label="@string/preference_title_app_theme"
            android:theme="@style/AppTheme.ActionBar"/>

        <activity
            android:name=".notifications.NotificationActivity"
            android:label="@string/notifications_activity_title"
            android:configChanges="orientation|keyboardHidden|keyboard|screenSize"
            android:theme="@style/AppTheme.ActionBar" />

        <activity
            android:name=".page.tabs.TabActivity"
            android:theme="@style/AppTheme" />

        <activity
            android:name=".editactionfeed.EditTasksActivity"
            android:launchMode="singleTask"
            android:label="@string/edit_tasks_activity_title"
            android:theme="@style/AppTheme.ActionBar" />

        <provider
            android:authorities="${applicationId}"
            android:name=".database.AppContentProvider"
            android:exported="false" />

        <provider
            android:authorities="@string/reading_lists_authority"
            android:name=".database.ReadingListsContentProvider"
            android:exported="false"
            android:syncable="true"
            android:label="@string/user_option_sync_label" />

        <provider
            android:name="android.support.v4.content.FileProvider"
            android:authorities="${applicationId}.fileprovider"
            android:exported="false"
            android:grantUriPermissions="true">
            <meta-data
                android:name="android.support.FILE_PROVIDER_PATHS"
                android:resource="@xml/file_paths" />
        </provider>

        <receiver
            android:icon="@mipmap/launcher"
            android:label="@string/widget_name_search"
            android:name="org.wikipedia.widgets.WidgetProviderSearch" >
            <intent-filter >
                <action android:name="android.appwidget.action.APPWIDGET_UPDATE" />
            </intent-filter>

            <meta-data
                android:name="android.appwidget.provider"
                android:resource="@xml/widget_search" />
        </receiver>

        <receiver
            android:icon="@mipmap/launcher"
            android:label="@string/widget_name_featured_page"
            android:name="org.wikipedia.widgets.WidgetProviderFeaturedPage" >
            <intent-filter >
                <action android:name="android.appwidget.action.APPWIDGET_UPDATE" />
            </intent-filter>

            <meta-data
                android:name="android.appwidget.provider"
                android:resource="@xml/widget_featured_page" />
        </receiver>

        <!--
        This is a receiver that receives an intent from the Play Store app upon first launch
        after the app is installed, if the original link that led the user to the Play Store
        for installing the app contained a "referrer" query parameter. This is why the receiver
        needs to be exported.
        -->
        <receiver android:name=".analytics.InstallReceiver">
            <intent-filter>
                <action android:name="android.intent.action.BOOT_COMPLETED" />
                <action android:name="com.android.vending.INSTALL_REFERRER" />
            </intent-filter>
        </receiver>

        <receiver android:name=".notifications.NotificationPollBroadcastReceiver">
            <intent-filter>
                <action android:name="android.intent.action.BOOT_COMPLETED" />
                <action android:name=".notifications.NotificationPollBroadcastReceiver.ACTION_POLL" />
            </intent-filter>
        </receiver>

        <service
            android:name=".readinglist.sync.ReadingListSyncService"
            android:exported="false">

            <intent-filter>
                <action android:name="android.content.SyncAdapter" />
            </intent-filter>

            <meta-data
                android:name="android.content.SyncAdapter"
                android:resource="@xml/reading_list_sync_adapter" />

        </service>

        <service
            android:name=".auth.AuthenticatorService"
            android:exported="false">

            <intent-filter>
                <action android:name="android.accounts.AccountAuthenticator" />
            </intent-filter>

            <meta-data
                android:name="android.accounts.AccountAuthenticator"
                android:resource="@xml/wikimedia_authenticator" />

        </service>

        <service
            android:name=".savedpages.SavedPageSyncService"
            android:permission="android.permission.BIND_JOB_SERVICE" />

        <receiver android:name=".savedpages.SavedPageSyncNotification" />

    </application>
</manifest><|MERGE_RESOLUTION|>--- conflicted
+++ resolved
@@ -146,11 +146,7 @@
             android:configChanges="orientation|keyboardHidden|keyboard|screenSize" />
         <activity
             android:name=".editactionfeed.AddTitleDescriptionsActivity"
-<<<<<<< HEAD
-=======
-            android:screenOrientation="portrait"
             android:launchMode="singleTask"
->>>>>>> 48358e87
             android:theme="@style/AppTheme.ActionBar"
             android:parentActivityName=".editactionfeed.EditTasksActivity"/>
         <activity
