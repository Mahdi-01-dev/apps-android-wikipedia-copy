<?xml version="1.0" encoding="utf-8"?>
<menu xmlns:android="http://schemas.android.com/apk/res/android"
    xmlns:app="http://schemas.android.com/apk/res-auto"
    xmlns:tools="http://schemas.android.com/tools"
    tools:ignore="AlwaysShowAction">
<<<<<<< HEAD
    <item android:id="@+id/menu_help"
        android:title="@string/main_drawer_help"
=======
    <item
        android:id="@+id/menu_help"
        android:title="@string/suggested_edits_menu_info"
>>>>>>> 48358e87
        android:icon="@drawable/ic_info_outline_themed_24dp"
        app:showAsAction="always" />
</menu><|MERGE_RESOLUTION|>--- conflicted
+++ resolved
@@ -3,14 +3,9 @@
     xmlns:app="http://schemas.android.com/apk/res-auto"
     xmlns:tools="http://schemas.android.com/tools"
     tools:ignore="AlwaysShowAction">
-<<<<<<< HEAD
-    <item android:id="@+id/menu_help"
-        android:title="@string/main_drawer_help"
-=======
     <item
         android:id="@+id/menu_help"
         android:title="@string/suggested_edits_menu_info"
->>>>>>> 48358e87
         android:icon="@drawable/ic_info_outline_themed_24dp"
         app:showAsAction="always" />
 </menu>