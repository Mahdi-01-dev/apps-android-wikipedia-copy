--- conflicted
+++ resolved
@@ -678,15 +678,9 @@
         <item quantity="one">1 contribution</item>
         <item quantity="other">%d contributions</item>
     </plurals>
-<<<<<<< HEAD
-    <string name="description_edit_tutorial_message">Welcome to the new home for quick editing in the Wikipedia app. Your contributions are much appreciated. Happy editing!</string>
-    <string name="edit_tasks_onboarding_get_started">Get started</string>
-
     <string name="suggested_edits">Suggested edits</string>
-=======
     <string name="suggested_edits_tutorial_message">Welcome to the new home for quick editing in the Wikipedia app. Your contributions are much appreciated. Happy editing!</string>
     <string name="suggested_edits_tasks_onboarding_get_started">Get started</string>
->>>>>>> cb86673a
     <!-- /Suggested edits -->
 
     <!-- Description editing revert help -->
