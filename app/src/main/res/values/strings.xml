<?xml version="1.0" encoding="utf-8"?>
<resources xmlns:tools="http://schemas.android.com/tools">
    <string name="app_name_prod">Wikipedia</string>
    <string name="app_name_beta" tools:ignore="UnusedResources">Wikipedia Beta</string>
    <string name="app_name_alpha" tools:ignore="UnusedResources">Wikipedia Alpha</string>

    <string name="wikimedia">Wikimedia</string>

    <string name="nav_item_back">Back</string>
    <string name="page_tabs_back">Back</string>
    <string name="nav_item_forward">Forward</string>
    <string name="search_hint">Search Wikipedia</string>
    <string name="search_hint_voice_search">Voice input search</string>
    <string name="search_hint_search_history">Search history</string>
    <string name="search_hint_search_languages">Search for a language</string>
    <string name="search_hint_search_my_lists_and_articles">Search my lists and articles</string>
    <string name="nav_item_history">History</string>
    <string name="nav_item_suggested_edits">Suggested edits</string>
    <string name="error_network_error">Cannot connect to the Internet.</string>
    <string name="page_error_retry">Retry</string>
    <string name="card_offline_error_retry">Retry</string>
    <string name="storage_access_error_retry">Retry</string>
    <string name="article_load_error_retry">Retry</string>
    <string name="offline_load_error_retry">Retry</string>
    <string name="page_error_back_to_main">Go back</string>
    <string name="error_back">Go back</string>
    <string name="menu_clear_all_history">Clear history</string>
    <string name="history_item_deleted">%s removed from history</string>
    <string name="history_items_deleted">%d articles removed from history</string>
    <string name="history_item_delete_undo">Undo</string>
    <string name="notification_archive_undo">Undo</string>
    <string name="app_settings">App settings</string>

    <!-- Saved pages -->
    <string name="dialog_title_clear_history">Clear browsing history</string>
    <string name="dialog_message_clear_history">This will delete all of your browsing history, and close any currently open tabs. Are you sure?</string>
    <string name="dialog_message_clear_history_yes">Yes</string>
    <string name="dialog_message_clear_history_no">No</string>
    <string name="share_via">Share via</string>
    <string name="image_share_via">Share via</string>
    <string name="search_redirect_from">Redirected from %s</string>

    <!-- Page toolbar menu -->
    <string name="menu_page_show_tabs">Show tabs</string>
    <string name="menu_page_other_languages">Change language</string>
    <string name="menu_page_find_in_page">Find in page</string>
    <string name="edit_section_find_in_page">Find in page</string>
    <string name="menu_page_font_and_theme">Font and theme</string>
    <string name="menu_page_add_to_list">Add to reading list</string>
    <string name="feed_card_add_to_list">Add to reading list</string>
    <string name="menu_page_share">Share link</string>
    <string name="menu_page_open_a_new_tab">Open a new tab</string>
    <string name="menu_page_reading_lists">Reading lists</string>
    <string name="menu_page_recently_viewed">Recently viewed</string>

    <!-- Long press menu -->
    <string name="menu_long_press_open_page">Open</string>
    <string name="menu_long_press_open_in_new_tab">Open in new tab</string>
    <string name="menu_long_press_copy_page">Copy link address</string>

    <!-- Toolbar menu items -->
    <string name="menu_text_select_define">Define</string>
    <string name="on_this_day_page_share">Share</string>
    <string name="reading_list_page_share">Share</string>
    <string name="menu_text_select_edit_here">Edit here</string>

    <string name="last_updated_text">Last updated %s</string>
    <string name="talk_page_link_text">View talk page</string>
    <string name="edit_history_link_text">View edit history</string>
    <string name="map_view_link_text">View on a map</string>
    <string name="other_languages_indication_text">Read in another language</string>
    <string name="language_count_link_text">Available in %d other languages</string>
    <string name="content_license_cc_by_sa">CC BY-SA 3.0</string>
    <string name="edit_save_action_license_logged_in"><![CDATA[By publishing, you agree to the <a href="%1$s">Terms of Use</a>, and to irrevocably release your contributions under the <a href="%2$s">CC BY-SA 3.0</a> license.]]></string>
    <string name="edit_save_action_license_anon"><![CDATA[By publishing, you agree to the <a href="%1$s">Terms of Use</a>, and to irrevocably release your contributions under the <a href="%2$s/">CC BY-SA 3.0</a> license. Edits will be attributed to the IP address of your device. If you <a href="https://#login">log in</a>, you will have more privacy.]]></string>
    <string name="preference_title_language">Wikipedia languages</string>
    <string name="langlinks_filter_hint">Search</string>
    <string name="langlinks_empty">This page is not available in other languages.</string>
    <string name="langlinks_no_match">No languages found</string>
    <string name="langlinks_activity_title">Other languages</string>
    <string name="langlinks_your_wikipedia_languages">Your Wikipedia languages</string>
    <string name="menu_save_changes">Publish changes</string>
    <string name="edit_saved_successfully">Edit published!</string>
    <string name="dialog_message_edit_failed">Edit failed!</string>
    <string name="dialog_message_edit_failed_retry">Retry</string>
    <string name="dialog_message_edit_failed_cancel">Cancel</string>
    <string name="dialog_message_leaving_edit">Your changes have not been published yet. Are you sure you want to leave this page?</string>
    <string name="dialog_message_leaving_edit_leave">Leave</string>
    <string name="dialog_message_leaving_edit_stay">Stay</string>
    <string name="menu_show_toc">Table of Contents</string>
    <string name="search_no_results_found">No results found</string>
    <string name="search_reading_list_no_results">No results found in \"%s\"</string>
    <string name="search_reading_lists_no_results">No results found in reading lists</string>
    <string name="search_history_no_results">No results found in history</string>
    <string name="edit_section_captcha_message">To help protect against automated spam, please enter the words that appear below</string>
    <string name="edit_section_captcha_request_an_account_message"><![CDATA[Can\'t see the image? <a href="https://en.wikipedia.org/wiki/Wikipedia:Request_an_account">Request an account</a>]]></string>
    <string name="edit_section_captcha_hint">Repeat words from above</string>
    <string name="title_captcha">Enter CAPTCHA</string>
    <string name="edit_section_captcha_reload">Tap CAPTCHA to reload</string>
    <string name="nav_item_login">Log in to Wikipedia</string>
    <string name="login_username_hint">Username</string>
    <string name="login_password_hint">Password</string>
    <string name="account_creation_password_hint">Password</string>
    <string name="login_2fa_hint">Two-Factor Authentication Code</string>
    <string name="login_2fa_other_workflow_error_msg">Two-factor authentication required!  Please return to the main activity and log in with your 2FA token, then retry.</string>
    <string name="onboarding_card_login">Log in</string>
    <string name="page_editing_login">Log in</string>
    <string name="reading_lists_sync_login">Log in</string>
    <string name="create_account_login">Log in</string>
    <string name="menu_login">Log in</string>
    <string name="login_activity_title">Log in</string>
    <string name="login_in_progress_dialog_message">Logging you in…</string>
    <string name="login_success_toast">Logged in!</string>
    <string name="reset_password_title">Set your password</string>
    <string name="reset_password_description">You logged in with a temporary password. To finish logging in, please set your new password here.</string>
    <string name="reset_password_hint">New password</string>
    <string name="reset_password_button">Save and log in</string>
    <string name="preference_title_logout">Log out</string>
    <string name="toast_logout_complete">Logged out</string>
    <string name="logout_prompt">This will log you out on all devices where you are currently logged in. Do you want to continue?</string>
    <string name="logout_dialog_cancel_button_text">Cancel</string>
    <string name="logged_out_in_background_title">Logged out</string>
    <string name="logged_out_in_background_dialog">You have been logged out of Wikipedia. Would you like to log in again?</string>
    <string name="logged_out_in_background_login">Log in</string>
    <string name="logged_out_in_background_cancel">Cancel</string>
    <string name="history_empty_title">No recently viewed articles</string>
    <string name="history_empty_message">Track what you\'ve been reading here.</string>
    <string name="history_offline_articles_toast">Some articles in history may not be viewable while offline.</string>
    <string name="search_empty_message">Search and read the free encyclopedia in your language</string>
    <string name="search_empty_message_multilingual_upgrade">Search Wikipedia in more languages</string>
    <string name="delete_selected_items">Delete selected items</string>
    <string name="wp_stylized"><![CDATA[<big>W</big>IKIPEDI<big>A</big>]]></string>
    <string name="create_account_username_hint">Username</string>
    <string name="login_dont_have_account">Don\'t have an account?</string>
    <string name="login_join_wikipedia">Join Wikipedia</string>
    <string name="login_forgot_password">Forgot your password?</string>
    <string name="create_account_already_have">Already have an account?</string>
    <string name="create_account_activity_title">Create an account</string>
    <string name="dialog_create_account_checking_progress">Verifying</string>
    <string name="create_account_email_hint">Email (Optional)</string>
    <string name="create_account_password_repeat_hint">Repeat password</string>
    <string name="create_account_passwords_mismatch_error">Passwords don\'t match</string>
    <string name="create_account_email_error">Invalid email address</string>
    <string name="create_account_username_error">Invalid characters in username</string>
    <string name="create_account_password_error">The password is invalid</string>
    <string name="create_account_generic_error">Could not create account</string>
    <string name="create_account_next">Next</string>
    <string name="email_recommendation_dialog_title">Create account with no email address?</string>
    <string name="email_recommendation_dialog_message"><![CDATA[Although the email address is optional, it is <b>highly recommended</b>, since an email is needed for account recovery if you ever lose your password.]]></string>
    <string name="email_recommendation_message">Recommended since email is needed for account recovery.</string>
    <string name="email_recommendation_dialog_create_without_email_action">Continue without email</string>
    <string name="email_recommendation_dialog_create_with_email_action">Add an email address</string>
    <string name="create_account_button">Create account</string>
    <string name="create_account_name_unavailable">The user name \"%s\" is not available. Please choose a different name.</string>
    <string name="create_account_ip_block_message">Sorry, your IP address is currently blocked from creating new accounts.</string>
    <string name="create_account_ip_block_help_url">https://en.wikipedia.org/wiki/Help:I_have_been_blocked</string>
    <string name="create_account_ip_block_details">Details</string>
    <string name="preferences_general_heading">General</string>
    <string name="wikipedia_app_faq">Wikipedia App FAQ</string>
    <string name="send_feedback">Send app feedback</string>
    <string name="create_account_account_created_toast">Account created!</string>
    <string name="preferences_heading_syncing">Syncing</string>
    <string name="preferences_heading_data_usage">Data usage</string>
    <string name="preferences_heading_experimental">Experimental</string>
    <string name="preference_title_sync_reading_lists_from_account">Reading list syncing</string>
    <string name="preference_title_download_reading_list_articles">Download reading list articles</string>
    <string name="preference_summary_sync_reading_lists">Sync reading lists across different devices by saving them to your Wikipedia account</string>
    <string name="preference_summary_sync_reading_lists_from_account">Sync reading lists across different devices by saving them to your Wikipedia account \"%s\"</string>
    <string name="preference_dialog_of_turning_off_reading_list_sync_title">Remove synced reading lists from \"%s\"?</string>
    <string name="preference_dialog_of_turning_off_reading_list_sync_text">This will completely delete all previously synced reading lists from remote storage. Remove all synced lists from your account \"%s\"?</string>
    <string name="preferences_privacy_settings_heading">Privacy</string>
    <string name="preference_title_eventlogging_opt_in">Send usage reports</string>
    <string name="preference_summary_eventlogging_opt_in">Allow Wikimedia to collect information about how you use the app to make the app better</string>
    <string name="preference_title_auto_upload_crash_reports">Send crash reports</string>
    <string name="preference_summary_auto_upload_crash_reports">Allow the app to send crash reports to a third-party service provider automatically so that we can review your crash and fix the bug faster and more easily.</string>
    <string name="editing_error_spamblacklist">Links to blocked domains (%s) detected. Please remove them and try again.</string>
    <string name="history_search_list_hint">Search history</string>
    <string name="error_can_not_process_link">Could not display this link</string>
    <string name="page_protected_autoconfirmed">This page has been semi-protected.</string>
    <string name="page_protected_sysop">This page has been fully protected.</string>
    <string name="page_protected_other">This page has been protected to the following levels: %s</string>
    <string name="page_protected_can_not_edit">Sorry, your account does not have sufficient privileges to edit this page at this time.</string>
    <string name="page_protected_can_not_edit_anon">Sorry, this page cannot be edited anonymously at this time.</string>
    <string name="page_protected_can_not_edit_title">This page is protected</string>
    <string name="settings_item_preferences">Settings</string>
    <string name="settings_activity_title">Settings</string>
    <string name="about_description">About the Wikipedia app</string>
    <string name="privacy_policy_description">Privacy policy</string>
    <string name="terms_of_use_description">Terms of use</string>
    <string name="about_wikipedia_url">https://en.wikipedia.org/wiki/Wikipedia:About</string>
    <string name="privacy_policy_url">https://foundation.wikimedia.org/wiki/Privacy_policy</string>
    <string name="offline_reading_and_data_url">https://www.mediawiki.org/wiki/Wikimedia_Apps/Android_FAQ#Offline_reading_and_data</string>
    <string name="android_app_faq_url">https://www.mediawiki.org/wiki/Wikimedia_Apps/Android_FAQ</string>
    <string name="terms_of_use_url">https://foundation.wikimedia.org/wiki/Terms_of_Use</string>
    <string name="android_app_request_an_account_url">https://en.wikipedia.org/wiki/Wikipedia:Request_an_account</string>
    <string name="cc_by_sa_3_url">https://creativecommons.org/licenses/by-sa/3.0/</string>
    <string name="cc_0_url">https://creativecommons.org/publicdomain/zero/1.0/</string>
    <string name="android_app_edit_help_url">https://m.mediawiki.org/wiki/Wikimedia_Apps/Suggested_edits</string>
    <string name="suggested_edits_image_tags_help_url">https://www.mediawiki.org/wiki/Wikimedia_Apps/Suggested_edits#Image_tags</string>
    <string name="about_libraries_heading">Libraries used</string>
    <string name="about_contributors_heading">Contributors</string>
    <string name="about_contributors"><![CDATA[<a href="https://www.mediawiki.org/wiki/Wikimedia_Apps/Team/Android">Team page</a>]]></string>
    <string name="about_translators_heading">Translators</string>
    <string name="about_translators_translatewiki"><![CDATA[This app was translated by the volunteer translators at <a href="https://translatewiki.net">translatewiki.net</a>.]]></string>
    <string name="about_app_license_heading">License</string>
    <string name="about_app_license"><![CDATA[Source code available on <a href=\"https://gerrit.wikimedia.org/r/#/admin/projects/apps/android/wikipedia\">Gerrit</a> and <a href=\"https://github.com/wikimedia/apps-android-wikipedia\">GitHub</a> under the <a href=\"https://phabricator.wikimedia.org/diffusion/APAW/browse/master/COPYING?view=raw\">Apache 2.0 License</a>. Unless otherwise specified, content is available under a <a href=\"https://en.wikipedia.org/wiki/Wikipedia:Text_of_Creative_Commons_Attribution-ShareAlike_3.0_Unported_License\">Creative Commons Attribution-ShareAlike License</a>.]]></string>
    <string name="about_wmf"><![CDATA[A product of the <a href="https://wikimediafoundation.org/">Wikimedia Foundation</a>]]></string>
    <string name="about_activity_title">About</string>
    <string name="edit_abandon_confirm">The page has been modified. Are you sure you want to exit without saving your changes?</string>
    <string name="edit_abandon_confirm_yes">Yes</string>
    <string name="edit_abandon_confirm_no">No</string>
    <string name="user_blocked_from_editing_title">Blocked</string>
    <string name="user_logged_in_blocked_from_editing" type="id">Your user account has been blocked from editing on this wiki.</string>
    <string name="user_anon_blocked_from_editing" type="id">Your IP address has been blocked from editing.</string>
    <string name="edit_how_page_improved">How did you improve the page?</string>
    <string name="edit_next">Next</string>
    <string name="edit_done">Publish</string>
    <string name="edit_preview">Preview</string>
    <string name="edit_undo">Undo</string>
    <string name="edit_redo">Redo</string>
    <string name="edit_zoom_in">Zoom in</string>
    <string name="edit_zoom_out">Zoom out</string>
    <string name="edit_summary_tag_typo">Fixed typo</string>
    <string name="edit_summary_tag_grammar">Fixed grammar</string>
    <string name="edit_summary_tag_links">Added links</string>
    <string name="edit_summary_tag_other">Other</string>
    <string name="edit_summary_tag_other_hint">Other ways you improved the page</string>
    <string name="edit_conflict_title">Edit conflict</string>
    <string name="edit_conflict_message">The page has already been modified by a different user, and is conflicting with your edit. Please copy your edits, go back and refresh the page, then try editing again.</string>
    <string name="find_next">Find next</string>
    <string name="find_previous">Find previous</string>
    <string name="find_first_occurence">This is the first occurrence</string>
    <string name="find_last_occurence">This is the last occurrence</string>
    <!-- need this and next? -->
    <string name="abusefilter_title_warn">This may be an unconstructive edit. Are you sure you want to publish it?</string>
    <string name="abusefilter_title_disallow">You cannot publish this edit. Please go back and change it.</string>
    <string name="abusefilter_text_warn"><![CDATA[An automated filter has identified this edit as potentially unconstructive. It may contain one or more of the following:<br /><br />· Typing in all caps<br />· Blanking articles or spamming<br />· Irrelevant external links or images<br />· Repeating characters]]></string>
    <string name="abusefilter_text_disallow"><![CDATA[An automated filter has identified this edit as potentially unconstructive, or potential vandalism.<br /><br />Wikipedia is an encyclopedia and only neutral, notable content belongs here.]]></string>
    <string name="text_size_select">Font size</string>
    <string name="page_similar_titles">Similar pages</string>
    <string name="search_did_you_mean">Did you mean \"%s\"?</string>
    <string name="search_recent_header">Recent searches:</string>
    <string name="button_clear_all_recent_searches">Clear recent searches</string>
    <string name="clear_recent_searches_confirm">Are you sure you want to clear your search history?</string>
    <string name="clear_recent_searches_confirm_yes">Yes</string>
    <string name="clear_recent_searches_confirm_no">No</string>
    <string name="error_browser_not_found">Could not open web page (no browser app found).</string>
    <string name="table_infobox">Quick facts</string>
    <string name="table_other">More information</string>
    <string name="table_close">Close</string>
    <string name="widget_name_featured_page">Wikipedia featured page</string>
    <string name="widget_title_featured_page">Today\'s featured page:</string>
    <string name="widget_name_search">Wikipedia search</string>
    <string name="wiktionary_no_definitions_found">No definitions found.</string>
    <string name="alpha_update_notification_title">New alpha update available</string>
    <string name="alpha_update_notification_text">Tap to download</string>
    <string name="dialog_close_description">Close</string>
    <string name="preference_title_show_images">Show images</string>
    <string name="preference_summary_show_images">Enable or disable loading of images in pages. Uncheck this setting if your Internet connection is slow, or if your data plan is limited.</string>
    <string name="preference_title_download_only_over_wifi">Download only over Wi-Fi</string>
    <string name="dialog_title_download_only_over_wifi">Confirm download using mobile data?</string>
    <string name="dialog_text_download_only_over_wifi">You have "Download only over Wi-Fi" turned on in settings. Do you want to allow using your mobile data plan for this download only?</string>
    <string name="dialog_title_download_only_over_wifi_allow">Allow</string>
    <string name="read_more_section">Read more</string>
    <string name="about_article_section">About this article</string>
    <string name="menu_gallery_visit_page">Go to file page</string>
    <string name="gallery_error_draw_failed">Could not draw the image.</string>
    <string name="license_title">License for %s</string>
    <string name="gallery_menu_share">Share</string>
    <string name="gallery_share_error">Could not share image: %s</string>
    <string name="gallery_save_progress">Downloading file…</string>
    <string name="gallery_save_success">File saved.</string>
    <string name="gallery_error_video_failed">Could not play the video.</string>
    <string name="gallery_save_image_write_permission_rationale">Permission to write to storage on your device is required for saving images.</string>
    <string name="gallery_add_image_caption_button">Add image caption</string>
    <string name="gallery_add_image_caption_in_language_button">Add image caption (%s)</string>
    <string name="err_cannot_save_file">Cannot save file</string>
    <string name="expand_refs">Tap to expand</string>
    <string name="cc_logo">Creative Commons license</string>
    <string name="captcha_image">Captcha image</string>
    <string name="gallery_fair_use_license">Fair use</string>
    <string name="gallery_uploader_unknown">Uploader unknown</string>
    <string name="gallery_not_available_offline_snackbar">Gallery view not available offline.</string>
    <string name="gallery_not_available_offline_snackbar_dismiss">Dismiss</string>
    <string name="menu_new_tab">New tab</string>
    <string name="menu_close_all_tabs">Close all tabs</string>
    <string name="close_all_tabs_confirm">Are you sure you want to close all tabs?</string>
    <string name="close_all_tabs_confirm_yes">Yes</string>
    <string name="close_all_tabs_confirm_no">No</string>
    <string name="button_close_tab">Close tab</string>
    <string name="unnamed_tab_closed">Tab closed.</string>
    <string name="tab_item_closed">%s closed.</string>
    <string name="all_tab_items_closed">All tabs closed.</string>
    <string name="tool_tip_bookmark_icon_title">Add to reading list</string>
    <string name="tool_tip_bookmark_icon_text">Tap on the bookmark icon to save the article to a reading list.</string>
    <string name="page_view_in_browser">View page in browser</string>
    <string name="tool_tip_toc_title">Table of contents quick access</string>
    <string name="tool_tip_toc_text">You can now swipe left to open the table of contents, and also tap and drag on this scroller button to quickly jump to different sections of an article.</string>
    <string name="tool_tip_lang_button">You can now search and read in multiple Wikipedia languages in the app.\n\n\nTap on the icon to add more languages.</string>
    <string name="error_response_malformed">Response from the server was not formatted correctly.</string>
    <string name="error_unknown">An unknown error occurred.</string>
    <string name="format_error_server_message">Message: \"%s\"</string>
    <string name="address_copied">Address copied to clipboard.</string>
    <string name="text_copied">Text copied to clipboard.</string>
    <string name="button_continue_to_article">Read article</string>
    <string name="button_continue_to_disambiguation">View similar pages</string>
    <string name="link_preview_disambiguation_description">This title relates to more than one page:</string>
    <string name="button_add_to_reading_list">Add to reading list</string>
    <string name="page_offline_notice_cannot_load_while_offline">Article cannot be loaded while offline.</string>
    <string name="page_offline_notice_add_to_reading_list">Hint: Add the article to a reading list and it will be downloaded once you\'re back online.</string>
    <string name="page_offline_notice_last_date">You are reading an offline version of this article saved on %s.</string>
    <string name="button_get_directions">Get directions</string>
    <string name="error_no_maps_app">Could not find any apps that provide directions.</string>
    <string name="preference_title_show_link_previews">Show link previews</string>
    <string name="preference_summary_show_link_previews">Show a quick preview of articles when tapping on links.</string>
    <string name="preference_title_collapse_tables">Collapse tables</string>
    <string name="preference_summary_collapse_tables">Automatically collapse tables in articles, such as infoboxes, references, and notes.</string>
    <string name="nav_item_donate">Support Wikipedia</string>
    <string name="error_voice_search_not_available">Sorry, voice recognition is not available.</string>
    <string name="location_service_disabled">Location services are disabled.</string>
    <string name="enable_location_service">Enable</string>
    <string name="location_permissions_enable_prompt">Enable location permissions to see places near you.</string>
    <string name="location_permissions_enable_action">Turn on</string>
    <string name="error_webview_updating">The Android System WebView is currently being updated. Please try again in a moment.</string>
    <string name="multi_select_items_selected">%d selected</string>
    <string name="error_message_generic">An error occurred</string>
    <string name="view_link_preview_error_button_dismiss">Dismiss</string>
    <string name="error_page_does_not_exist">This page does not exist</string>
    <string name="view_wiki_error_message_offline">Cannot connect to internet</string>
    <string name="view_wiki_error_message_timeout">Cannot connect to Wikipedia. Check your network connection, or try again later</string>
    <string name="reference_title">Reference %s</string>
    <string name="reference_list_title">References</string>
    <string name="theme_chooser_dialog_image_dimming_switch_label">Image dimming (in Dark theme)</string>
    <string name="preference_title_prefer_offline_content">Prefer offline content</string>
    <string name="preference_summary_prefer_offline_content">Save data usage by loading articles that are available offline rather than always loading the latest version of an article</string>
    <string name="theme_chooser_dialog_match_system_theme_switch_label">Match system theme</string>
    <string name="page_footer_license_text">Content is available under $1 unless otherwise noted</string>
    <string name="empty_tab_title">New tab</string>
    <string name="menu_save_all_tabs">Save all tabs</string>

    <!-- Crash reporter -->
    <string name="crash_report_activity_title">Application error</string>
    <string name="crash_report_relaunch_or_quit">We\'re sorry, the Wikipedia app has experienced an error and was terminated.\n\nWould you like to start over or quit?</string>
    <string name="crash_report_relaunch">Start over</string>
    <string name="crash_report_quit">Quit</string>
    <!-- /Crash reporter -->

    <!-- Article menu bar -->
    <string name="article_menu_bar_bookmark">Add this article to a reading list</string>
    <string name="article_menu_bar_share">Share the article link</string>
    <string name="article_header_edit_hint">Edit…</string>
    <string name="article_header_edit_description">Edit article description</string>
    <string name="article_header_edit_lead_section">Edit introduction</string>
    <!-- /Article menu bar -->

    <!-- Theme -->
    <string name="color_theme_select">Theme</string>
    <string name="color_theme_light">Light</string>
    <string name="color_theme_dark">Dark</string>
    <string name="color_theme_black">Black</string>
    <string name="color_theme_sepia">Sepia</string>
    <string name="color_theme_test_title">Sample text</string>
    <string name="color_theme_test_text">Drag the slider to change the size of the text that is used when reading articles. To set the text size throughout the rest of the app, change your system text size.</string>
    <string name="preference_title_app_theme">App theme</string>
    <string name="preference_summary_color_theme">Switch to using the app\'s dark color theme</string>
    <string name="text_size_increase">Increase text size</string>
    <string name="text_size_decrease">Decrease text size</string>
    <string name="text_size_percent_default">%s (Default)</string>
    <!-- /Theme -->

    <!-- Reading lists -->
    <string name="nav_item_reading_lists">My lists</string>
    <string name="reading_list_save_to">Save to reading list</string>
    <string name="reading_list_move_to">Move to reading list</string>
    <string name="reading_list_create_new">Create new</string>
    <string name="reading_list_title_exists">Reading list \"%s\" already exists.</string>
    <string name="reading_list_article_added_to_named">Added %1$s to %2$s.</string>
    <string name="reading_list_article_moved_to_named">Moved %1$s to %2$s.</string>
    <string name="reading_list_article_already_exists_message">All good! %1$s already contains %2$s.</string>
    <string name="reading_list_articles_already_exist_message">All good! %s already contains all articles.</string>
    <string name="reading_list_added_view_button">View list</string>
    <string name="format_reading_list_statistical_summary_singular">1 article, %1$.2f MB</string>
    <string name="format_reading_list_statistical_summary_plural">%1$d articles, %2$.2f MB</string>
    <string name="format_reading_list_statistical_detail_singular">%1$d of 1 articles available offline, %2$.2f MB</string>
    <string name="format_reading_list_statistical_detail_plural">%1$d of %2$d articles available offline, %3$.2f MB</string>
    <string name="reading_list_sort">Sort</string>
    <string name="reading_list_sort_ellipsis">Sort by…</string>
    <string name="reading_list_sort_by_name">Sort by name</string>
    <string name="reading_list_sort_by_name_desc">Sort by name (reverse)</string>
    <string name="reading_list_sort_by_recent">Sort by date added (newest)</string>
    <string name="reading_list_sort_by_recent_desc">Sort by date added (oldest)</string>
    <string name="reading_list_sort_by_created">Sort by date created (newest)</string>
    <string name="reading_list_sort_by_created_desc">Sort by date created (oldest)</string>
    <string name="reading_list_menu_delete">Delete list</string>
    <string name="reading_list_menu_rename">Edit name/description</string>
    <string name="reading_list_action_menu_remove_from_offline">Remove from offline</string>
    <string name="reading_list_action_menu_save_for_offline">Save for offline</string>
    <string name="reading_list_action_menu_remove_all_from_offline">Remove all from offline</string>
    <string name="reading_list_action_menu_save_all_for_offline">Save all for offline</string>
    <string name="reading_list_action_menu_add_to_another_list">Add to another list</string>
    <string name="reading_list_action_menu_move_to_another_list">Move to another list</string>
    <string name="reading_list_name_sample">My reading list</string>
    <string name="reading_list_name_hint">Name of this list</string>
    <string name="reading_list_description_hint">Description (optional)</string>
    <string name="reading_list_item_deleted">%s removed from list</string>
    <string name="reading_list_items_deleted">%d articles removed from list</string>
    <string name="reading_lists_item_deleted">%s removed from lists</string>
    <string name="reading_list_item_delete_undo">Undo</string>
    <string name="reading_list_deleted">%s deleted</string>
    <string name="saved_list_empty_title">No saved pages yet</string>
    <string name="reading_lists_empty_message">Add articles to a list for reading later, even when you\'re offline.</string>
    <string name="reading_lists_onboarding_intro">Add articles to a list for reading later, even when you\'re offline!</string>
    <string name="reading_lists_onboarding_for_example">For example</string>
    <string name="reading_lists_onboarding_example1">Places to visit</string>
    <string name="reading_lists_onboarding_example2">Favorite animals</string>
    <string name="reading_lists_onboarding_example3">Space exploration</string>
    <string name="reading_lists_onboarding_got_it">Got it</string>
    <string name="reading_list_empty">You have no articles added to this list.</string>
    <string name="reading_list_article_offline">Available offline</string>
    <string name="reading_list_article_make_offline">Make this article available offline</string>
    <string name="reading_list_add_to_other_list">Add to another reading list</string>
    <string name="reading_list_move_to_other_list">Move to another reading list</string>
    <string name="reading_list_move_from_to_other_list">Move from %s to another reading list</string>
    <string name="reading_list_remove_from_list">Remove from %s</string>
    <string name="reading_list_remove_from_lists">Remove from reading lists</string>
    <string name="reading_list_select_item">Select</string>
    <string name="reading_list_confirm_remove_article_from_offline">Remove from offline</string>
    <string name="reading_list_confirm_remove_article_from_offline_title">Article appears in multiple lists</string>
    <string name="reading_list_confirm_remove_article_from_offline_message">%s will no longer be available offline for all reading lists:</string>
    <string name="reading_lists_sync_reminder_title">Turn on reading list syncing?</string>
    <string name="reading_lists_sync_reminder_text"><![CDATA[Articles saved to reading lists can now be synced to your Wikipedia account. <a href="https://www.mediawiki.org/wiki/Wikimedia_Apps/Android_FAQ#Synced_reading_lists">Learn more</a>]]></string>
    <string name="reading_lists_login_reminder_text_with_link"><![CDATA[Reading lists can now be synced across devices. Log in to your Wikipedia account and allow your lists to be saved. <a href="https://www.mediawiki.org/wiki/Wikimedia_Apps/Android_FAQ#Synced_reading_lists">Learn more</a>]]></string>
    <string name="reading_lists_sync_reminder_action">Enable syncing</string>
    <string name="reading_list_login_reminder_title">Sync reading lists</string>
    <string name="reading_lists_login_reminder_text">Reading lists can now be synced across devices. Log in to your Wikipedia account and allow your lists to be saved.</string>
    <string name="reading_lists_confirm_remote_delete_yes">Yes</string>
    <string name="reading_lists_confirm_remote_delete_no">No</string>
    <string name="reading_list_article_save_in_progress">The article is being downloaded, and it will be available offline when complete.</string>
    <string name="reading_list_articles_added_to_named">Added %1$d articles to %2$s</string>
    <string name="reading_list_articles_moved_to_named">Moved %1$d articles to %2$s</string>
    <string name="reading_list_delete_confirm">Are you sure you want to delete %s?</string>
    <string name="reading_list_preference_login_to_enable_sync_dialog_title">Log in to enable sync</string>
    <string name="reading_list_preference_login_to_enable_sync_dialog_text">Log in to allow your reading lists to be saved to your account.</string>
    <string name="reading_list_preference_login_to_enable_sync_dialog_cancel">Cancel</string>
    <string name="reading_list_preference_login_to_enable_sync_dialog_login">Log in</string>
    <string name="reading_list_turned_sync_off_dialog_title">Reading list sync turned off</string>
    <string name="reading_list_turned_sync_off_dialog_text">Reading list sync is off for your account, and saved articles on your logged-in devices are no longer being backed up. Turn on reading list sync in Settings.</string>
    <string name="reading_list_turned_sync_off_dialog_ok">OK</string>
    <string name="reading_list_turned_sync_off_dialog_settings">Settings</string>
    <string name="reading_list_prompt_turned_sync_on_dialog_title">Turn on reading list sync?</string>
    <string name="reading_list_prompt_turned_sync_on_dialog_text"><![CDATA[Articles saved to reading lists can now be synced to your Wikipedia account. <a href="#faq">Learn more</a>]]></string>
    <string name="reading_list_prompt_turned_sync_on_dialog_do_not_show">Don’t show me this again</string>
    <string name="reading_list_prompt_turned_sync_on_dialog_enable_syncing">Enable syncing</string>
    <string name="reading_list_prompt_turned_sync_on_dialog_no_thanks">No thanks</string>
    <string name="default_reading_list_name">Saved</string>
    <string name="default_reading_list_description">Default list for your saved articles</string>
    <string name="no_user_lists_title">Organize articles into lists</string>
    <string name="no_user_lists_msg">Create lists for places to travel to, favorite topics, and much more</string>
    <string name="reading_list_saved_list_rename">%1$s (user created)</string>
    <string name="split_reading_list_message">There is a limit of %d articles per reading list. Existing lists with more than this limit have been split into multiple lists.</string>
    <string name="reading_list_move_article_limit_message">Can\'t move to this list. You\'ve reached the limit of %2$d articles per list for \"%1$s\".</string>
    <string name="reading_list_article_limit_message">Can\'t add to this list. You\'ve reached the limit of %2$d articles per list for \"%1$s\".</string>
    <string name="reading_lists_limit_message">Can\'t create another list. You\'ve reached the limit of 100 reading lists per account.</string>
    <string name="feed_reading_lists_sync_onboarding_text"><![CDATA[<strong>Sync reading lists</strong><br /><br />Reading lists can now be synced across devices. Log in to your Wikipedia account and allow your lists to be saved.]]></string>
    <string name="reading_lists_menu_create_list">Create new list</string>
    <string name="reading_lists_menu_sort_by">Sort by</string>
    <string name="reading_lists_refresh_sync_option">Refresh sync</string>
    <string name="reading_list_preference_login_or_signup_to_enable_sync_dialog_login">Log in / sign up</string>
    <plurals name="reading_list_article_offline_message">
        <item quantity="one">This article will now be available offline.</item>
        <item quantity="other">These articles will now be available offline.</item>
    </plurals>
    <plurals name="reading_list_article_not_offline_message">
        <item quantity="one">This article will no longer be available offline.</item>
        <item quantity="other">These articles will no longer be available offline.</item>
    </plurals>
    <string name="reading_list_toast_last_sync">Reading lists synced</string>
    <string name="reading_list_menu_last_sync">Last sync: %s</string>
    <string name="reading_list_remove_list_dialog_ok_button_text">OK</string>
    <string name="reading_list_delete_dialog_ok_button_text">OK</string>
    <string name="reading_list_remove_from_list_dialog_cancel_button_text">Cancel</string>
    <string name="reading_list_delete_dialog_cancel_button_text">Cancel</string>
    <string name="reading_list_remove_from_offline_cancel_button_text">Cancel</string>
    <string name="reading_list_download_using_mobile_data_cancel_button_text">Cancel</string>
    <string name="reading_list_split_dialog_ok_button_text">OK</string>
    <!-- /Reading lists -->

    <!-- User options -->
    <string name="user_option_sync_label">Preferences</string>
    <!-- /User options -->

    <!-- Notifications -->
    <string name="notification_reverted_title">Reverted edit</string>
    <string name="notification_channel_description">Download progress</string>
    <string name="notification_syncing_pause_button">Pause</string>
    <string name="notification_syncing_resume_button">Resume</string>
    <string name="notification_syncing_cancel_button">Cancel</string>
    <string name="notification_syncing_reading_list_channel_description">Syncing Reading Lists progress</string>
    <string name="notification_many_unread">You have %d unread notifications</string>
    <plurals name="notification_channel_name">
        <item quantity="one">Downloading article</item>
        <item quantity="other">Downloading articles</item>
    </plurals>
    <plurals name="notification_syncing_title">
        <item quantity="one">Downloading %1$d article&#8230;</item>
        <item quantity="other">Downloading %1$d articles&#8230;</item>
    </plurals>
    <plurals name="notification_syncing_description">
        <item quantity="one">%1$d article left</item>
        <item quantity="other">%1$d articles left</item>
    </plurals>
    <plurals name="notification_syncing_reading_list_channel_name">
        <item quantity="one">Syncing Reading List</item>
        <item quantity="other">Syncing Reading Lists</item>
    </plurals>
    <plurals name="notification_syncing_reading_list_title">
        <item quantity="one">Syncing %1$d list&#8230;</item>
        <item quantity="other">Syncing %1$d lists&#8230;</item>
    </plurals>
    <plurals name="notification_syncing_reading_list_description">
        <item quantity="one">%1$d list left</item>
        <item quantity="other">%1$d lists left</item>
    </plurals>
    <string name="notification_echo_channel_description">Wikipedia notifications</string>
    <string name="notifications_activity_title">Notifications</string>
    <string name="notifications_activity_title_archived">Notifications (archived)</string>
    <string name="notifications_search">Search notifications</string>
    <string name="notifications_view_unread">View unread</string>
    <string name="notifications_view_archived">View archived</string>
    <string name="notifications_prefs">Notification preferences</string>
    <string name="notifications_archive">Mark read and archive</string>
    <plurals name="notification_archive_message">
        <item quantity="one">Notification archived</item>
        <item quantity="other">%d notifications archived</item>
    </plurals>
    <string name="notifications_poll_enable_title">Enable notifications</string>
    <string name="notifications_poll_enable_positive">Enable</string>
    <string name="notifications_poll_enable_negative">Not now</string>
    <string name="notifications_empty_message">You\'re all caught up on notifications!</string>
    <string name="notifications_view_archived_button_text">View archived notifications</string>
    <string name="notification_preferences_title">Notification preferences</string>
    <string name="notifications_mark_unread">Mark as unread</string>
    <string name="preference_title_notification_poll">Poll notifications</string>
    <string name="preference_summary_notification_poll">Allow the app to use data to check for new notifications in the background.</string>
    <string name="preference_category_notification_types">In-app notification types</string>
    <string name="preference_title_notification_system">System</string>
    <string name="preference_summary_notification_system">Messages from system</string>
    <string name="preference_title_notification_milestone">Milestone</string>
    <string name="preference_summary_notification_milestone">Certain edit counts are reached</string>
    <string name="preference_title_notification_thanks">Thanks</string>
    <string name="preference_summary_notification_thanks">Someone thanks you for an edit</string>
    <string name="preference_title_notification_revert">Revert</string>
    <string name="preference_summary_notification_revert">One of your contributions was reverted</string>
    <string name="preference_title_notification_login_fail">Login</string>
    <string name="preference_summary_notification_login_fail">Your log in activities</string>
    <string name="preference_title_notification_mention">Mention</string>
    <string name="preference_summary_notification_mention">Someone mentions you in a page</string>
    <string name="preference_title_notification_user_talk">Talk page</string>
    <string name="preference_summary_notification_user_talk">Messages from talk pages</string>
    <!-- /Notifications -->

    <!-- The Feed -->
    <string name="view_because_you_read_card_title">Because you read</string>
    <string name="view_random_card_title">Randomizer</string>
    <string name="view_random_card_subtitle">Flip through random articles to read from Wikipedia.</string>
    <string name="view_random_card_action">Roll the dice</string>
    <string name="view_next_random_article">Load another random article</string>
    <string name="view_main_page_card_title">Today on Wikipedia</string>
    <string name="view_main_page_card_subtitle">Main page on %s</string>
    <string name="view_main_page_card_action">View main page</string>
    <string name="view_featured_image_card_title">Picture of the day</string>
    <string name="view_featured_image_card_download">Download</string>
    <string name="menu_feed_card_dismiss">Hide this card</string>
    <string name="menu_feed_card_dismissed">Card hidden.</string>
    <string name="menu_feed_card_edit_card_languages">Edit card languages</string>
    <string name="menu_feed_overflow_label">More options</string>

    <string name="feed_featured_image_share_subject">Featured image from Wikimedia Commons</string>
    <string name="feed">Explore</string>
    <string name="most_read_list_card_title">Trending</string>
    <string name="view_static_card_icon_content_description">Card icon</string>
    <string name="view_card_news_title">In the news</string>
    <plurals name="view_continue_reading_card_subtitle">
        <item quantity="one">yesterday</item>
        <item quantity="other">%d days ago</item>
    </plurals>
    <string name="view_continue_reading_card_subtitle_today">today</string>
    <string name="view_continue_reading_card_subtitle_read_date">Read %s</string>
    <string name="view_announcement_card_negative_action">No thanks</string>
    <string name="onboarding_negative_action">No thanks</string>
    <string name="view_offline_card_text">Content cannot be loaded when offline.</string>
    <string name="view_featured_article_card_title">Featured article</string>
    <string name="view_featured_article_footer_save_button_label">Save</string>
    <string name="view_static_card_save_button_label">Save</string>
    <string name="view_featured_article_footer_saved_button_label">Saved</string>
    <string name="feed_configure_activity_title">Customize the feed</string>
    <string name="feed_configure_menu_reset">Restore default view</string>
    <string name="feed_configure_menu_select_all">Show all</string>
    <string name="feed_configure_menu_deselect_all">Hide all</string>
    <string name="feed_configure_language_warning">Note that not all card types are available in all Wikipedia languages. Edit your selected languages in Settings.</string>
    <string name="feed_item_type_news">Articles about current events</string>
    <string name="feed_item_type_on_this_day">Events in history on this day</string>
    <string name="feed_item_type_because_you_read">Suggestions based on a recently read article from your history</string>
    <string name="feed_item_type_featured_article">Daily featured article on Wikipedia</string>
    <string name="feed_item_type_trending">Daily most-viewed articles</string>
    <string name="feed_item_type_featured_image">Daily featured image from Wikimedia Commons</string>
    <string name="feed_item_type_main_page">Main page of Wikipedia with daily featured content</string>
    <string name="feed_item_type_randomizer">Generate random articles to read</string>
    <string name="feed_item_type_suggested_edits">Suggestions to add content to Wikipedia</string>
    <string name="feed_empty_message">There\'s nothing on your Explore feed</string>
    <string name="feed_configure_onboarding_action">Customize</string>
    <string name="customize_lang_selection_dialog_ok_button_text">OK</string>
    <string name="customize_lang_selection_dialog_cancel_button_text">Cancel</string>
    <string name="feed_configure_onboarding_text"><![CDATA[<strong>Customize your Explore feed</strong><br /><br />You can now choose what to show on your feed, and also prioritize your favorite types of content.]]></string>
    <string name="feed_lang_selection_dialog_ok_button_text">OK</string>
    <string name="feed_lang_selection_dialog_cancel_button_text">Cancel</string>
    <string name="feed_accessibility_card_text">You have reached the bottom of the feed.</string>
    <string name="feed_accessibility_card_load_more_button">Load more</string>
    <!-- /The Feed -->

    <!-- Description editing -->
    <string name="description_edit_text_hint">Article description</string>
    <string name="description_edit_article_description_label">Article</string>
    <string name="description_edit_translate_article_description_label_per_language">Article description (%s)</string>
    <string name="description_edit_translate_article_description_hint_per_language">Article description (%s)</string>
    <string name="description_edit_add_caption_label">Image description</string>
    <string name="description_edit_add_caption_hint">Image caption</string>
    <string name="description_edit_translate_caption_label_per_language">Image caption (%s)</string>
    <string name="description_edit_translate_caption_hint_per_language">Image caption (%s)</string>
    <string name="description_edit_save">Publish</string>
    <string name="description_edit_read">Read</string>
    <string name="description_edit_add_description">Add article description</string>
    <string name="description_edit_translate_description">Translate article description</string>
    <string name="description_edit_edit_description">Edit article description</string>
    <string name="description_edit_add_image_caption">Add image caption</string>
    <string name="description_edit_edit_image_caption">Edit image caption</string>
    <string name="description_edit_translate_image_caption">Translate image caption</string>
    <string name="description_edit_cancel_hint">Cancel</string>
    <string name="description_edit_help_title">Info: Article descriptions</string>
    <string name="description_edit_help_about_wikidata">About Wikidata</string>
    <string name="description_edit_help_wikidata_guide">Wikidata guide for writing descriptions</string>
    <string name="wikidata_description_guide_url">https://www.wikidata.org/wiki/Help:Description#Guidelines_for_descriptions_in_English</string>
    <string name="description_edit_anon_limit">Thanks for your continued interest in editing article descriptions! To make additional edits, please log in to your Wikipedia account.</string>
    <string name="description_edit_license_notice"><![CDATA[By changing the article description, I agree to the <a href="%1$s">Terms of Use</a> and to irrevocably release my contributions under the <a href="%2$s">Creative Commons CC0</a> license.]]></string>
    <string name="description_edit_helper_text_lowercase_warning">usually begin with a lowercase letter</string>

    <!-- /Description editing -->

    <!-- Description editing success -->
    <string name="description_edit_success_saved">Article description published!</string>
    <string name="description_edit_success_saved_snackbar">Article description published!</string>
    <string name="description_edit_success_saved_in_lang_snackbar">Article description published! (%s)</string>
    <string name="description_edit_success_saved_image_caption_snackbar">Image caption published!</string>
    <string name="description_edit_success_saved_image_caption_in_lang_snackbar">Image caption published! (%s)</string>
    <string name="description_edit_success_saved_image_tags_snackbar">Image tag(s) published!</string>
    <string name="description_edit_success_encouragement">You just made Wikipedia better for everyone</string>
    <string name="description_edit_success_done">Done</string>
    <string name="description_edit_success_did_you_know">Did you know?</string>
    <string name="description_edit_success_article_edit_hint">You can also edit articles within this app. Try fixing typos and small sentences by clicking on the ^1 icon next time</string>
    <!-- /Description editing success -->

    <!-- Description editing tutorial -->
    <string name="description_edit_tutorial_title_descriptions">Article descriptions</string>
    <string name="description_edit_tutorial_title_descriptions_summary">Summarizes an article to help readers understand the subject at a glance</string>
    <string name="description_edit_tutorial_keep_it_short">Keep it short</string>
    <string name="description_edit_tutorial_keep_it_short_instructions">Ideally one line, between two to twelve words</string>
    <string name="description_edit_tutorial_button_label_start_editing">Start editing</string>
    <string name="description_edit_tutorial_promise">By starting, I promise not to misuse this feature.</string>
    <!-- /Description editing tutorial -->

    <!-- Suggested edits -->
    <string name="suggested_edits_add_descriptions">Add article descriptions</string>
    <string name="suggested_edits_translate_descriptions">Translate article descriptions</string>
    <string name="suggested_edits_add_image_captions">Add image captions</string>
    <string name="suggested_edits_translate_image_captions">Translate image captions</string>
    <string name="suggested_edits_tag_images">Tag images</string>
    <string name="suggested_edits_review_description">Review article description</string>
    <string name="suggested_edits_add_description_button">Add description</string>
    <string name="suggested_edits_edit_description_button">Edit description</string>
    <string name="suggested_edits_add_translation_button">Add translation</string>
    <string name="suggested_edits_edit_translation_button">Edit translation</string>
    <string name="suggested_edits_add_caption_button">Add caption</string>
    <string name="suggested_edits_edit_caption_button">Edit caption</string>
    <string name="suggested_edits_review_image_caption">Review image caption</string>
    <string name="suggested_edits_my_contributions">My contributions</string>
    <string name="suggested_edits_no_description">This file does not have a description</string>
    <string name="suggested_edits_license_notice"><![CDATA[By adding the description, I agree to the <a href="%1$s">Terms of Use</a> and to irrevocably release my contributions under the <a href="%2$s">Creative Commons CC0</a> license.]]></string>
    <string name="suggested_edits_image_caption_license_notice"><![CDATA[By adding the image caption, I agree to the <a href="%1$s">Terms of Use</a> and to irrevocably release my contributions under the <a href="%2$s">Creative Commons CC0</a> license.]]></string>
    <string name="suggested_edits_menu_info">Info</string>
    <string name="suggested_edits_tasks_activity_title">Suggested edits</string>
    <string name="suggested_edits_task_add_description_title">Add article descriptions</string>
    <string name="suggested_edits_task_add_description_description">Contribute to articles without descriptions</string>
    <string name="suggested_edits_task_image_caption_title">Add image captions</string>
    <string name="suggested_edits_task_image_caption_description">Add missing short captions to images</string>
    <string name="suggested_edits_task_translate_caption_title">Translate image captions</string>
    <string name="suggested_edits_task_translate_caption_description">Translate captions into other languages</string>
    <string name="suggested_edits_task_multilingual_title">More tasks for multilingual editors</string>
    <string name="suggested_edits_task_multilingual_description">Translation tasks are available if you read and write in more than one Wikipedia language.</string>
    <string name="suggested_edits_task_image_caption_edit_disable_text">Locked until you’ve edited %d image captions</string>
    <string name="suggested_edits_task_translate_description_edit_disable_text">Locked until you’ve edited %d article descriptions (verified)</string>
    <string name="suggested_edits_task_multilingual_negative">Not for me</string>
    <string name="suggested_edits_task_multilingual_positive">Add languages</string>
    <string name="suggested_edits_image_caption_summary_title_file">File</string>
    <string name="suggested_edits_image_caption_summary_title_artist">Artist</string>
    <string name="suggested_edits_image_caption_summary_title_author">Author</string>
    <string name="suggested_edits_image_caption_summary_title_source">Source</string>
    <string name="suggested_edits_image_caption_summary_title_license">License</string>
    <string name="suggested_edits_image_caption_summary_title_date">Date</string>
    <plurals name="suggested_edits_contribution_count">
        <item quantity="one">1 contribution</item>
        <item quantity="other">%d contributions</item>
    </plurals>
    <string name="suggested_edits_feed_card_title">Suggested edits</string>
    <string name="suggested_edits_feed_card_add_description_button">Add article description</string>
    <string name="suggested_edits_feed_card_add_translation_in_language_button">Add article description (%s)</string>
    <string name="suggested_edits_tasks_onboarding_get_started">Get started</string>
    <string name="suggested_edits_image_preview_dialog_caption_in_language_title">Image caption (%s)</string>
    <string name="suggested_edits_image_preview_dialog_description_in_language_title">Image description (%s)</string>
    <string name="suggested_edits_image_preview_dialog_file">File</string>
    <string name="suggested_edits_image_preview_dialog_artist">Artist</string>
    <string name="suggested_edits_image_preview_dialog_tags">Tags</string>
    <string name="suggested_edits_image_preview_dialog_date">Date</string>
    <string name="suggested_edits_image_preview_dialog_source">Source/Photographer</string>
    <string name="suggested_edits_image_preview_dialog_licensing">Licensing</string>
    <string name="suggested_edits_image_preview_dialog_more_info">More Info</string>
    <string name="suggested_edits_image_preview_dialog_file_page_link_text">File page on Wikimedia Commons</string>
    <string name="suggested_edits_image_preview_dialog_file_page_wikipedia_link_text">File page on Wikipedia</string>
    <string name="suggested_edits_article_cta_image_caption">Add image caption</string>
    <string name="suggested_edits_article_cta_image_caption_in_language">Add image caption (%s)</string>
    <string name="suggested_edits_article_cta_snackbar_action">View</string>
    <string name="suggested_edits_feed_card_add_image_caption">Add image caption</string>
    <string name="suggested_edits_feed_card_translate_image_caption">Add image caption (%s)</string>
    <string name="suggested_edits_feed_card_add_image_tags">Add image tags</string>
    <string name="suggested_edits_snackbar_survey_text">How was your editing experience? Please take a moment to fill out the survey about in-app editing.</string>
    <string name="suggested_edits_snackbar_survey_action_text">Take Survey</string>
    <string name="suggested_edits_task_action_text_add">Add</string>
    <string name="suggested_edits_task_action_text_translate">Translate</string>
    <string name="suggested_edits_image_captions">Image captions</string>
    <string name="suggested_edits_image_tags">Image tags</string>
    <string name="suggested_edits_image_tags_publishing">Publishing</string>
    <string name="suggested_edits_image_tags_published">Published</string>
    <string name="suggested_edits_image_tags_onboarding_title">Tagging images makes them easier to find.</string>
    <string name="suggested_edits_image_tags_onboarding_text">By adding image tags, you will help make images easier to search for on Commons, the free license image repository that Wikipedia uses for images in its articles.</string>
    <string name="suggested_edits_image_tags_onboarding_note">Only tags that you choose will be added to images.</string>
    <string name="suggested_edits_image_tags_snackbar">Add image tags to make them easier for others to find.</string>
    <string name="suggested_edits_image_tags_task_detail">Add custom tags to an image to make it easier to find.</string>
    <string name="suggested_edits_image_tags_choose">Add or choose matching tags</string>
    <string name="suggested_edits_image_tags_published_list">Published tags</string>
    <string name="suggested_edits_image_tags_search">Search tags</string>
    <string name="suggested_edits_image_tags_select_title">You haven\'t selected any tags for this image</string>
    <string name="suggested_edits_image_tags_select_text">Only tags that you choose will be added to images. Tags that are not selected will be marked as rejected. Are you sure you want to mark all tags as rejected?</string>
    <string name="suggested_edits_image_tags_add_tag">Add tag</string>
    <string name="suggested_edits_image_zoom_tooltip">Pinch to zoom this image.</string>
    <string name="suggested_edits_encouragement_message">%s\, thanks for your edits. Below you can find more ways to contribute to Wikipedia.</string>
    <string name="suggested_edits_onboarding_message"><![CDATA[<b>Hi %s\</b>, did you know that everyone can edit Wikipedia? Below you can find fun ways to help improve Wikipedia. Happy editing!]]></string>
    <string name="suggested_edits_image_captions_task_detail">Describe an image to help readers understand its meaning and context.</string>
    <string name="suggested_edits_add_descriptions_task_detail">Summarize an article to help readers understand the subject at a glance.</string>
    <string name="suggested_edits_contributions_stat_tooltip">Your total number of contributions with Suggested edits.</string>
    <string name="suggested_edits_edit_streak_stat_tooltip">How many days without break you\'ve contributed via Suggested edits. If you haven\'t contributed in a while, it shows your last contribution date.</string>
    <string name="suggested_edits_page_views_stat_tooltip">Total pageviews of items you contributed to in the last 30 days with Suggested edits.</string>
    <string name="suggested_edits_edit_quality_stat_tooltip">Based on how many times one of your contributions was reverted (undone by another editor). Reverted edits: %d.</string>
    <string name="suggested_edits_paused_title">Paused</string>
    <string name="suggested_edits_paused_message"><![CDATA[<b>Suggested edits is paused until %1$s.</b> Sorry %2$s, some of your recent contributions have been reverted.\n\nLearn how to improve your editing skills on Wikipedia with the link below.]]></string>
    <string name="suggested_edits_disabled_title">Disabled</string>
    <string name="suggested_edits_disabled_message"><![CDATA[<b>Suggested edits is disabled.</b> Sorry %s, too many of your recent contributions have been reverted.\n\nLearn what this means with the link below.]]></string>
    <string name="suggested_edits_ip_blocked_title">IP blocked</string>
    <string name="suggested_edits_ip_blocked_message">It looks like your IP address (or range of IP addresses) is currently blocked from editing Wikipedia. Learn more about what this means by visiting the link below.</string>
    <string name="suggested_edits_editing_tips_link_text">Editing tips and tricks</string>
    <string name="suggested_edits_help_page_link_text">Suggested edits help page</string>
    <string name="suggested_edits_learn_more_button_text">Learn more</string>
    <string name="suggested_edits_edit_streak_label_text">Edit streak</string>
    <string name="suggested_edits_pageviews_label_text">Pageviews</string>
    <string name="suggested_edits_quality_label_text">Edit quality</string>
    <string name="suggested_edits_quality_perfect_text">Perfect</string>
    <string name="suggested_edits_quality_excellent_text">Excellent</string>
    <string name="suggested_edits_quality_very_good_text">Very good</string>
    <string name="suggested_edits_quality_good_text">Good</string>
    <string name="suggested_edits_quality_okay_text">Okay</string>
    <string name="suggested_edits_quality_sufficient_text">Sufficient</string>
    <string name="suggested_edits_quality_poor_text">Poor</string>
    <string name="suggested_edits_quality_bad_text">Bad</string>
    <string name="suggested_edits_contribute">Contribute</string>
    <plurals name="suggested_edits_contribution">
        <item quantity="one">Contribution</item>
        <item quantity="other">Contributions</item>
    </plurals>
    <plurals name="suggested_edits_edit_streak_detail_text">
        <item quantity="one">%d day</item>
        <item quantity="other">%d days</item>
    </plurals>
    <string name="suggested_edits_last_edited">Last edited</string>
    <string name="suggested_edits_last_edited_never">Never</string>
    <string name="suggested_edits_task_new">new</string>
    <string name="suggested_edits_cc0_notice"><![CDATA[By publishing, you agree to the <a href="%1$s">terms of use</a> and to irrevocably release this contribution under the <a href="%2$s">CC0 license</a>.]]></string>
    <string name="suggested_edits_reactivation_notification_title">Suggested edits</string>
    <string name="suggested_edits_reactivation_notification_stage_one">Thanks for editing Wikipedia! Why not continue where you left off?</string>
    <string name="suggested_edits_reactivation_notification_stage_two">Have a minute to continue improving Wikipedia? Check out these editing suggestions.</string>
    <string name="suggested_edits_contributions_screen_title">%s\'s contributions</string>
    <string name="suggested_edits_contribution_language_label">Language</string>
    <string name="suggested_edits_contribution_date_time_label">Date / Time</string>
    <string name="suggested_edits_contribution_type_label">Contribution type</string>
    <string name="suggested_edits_contribution_image_label">File</string>
    <string name="suggested_edits_contribution_article_label">Article</string>
    <string name="suggested_edits_contribution_views">%s views</string>
    <string name="suggested_edits_contribution_label">You added %d characters</string>
    <string name="suggested_edits_contribution_seen_text">Seen %s times in the past 30 days.</string>
    <plurals name="suggested_edits_image_tag_contribution_label">
        <item quantity="one">You added %d tag</item>
        <item quantity="other">You added %d tags</item>
    </plurals>
    <string name="suggested_edits_contribution_type_title">%1$d %2$s</string>
    <string name="suggested_edits_contribution_date_yesterday_text">Yesterday</string>
    <string name="suggested_edits_rewards_contribution">You\'ve made %d contributions to Wikipedia using Suggested edits. Thank you!</string>
    <string name="suggested_edits_rewards_edit_streak">You\'ve edited every day for %1$d days so far. Keep the streak going, %2$s!</string>
    <string name="suggested_edits_rewards_pageviews">Your edits have been seen by %d people in the last 30 days. Thanks, and keep going!</string>
    <string name="suggested_edits_rewards_edit_quality">Your edits so far are %s. Keep going! We look forward to your contributions.</string>
    <string name="suggested_edits_rewards_continue_button">Continue</string>
<<<<<<< HEAD
    <string name="suggested_edits_encourage_account_creation_title">Did you know that everyone can edit Wikipedia?</string>
    <string name="suggested_edits_encourage_account_creation_message">Suggested edits is a new way to edit Wikipedia on Android. It helps you make small but vital contributions to Wikipedia. Our goal is to make editing easier and more accessible for everyone! Log in or join Wikipedia to get started.</string>
    <string name="suggested_edits_encourage_account_creation_login_button">Log in / join Wikipedia</string>
=======
    <string name="suggested_edits_contribution_type_image_tag">Image tag</string>
>>>>>>> 44e5b59f
    <!-- /Suggested edits -->

    <!-- File page -->
    <string name="file_page_activity_title">File page</string>
    <!-- /File page -->

    <!-- Description editing revert help -->
    <string name="description_edit_revert_subtitle">Thanks for editing Wikipedia!</string>
    <string name="description_edit_revert_intro">We know you tried your best, but one of the reviewers had a concern. Possible reasons your edit was reverted include:</string>
    <string name="description_edit_revert_reason1"><![CDATA[your contribution didn\'t follow one of the <a href="%1$s">guidelines</a>.]]></string>
    <string name="description_edit_revert_reason2">your contribution looked like an experiment or vandalism.</string>
    <string name="description_edit_revert_history"><![CDATA[If you are interested, see the <a href="%1$s">edit history</a>.]]></string>
    <string name="description_edit_login_cancel_button_text">Cancel</string>
    <!-- /Description editing revert help -->

    <!-- Offline -->
    <string name="offline_read_permission_rationale">Permission to access storage on your device is required for offline browsing.</string>
    <string name="offline_read_final_rationale">Permission to access storage on your device is required to use the Offline Library.</string>
    <string name="size_gb">%.2f GB</string>
    <string name="size_mb">%.2f MB</string>
    <!-- /Offline -->

    <!-- Onboarding -->
    <string name="onboarding_skip">Skip</string>
    <string name="onboarding_continue">Continue</string>
    <string name="onboarding_get_started">Get started</string>
    <string name="onboarding_maybe_later">Maybe later</string>
    <string name="onboarding_explore_title">New ways to explore</string>
    <string name="onboarding_explore_text"><![CDATA[Dive down the Wikipedia rabbit hole with a constantly updating Explore feed. <br/> <b>Customize</b> the feed to your interests – whether it’s learning about historical events <b>On this day</b>, or rolling the dice with <b>Random</b>.]]></string>
    <string name="onboarding_reading_list_sync_title">Reading lists with sync</string>
    <string name="onboarding_reading_list_sync_text_v2"><![CDATA[You can make reading lists from articles you want to read later, even when you’re offline. <br/>Login to your Wikipedia account to sync your reading lists. <a href="#login">Join Wikipedia</a> ]]></string>
    <string name="onboarding_analytics_title">Send anonymous data</string>
    <string name="onboarding_analytics_offline_text"><![CDATA[Help make the app better by letting us know how you use it. Data collected is anonymous. <a href="#privacy">Learn more</a>]]></string>
    <string name="onboarding_analytics_switch_title">Send usage data</string>
    <string name="onboarding_got_it">Got it</string>
    <string name="onboarding_multilingual_secondary_text">We’ve found the following on your device:</string>
    <string name="onboarding_multilingual_add_language_text">Add or edit languages</string>
    <string name="onboarding_welcome_title_v2">The Free Encyclopedia\n&#8230;in over 300 languages</string>
    <!-- /Onboarding -->

    <!-- App Shortcuts -->
    <string name="app_shortcuts_random">Random</string>
    <string name="app_shortcuts_continue_reading">Continue reading</string>
    <string name="app_shortcuts_search">Search</string>
    <string name="more_trending_text">More like this</string>
    <string name="top_on_this_day">Trending on %1$s</string>
    <!-- /App Shortcuts -->

    <!-- On This Day -->
    <string name="on_this_day_card_title">On this day</string>
    <string name="more_events_text">More on this day</string>
    <string name="events_count_text">%1$s events from %2$s–%3$d</string>
    <string name="this_year">This year</string>
    <string name="back_to_top">Back to top</string>
    <string name="on_this_day_dialog_next_month">Next month</string>
    <string name="on_this_day_dialog_previous_month">Previous month</string>
    <string name="on_this_day_open_date_picker">Open date picker</string>
    <plurals name="diff_years">
        <item quantity="one">Last year</item>
        <item quantity="other">%d years ago</item>
    </plurals>
    <!-- /On This Day -->

    <!-- MultiLingual -->
    <string name="languages_list_activity_title">Add a language</string>
    <string name="languages_list_suggested_text">Suggested</string>
    <string name="languages_list_all_text">All languages</string>
    <string name="wikipedia_languages_title">Wikipedia languages</string>
    <string name="wikipedia_languages_your_languages_text">Your languages</string>
    <string name="wikipedia_languages_add_language_text">Add language</string>
    <string name="wikipedia_languages_remove_text">Remove language</string>
    <string name="wikipedia_languages_remove_action_mode_title">Remove language</string>
    <plurals name="wikipedia_languages_remove_dialog_title">
        <item quantity="one">Remove selected language?</item>
        <item quantity="other">Remove selected languages?</item>
    </plurals>
    <string name="wikipedia_languages_remove_dialog_content">You will only see content on the Explore feed and quick search filters for remaining Wikipedia languages.</string>
    <string name="wikipedia_languages_remove_warning_dialog_title">Can\'t remove all languages</string>
    <string name="wikipedia_languages_remove_warning_dialog_content">Keep at least one Wikipedia language from which to search and read content.</string>
    <string name="more_language_options">more</string>
    <string name="add_wikipedia_languages_text">Add Wikipedia languages</string>
    <string name="dialog_of_remove_chinese_variants_from_app_lang_title">Remove a Chinese variant from your app languages?</string>
    <string name="dialog_of_remove_chinese_variants_from_app_lang_text">You currently have both Traditional and Simplified Chinese variants set in your app languages. Update your app languages settings?</string>
    <string name="dialog_of_remove_chinese_variants_from_app_lang_edit">Edit languages</string>
    <string name="dialog_of_remove_chinese_variants_from_app_lang_no">No thanks</string>
    <string name="remove_language_dialog_cancel_button_text">Cancel</string>
    <string name="remove_language_dialog_ok_button_text">OK</string>
    <string name="remove_all_language_warning_dialog_ok_button_text">OK</string>
    <!-- /MultiLingual -->

    <!-- Editing -->
    <string name="protected_page_warning_dialog_ok_button_text">OK</string>
    <string name="account_editing_blocked_dialog_ok_button_text">OK</string>
    <string name="edit_conflict_dialog_ok_button_text">OK</string>
    <string name="reverted_edit_dialog_ok_button_text">OK</string>
    <string name="account_editing_blocked_dialog_cancel_button_text">Cancel</string>
    <!-- /Editing -->

    <!-- Content description -->
    <string name="content_description_for_page_indicator">Page %1$d of %2$d</string>
    <!-- /Content description -->

    <string name="wikitext_bold">Bold</string>
    <string name="wikitext_italic">Italic</string>
    <string name="wikitext_link">Link</string>
    <string name="wikitext_bulleted_list">Bulleted list</string>
    <string name="wikitext_numbered_list">Numbered list</string>
    <string name="wikitext_template">Template</string>
    <string name="wikitext_reference">Reference</string>
    <string name="wikitext_preview_link">Preview link</string>

    <string name="main_drawer_open">Open</string>
    <string name="main_drawer_close">Close</string>
    <string name="main_drawer_content_description">Open main navigation drawer</string>
    <string name="main_drawer_help">Help</string>
    <string name="main_drawer_login">Log in / join Wikipedia</string>
    <string name="main_tooltip_text">%s, did you know that everyone can edit Wikipedia?</string>
    <string name="main_tooltip_text_v2">Did you know that everyone can edit Wikipedia?</string>
    <string name="main_tooltip_action_button">Get started</string>
    <string name="custom_date_picker_dialog_ok_button_text">OK</string>
    <string name="text_input_dialog_ok_button_text">OK</string>
    <string name="text_input_dialog_cancel_button_text">Cancel</string>
    <string name="custom_date_picker_dialog_cancel_button_text">Cancel</string>
</resources><|MERGE_RESOLUTION|>--- conflicted
+++ resolved
@@ -815,13 +815,10 @@
     <string name="suggested_edits_rewards_pageviews">Your edits have been seen by %d people in the last 30 days. Thanks, and keep going!</string>
     <string name="suggested_edits_rewards_edit_quality">Your edits so far are %s. Keep going! We look forward to your contributions.</string>
     <string name="suggested_edits_rewards_continue_button">Continue</string>
-<<<<<<< HEAD
     <string name="suggested_edits_encourage_account_creation_title">Did you know that everyone can edit Wikipedia?</string>
     <string name="suggested_edits_encourage_account_creation_message">Suggested edits is a new way to edit Wikipedia on Android. It helps you make small but vital contributions to Wikipedia. Our goal is to make editing easier and more accessible for everyone! Log in or join Wikipedia to get started.</string>
     <string name="suggested_edits_encourage_account_creation_login_button">Log in / join Wikipedia</string>
-=======
     <string name="suggested_edits_contribution_type_image_tag">Image tag</string>
->>>>>>> 44e5b59f
     <!-- /Suggested edits -->
 
     <!-- File page -->
