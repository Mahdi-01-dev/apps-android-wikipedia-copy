--- conflicted
+++ resolved
@@ -1037,7 +1037,7 @@
     <string name="talk_message_hint">Compose message</string>
     <string name="talk_message_empty">The message cannot be empty.</string>
     <string name="talk_subject_empty">The subject cannot be empty.</string>
-<<<<<<< HEAD
+    <string name="go_to_user_page">Go to user page</string>
 
     <!-- Watchlist -->
     <string name="watchlist_page_add_to_watchlist_snackbar">%1$s and its talk page have been added to your watchlist %2$s.</string>
@@ -1059,7 +1059,4 @@
     <string name="watchlist_filter_talk">Talk</string>
     <string name="watchlist_filter_pages">Pages</string>
     <string name="watchlist_filter_other">Other</string>
-=======
-    <string name="go_to_user_page">Go to user page</string>
->>>>>>> 19500793
 </resources>