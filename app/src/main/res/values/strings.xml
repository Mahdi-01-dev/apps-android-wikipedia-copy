<?xml version="1.0" encoding="utf-8"?>
<resources xmlns:tools="http://schemas.android.com/tools">
    <string name="app_name_prod">Wikipedia</string>
    <string name="app_name_beta" tools:ignore="UnusedResources">Wikipedia Beta</string>
    <string name="app_name_alpha" tools:ignore="UnusedResources">Wikipedia Alpha</string>

    <string name="wikimedia">Wikimedia</string>

    <string name="nav_item_back">Back</string>
    <string name="page_tabs_back">Back</string>
    <string name="nav_item_forward">Forward</string>
    <string name="search_hint">Search Wikipedia</string>
    <string name="search_hint_voice_search">Voice input search</string>
    <string name="search_hint_search_history">Search history</string>
    <string name="search_hint_search_languages">Search for a language</string>
    <string name="search_hint_search_my_lists_and_articles">Search my lists and articles</string>
    <string name="nav_item_history">History</string>
    <string name="nav_item_suggested_edits">Suggested edits</string>
    <string name="error_network_error">Cannot connect to the Internet.</string>
    <string name="page_error_retry">Retry</string>
    <string name="card_offline_error_retry">Retry</string>
    <string name="storage_access_error_retry">Retry</string>
    <string name="article_load_error_retry">Retry</string>
    <string name="offline_load_error_retry">Retry</string>
    <string name="page_error_back_to_main">Go back</string>
    <string name="error_back">Go back</string>
    <string name="menu_clear_all_history">Clear history</string>
    <string name="history_item_deleted">%s removed from history</string>
    <string name="history_items_deleted">%d articles removed from history</string>
    <string name="history_item_delete_undo">Undo</string>
    <string name="notification_archive_undo">Undo</string>
    <string name="app_settings">App settings</string>

    <!-- Saved pages -->
    <string name="dialog_title_clear_history">Clear browsing history</string>
    <string name="dialog_message_clear_history">This will delete all of your browsing history, and close any currently open tabs. Are you sure?</string>
    <string name="dialog_message_clear_history_yes">Yes</string>
    <string name="dialog_message_clear_history_no">No</string>
    <string name="share_via">Share via</string>
    <string name="image_share_via">Share via</string>
    <string name="search_redirect_from">Redirected from %s</string>

    <!-- Page toolbar menu -->
    <string name="menu_page_show_tabs">Show tabs</string>
    <string name="menu_page_other_languages">Change language</string>
    <string name="menu_page_find_in_page">Find in page</string>
    <string name="edit_section_find_in_page">Find in page</string>
    <string name="menu_page_font_and_theme">Font and theme</string>
    <string name="menu_page_add_to_list">Add to reading list</string>
    <string name="feed_card_add_to_list">Add to reading list</string>
    <string name="menu_page_share">Share link</string>
    <string name="menu_page_open_a_new_tab">Open a new tab</string>
    <string name="menu_page_reading_lists">Reading lists</string>
    <string name="menu_page_recently_viewed">Recently viewed</string>

    <!-- Long press menu -->
    <string name="menu_long_press_open_page">Open</string>
    <string name="menu_long_press_open_in_new_tab">Open in new tab</string>
    <string name="menu_long_press_copy_page">Copy link address</string>

    <!-- Toolbar menu items -->
    <string name="menu_text_select_define">Define</string>
    <string name="on_this_day_page_share">Share</string>
    <string name="reading_list_page_share">Share</string>
    <string name="menu_text_select_edit_here">Edit here</string>

    <string name="last_updated_text">Last updated %s</string>
    <string name="talk_page_link_text">View talk page</string>
    <string name="edit_history_link_text">View edit history</string>
    <string name="map_view_link_text">View on a map</string>
    <string name="other_languages_indication_text">Read in another language</string>
    <string name="language_count_link_text">Available in %d other languages</string>
    <string name="content_license_cc_by_sa">CC BY-SA 3.0</string>
    <string name="edit_save_action_license_logged_in"><![CDATA[By publishing, you agree to the <a href="%1$s">Terms of Use</a>, and to irrevocably release your contributions under the <a href="%2$s">CC BY-SA 3.0</a> license.]]></string>
    <string name="edit_save_action_license_anon"><![CDATA[By publishing, you agree to the <a href="%1$s">Terms of Use</a>, and to irrevocably release your contributions under the <a href="%2$s/">CC BY-SA 3.0</a> license. Edits will be attributed to the IP address of your device. If you <a href="https://#login">log in</a>, you will have more privacy.]]></string>
    <string name="preference_title_language">Wikipedia languages</string>
    <string name="langlinks_filter_hint">Search</string>
    <string name="langlinks_empty">This page is not available in other languages.</string>
    <string name="langlinks_no_match">No languages found</string>
    <string name="langlinks_activity_title">Other languages</string>
    <string name="langlinks_your_wikipedia_languages">Your Wikipedia languages</string>
    <string name="menu_save_changes">Publish changes</string>
    <string name="edit_saved_successfully">Edit published!</string>
    <string name="dialog_message_edit_failed">Edit failed!</string>
    <string name="dialog_message_edit_failed_retry">Retry</string>
    <string name="dialog_message_edit_failed_cancel">Cancel</string>
    <string name="dialog_message_leaving_edit">Your changes have not been published yet. Are you sure you want to leave this page?</string>
    <string name="dialog_message_leaving_edit_leave">Leave</string>
    <string name="dialog_message_leaving_edit_stay">Stay</string>
    <string name="menu_show_toc">Table of Contents</string>
    <string name="search_no_results_found">No results found</string>
    <string name="search_reading_list_no_results">No results found in \"%s\"</string>
    <string name="search_reading_lists_no_results">No results found in reading lists</string>
    <string name="search_history_no_results">No results found in history</string>
    <string name="edit_section_captcha_message">To help protect against automated spam, please enter the words that appear below</string>
    <string name="edit_section_captcha_request_an_account_message"><![CDATA[Can\'t see the image? <a href="https://en.wikipedia.org/wiki/Wikipedia:Request_an_account">Request an account</a>]]></string>
    <string name="edit_section_captcha_hint">Repeat words from above</string>
    <string name="title_captcha">Enter CAPTCHA</string>
    <string name="edit_section_captcha_reload">Tap CAPTCHA to reload</string>
    <string name="nav_item_login">Log in to Wikipedia</string>
    <string name="login_username_hint">Username</string>
    <string name="login_password_hint">Password</string>
    <string name="account_creation_password_hint">Password</string>
    <string name="login_2fa_hint">Two-Factor Authentication Code</string>
    <string name="login_2fa_other_workflow_error_msg">Two-factor authentication required!  Please return to the main activity and log in with your 2FA token, then retry.</string>
    <string name="onboarding_card_login">Log in</string>
    <string name="page_editing_login">Log in</string>
    <string name="reading_lists_sync_login">Log in</string>
    <string name="create_account_login">Log in</string>
    <string name="menu_login">Log in</string>
    <string name="login_activity_title">Log in to Wikipedia</string>
    <string name="login_in_progress_dialog_message">Logging you in…</string>
    <string name="login_success_toast">Logged in!</string>
    <string name="reset_password_title">Set your password</string>
    <string name="reset_password_description">You logged in with a temporary password. To finish logging in, please set your new password here.</string>
    <string name="reset_password_hint">New password</string>
    <string name="reset_password_button">Save and log in</string>
    <string name="preference_title_logout">Log out</string>
    <string name="toast_logout_complete">Logged out</string>
    <string name="logout_prompt">This will log you out on all devices where you are currently logged in. Do you want to continue?</string>
    <string name="logout_dialog_cancel_button_text">Cancel</string>
    <string name="logged_out_in_background_title">Logged out</string>
    <string name="logged_out_in_background_dialog">You have been logged out of Wikipedia. Would you like to log in again?</string>
    <string name="logged_out_in_background_login">Log in</string>
    <string name="logged_out_in_background_cancel">Cancel</string>
    <string name="history_empty_title">No recently viewed articles</string>
    <string name="history_empty_message">Track what you\'ve been reading here.</string>
    <string name="history_offline_articles_toast">Some articles in history may not be viewable while offline.</string>
    <string name="search_empty_message">Search and read the free encyclopedia in your language</string>
    <string name="search_empty_message_multilingual_upgrade">Search Wikipedia in more languages</string>
    <string name="delete_selected_items">Delete selected items</string>
    <string name="wp_stylized"><![CDATA[<big>W</big>IKIPEDI<big>A</big>]]></string>
    <string name="create_account_username_hint">Username</string>
    <string name="login_dont_have_account">Don\'t have an account?</string>
    <string name="login_join_wikipedia">Join Wikipedia</string>
    <string name="login_forgot_password">Forgot your password?</string>
    <string name="create_account_already_have">Already have an account?</string>
    <string name="create_account_activity_title">Create an account</string>
    <string name="dialog_create_account_checking_progress">Verifying</string>
    <string name="create_account_email_hint">Email (Optional)</string>
    <string name="create_account_password_repeat_hint">Repeat password</string>
    <string name="create_account_passwords_mismatch_error">Passwords don\'t match</string>
    <string name="create_account_email_error">Invalid email address</string>
    <string name="create_account_username_error">Invalid characters in username</string>
    <string name="create_account_password_error">The password is invalid</string>
    <string name="create_account_generic_error">Could not create account</string>
    <string name="create_account_next">Next</string>
    <string name="email_recommendation_dialog_title">Create account with no email address?</string>
    <string name="email_recommendation_dialog_message"><![CDATA[Although the email address is optional, it is <b>highly recommended</b>, since an email is needed for account recovery if you ever lose your password.]]></string>
    <string name="email_recommendation_message">Recommended since email is needed for account recovery.</string>
    <string name="email_recommendation_dialog_create_without_email_action">Continue without email</string>
    <string name="email_recommendation_dialog_create_with_email_action">Add an email address</string>
    <string name="create_account_button">Create account</string>
    <string name="create_account_name_unavailable">The user name \"%s\" is not available. Please choose a different name.</string>
    <string name="create_account_ip_block_message">Sorry, your IP address is currently blocked from creating new accounts.</string>
    <string name="create_account_ip_block_help_url">https://en.wikipedia.org/wiki/Help:I_have_been_blocked</string>
    <string name="create_account_ip_block_details">Details</string>
    <string name="preferences_general_heading">General</string>
    <string name="wikipedia_app_faq">Wikipedia App FAQ</string>
    <string name="send_feedback">Send app feedback</string>
    <string name="create_account_account_created_toast">Account created!</string>
    <string name="preferences_heading_syncing">Syncing</string>
    <string name="preferences_heading_data_usage">Data usage</string>
    <string name="preferences_heading_experimental">Experimental</string>
    <string name="preference_title_sync_reading_lists_from_account">Reading list syncing</string>
    <string name="preference_title_download_reading_list_articles">Download reading list articles</string>
    <string name="preference_summary_sync_reading_lists">Sync reading lists across different devices by saving them to your Wikipedia account</string>
    <string name="preference_summary_sync_reading_lists_from_account">Sync reading lists across different devices by saving them to your Wikipedia account \"%s\"</string>
    <string name="preference_dialog_of_turning_off_reading_list_sync_title">Remove synced reading lists from \"%s\"?</string>
    <string name="preference_dialog_of_turning_off_reading_list_sync_text">This will completely delete all previously synced reading lists from remote storage. Remove all synced lists from your account \"%s\"?</string>
    <string name="preferences_privacy_settings_heading">Privacy</string>
    <string name="preference_title_eventlogging_opt_in">Send usage reports</string>
    <string name="preference_summary_eventlogging_opt_in">Allow Wikimedia to collect information about how you use the app to make the app better</string>
    <string name="preference_title_auto_upload_crash_reports">Send crash reports</string>
    <string name="preference_summary_auto_upload_crash_reports">Allow the app to send crash reports to a third-party service provider automatically so that we can review your crash and fix the bug faster and more easily.</string>
    <string name="editing_error_spamblacklist">Links to blocked domains (%s) detected. Please remove them and try again.</string>
    <string name="history_search_list_hint">Search history</string>
    <string name="error_can_not_process_link">Could not display this link</string>
    <string name="page_protected_autoconfirmed">This page has been semi-protected.</string>
    <string name="page_protected_sysop">This page has been fully protected.</string>
    <string name="page_protected_other">This page has been protected to the following levels: %s</string>
    <string name="page_protected_can_not_edit">Sorry, your account does not have sufficient privileges to edit this page at this time.</string>
    <string name="page_protected_can_not_edit_anon">Sorry, this page cannot be edited anonymously at this time.</string>
    <string name="page_protected_can_not_edit_title">This page is protected</string>
    <string name="settings_item_preferences">Settings</string>
    <string name="settings_activity_title">Settings</string>
    <string name="about_description">About the Wikipedia app</string>
    <string name="privacy_policy_description">Privacy policy</string>
    <string name="terms_of_use_description">Terms of use</string>
    <string name="about_wikipedia_url">https://en.wikipedia.org/wiki/Wikipedia:About</string>
    <string name="privacy_policy_url">https://foundation.wikimedia.org/wiki/Privacy_policy</string>
    <string name="offline_reading_and_data_url">https://www.mediawiki.org/wiki/Wikimedia_Apps/Android_FAQ#Offline_reading_and_data</string>
    <string name="android_app_faq_url">https://www.mediawiki.org/wiki/Wikimedia_Apps/Android_FAQ</string>
    <string name="terms_of_use_url">https://foundation.wikimedia.org/wiki/Terms_of_Use</string>
    <string name="android_app_request_an_account_url">https://en.wikipedia.org/wiki/Wikipedia:Request_an_account</string>
    <string name="cc_by_sa_3_url">https://creativecommons.org/licenses/by-sa/3.0/</string>
    <string name="cc_0_url">https://creativecommons.org/publicdomain/zero/1.0/</string>
    <string name="android_app_edit_help_url">https://m.mediawiki.org/wiki/Wikimedia_Apps/Suggested_edits</string>
    <string name="suggested_edits_image_tags_help_url">https://www.mediawiki.org/wiki/Wikimedia_Apps/Suggested_edits#Image_tags</string>
    <string name="about_libraries_heading">Libraries used</string>
    <string name="about_contributors_heading">Contributors</string>
    <string name="about_contributors"><![CDATA[<a href="https://www.mediawiki.org/wiki/Wikimedia_Apps/Team/Android">Team page</a>]]></string>
    <string name="about_translators_heading">Translators</string>
    <string name="about_translators_translatewiki"><![CDATA[This app was translated by the volunteer translators at <a href="https://translatewiki.net">translatewiki.net</a>.]]></string>
    <string name="about_app_license_heading">License</string>
    <string name="about_app_license"><![CDATA[Source code available on <a href=\"https://gerrit.wikimedia.org/r/#/admin/projects/apps/android/wikipedia\">Gerrit</a> and <a href=\"https://github.com/wikimedia/apps-android-wikipedia\">GitHub</a> under the <a href=\"https://phabricator.wikimedia.org/diffusion/APAW/browse/master/COPYING?view=raw\">Apache 2.0 License</a>. Unless otherwise specified, content is available under a <a href=\"https://en.wikipedia.org/wiki/Wikipedia:Text_of_Creative_Commons_Attribution-ShareAlike_3.0_Unported_License\">Creative Commons Attribution-ShareAlike License</a>.]]></string>
    <string name="about_wmf"><![CDATA[A product of the <a href="https://wikimediafoundation.org/">Wikimedia Foundation</a>]]></string>
    <string name="about_activity_title">About</string>
    <string name="edit_abandon_confirm">The page has been modified. Are you sure you want to exit without saving your changes?</string>
    <string name="edit_abandon_confirm_yes">Yes</string>
    <string name="edit_abandon_confirm_no">No</string>
    <string name="user_blocked_from_editing_title">Blocked</string>
    <string name="user_logged_in_blocked_from_editing" type="id">Your user account has been blocked from editing on this wiki.</string>
    <string name="user_anon_blocked_from_editing" type="id">Your IP address has been blocked from editing.</string>
    <string name="edit_how_page_improved">How did you improve the page?</string>
    <string name="edit_next">Next</string>
    <string name="edit_done">Publish</string>
    <string name="edit_preview">Preview</string>
    <string name="edit_undo">Undo</string>
    <string name="edit_redo">Redo</string>
    <string name="edit_zoom_in">Zoom in</string>
    <string name="edit_zoom_out">Zoom out</string>
    <string name="edit_summary_tag_typo">Fixed typo</string>
    <string name="edit_summary_tag_grammar">Fixed grammar</string>
    <string name="edit_summary_tag_links">Added links</string>
    <string name="edit_summary_tag_other">Other</string>
    <string name="edit_summary_tag_other_hint">Other ways you improved the page</string>
    <string name="edit_conflict_title">Edit conflict</string>
    <string name="edit_conflict_message">The page has already been modified by a different user, and is conflicting with your edit. Please copy your edits, go back and refresh the page, then try editing again.</string>
    <string name="find_next">Find next</string>
    <string name="find_previous">Find previous</string>
    <string name="find_first_occurence">This is the first occurrence</string>
    <string name="find_last_occurence">This is the last occurrence</string>
    <!-- need this and next? -->
    <string name="abusefilter_title_warn">This may be an unconstructive edit. Are you sure you want to publish it?</string>
    <string name="abusefilter_title_disallow">You cannot publish this edit. Please go back and change it.</string>
    <string name="abusefilter_text_warn"><![CDATA[An automated filter has identified this edit as potentially unconstructive. It may contain one or more of the following:<br /><br />· Typing in all caps<br />· Blanking articles or spamming<br />· Irrelevant external links or images<br />· Repeating characters]]></string>
    <string name="abusefilter_text_disallow"><![CDATA[An automated filter has identified this edit as potentially unconstructive, or potential vandalism.<br /><br />Wikipedia is an encyclopedia and only neutral, notable content belongs here.]]></string>
    <string name="text_size_select">Font size</string>
    <string name="page_similar_titles">Similar pages</string>
    <string name="search_did_you_mean">Did you mean \"%s\"?</string>
    <string name="search_recent_header">Recent searches:</string>
    <string name="button_clear_all_recent_searches">Clear recent searches</string>
    <string name="clear_recent_searches_confirm">Are you sure you want to clear your search history?</string>
    <string name="clear_recent_searches_confirm_yes">Yes</string>
    <string name="clear_recent_searches_confirm_no">No</string>
    <string name="error_browser_not_found">Could not open web page (no browser app found).</string>
    <string name="table_infobox">Quick facts</string>
    <string name="table_other">More information</string>
    <string name="table_close">Close</string>
    <string name="widget_name_featured_page">Wikipedia featured page</string>
    <string name="widget_title_featured_page">Today\'s featured page:</string>
    <string name="widget_name_search">Wikipedia search</string>
    <string name="wiktionary_no_definitions_found">No definitions found.</string>
    <string name="alpha_update_notification_title">New alpha update available</string>
    <string name="alpha_update_notification_text">Tap to download</string>
    <string name="dialog_close_description">Close</string>
    <string name="preference_title_show_images">Show images</string>
    <string name="preference_summary_show_images">Enable or disable loading of images in pages. Uncheck this setting if your Internet connection is slow, or if your data plan is limited.</string>
    <string name="preference_title_download_only_over_wifi">Download only over Wi-Fi</string>
    <string name="dialog_title_download_only_over_wifi">Confirm download using mobile data?</string>
    <string name="dialog_text_download_only_over_wifi">You have "Download only over Wi-Fi" turned on in settings. Do you want to allow using your mobile data plan for this download only?</string>
    <string name="dialog_title_download_only_over_wifi_allow">Allow</string>
    <string name="read_more_section">Read more</string>
    <string name="about_article_section">About this article</string>
    <string name="menu_gallery_visit_page">Go to file page</string>
    <string name="gallery_error_draw_failed">Could not draw the image.</string>
    <string name="license_title">License for %s</string>
    <string name="gallery_menu_share">Share</string>
    <string name="gallery_share_error">Could not share image: %s</string>
    <string name="gallery_save_progress">Downloading file…</string>
    <string name="gallery_save_success">File saved.</string>
    <string name="gallery_error_video_failed">Could not play the video.</string>
    <string name="gallery_save_image_write_permission_rationale">Permission to write to storage on your device is required for saving images.</string>
    <string name="gallery_add_image_caption_button">Add image caption</string>
    <string name="gallery_add_image_caption_in_language_button">Add image caption (%s)</string>
    <string name="err_cannot_save_file">Cannot save file</string>
    <string name="expand_refs">Tap to expand</string>
    <string name="cc_logo">Creative Commons license</string>
    <string name="captcha_image">Captcha image</string>
    <string name="gallery_fair_use_license">Fair use</string>
    <string name="gallery_uploader_unknown">Uploader unknown</string>
    <string name="gallery_not_available_offline_snackbar">Gallery view not available offline.</string>
    <string name="gallery_not_available_offline_snackbar_dismiss">Dismiss</string>
    <string name="menu_new_tab">New tab</string>
    <string name="menu_close_all_tabs">Close all tabs</string>
    <string name="close_all_tabs_confirm">Are you sure you want to close all tabs?</string>
    <string name="close_all_tabs_confirm_yes">Yes</string>
    <string name="close_all_tabs_confirm_no">No</string>
    <string name="button_close_tab">Close tab</string>
    <string name="unnamed_tab_closed">Tab closed.</string>
    <string name="tab_item_closed">%s closed.</string>
    <string name="all_tab_items_closed">All tabs closed.</string>
    <string name="tool_tip_bookmark_icon_title">Add to reading list</string>
    <string name="tool_tip_bookmark_icon_text">Tap on the bookmark icon to save the article to a reading list.</string>
    <string name="page_view_in_browser">View page in browser</string>
    <string name="tool_tip_toc_title">Table of contents quick access</string>
    <string name="tool_tip_toc_text">You can now swipe left to open the table of contents, and also tap and drag on this scroller button to quickly jump to different sections of an article.</string>
    <string name="tool_tip_lang_button">You can now search and read in multiple Wikipedia languages in the app.\n\n\nTap on the icon to add more languages.</string>
    <string name="error_response_malformed">Response from the server was not formatted correctly.</string>
    <string name="error_unknown">An unknown error occurred.</string>
    <string name="format_error_server_message">Message: \"%s\"</string>
    <string name="address_copied">Address copied to clipboard.</string>
    <string name="text_copied">Text copied to clipboard.</string>
    <string name="button_continue_to_article">Read article</string>
    <string name="button_continue_to_disambiguation">View similar pages</string>
    <string name="link_preview_disambiguation_description">This title relates to more than one page:</string>
    <string name="button_add_to_reading_list">Add to reading list</string>
    <string name="page_offline_notice_cannot_load_while_offline">Article cannot be loaded while offline.</string>
    <string name="page_offline_notice_add_to_reading_list">Hint: Add the article to a reading list and it will be downloaded once you\'re back online.</string>
    <string name="page_offline_notice_last_date">You are reading an offline version of this article saved on %s.</string>
    <string name="button_get_directions">Get directions</string>
    <string name="error_no_maps_app">Could not find any apps that provide directions.</string>
    <string name="preference_title_show_link_previews">Show link previews</string>
    <string name="preference_summary_show_link_previews">Show a quick preview of articles when tapping on links.</string>
    <string name="preference_title_collapse_tables">Collapse tables</string>
    <string name="preference_summary_collapse_tables">Automatically collapse tables in articles, such as infoboxes, references, and notes.</string>
    <string name="nav_item_donate">Support Wikipedia</string>
    <string name="error_voice_search_not_available">Sorry, voice recognition is not available.</string>
    <string name="location_service_disabled">Location services are disabled.</string>
    <string name="enable_location_service">Enable</string>
    <string name="location_permissions_enable_prompt">Enable location permissions to see places near you.</string>
    <string name="location_permissions_enable_action">Turn on</string>
    <string name="error_webview_updating">The Android System WebView is currently being updated. Please try again in a moment.</string>
    <string name="multi_select_items_selected">%d selected</string>
    <string name="error_message_generic">An error occurred</string>
    <string name="view_link_preview_error_button_dismiss">Dismiss</string>
    <string name="error_page_does_not_exist">This page does not exist</string>
    <string name="view_wiki_error_message_offline">Cannot connect to internet</string>
    <string name="view_wiki_error_message_timeout">Cannot connect to Wikipedia. Check your network connection, or try again later</string>
    <string name="reference_title">Reference %s</string>
    <string name="reference_list_title">References</string>
    <string name="theme_chooser_dialog_image_dimming_switch_label">Image dimming (in Dark theme)</string>
    <string name="preference_title_prefer_offline_content">Prefer offline content</string>
    <string name="preference_summary_prefer_offline_content">Save data usage by loading articles that are available offline rather than always loading the latest version of an article</string>
    <string name="theme_chooser_dialog_match_system_theme_switch_label">Match system theme</string>
    <string name="page_footer_license_text">Content is available under $1 unless otherwise noted</string>
    <string name="empty_tab_title">New tab</string>
    <string name="menu_save_all_tabs">Save all tabs</string>

    <!-- Crash reporter -->
    <string name="crash_report_activity_title">Application error</string>
    <string name="crash_report_relaunch_or_quit">We\'re sorry, the Wikipedia app has experienced an error and was terminated.\n\nWould you like to start over or quit?</string>
    <string name="crash_report_relaunch">Start over</string>
    <string name="crash_report_quit">Quit</string>
    <!-- /Crash reporter -->

    <!-- Article menu bar -->
    <string name="article_menu_bar_bookmark">Add this article to a reading list</string>
    <string name="article_menu_bar_share">Share the article link</string>
    <string name="article_header_edit_hint">Edit…</string>
    <string name="article_header_edit_description">Edit article description</string>
    <string name="article_header_edit_lead_section">Edit introduction</string>
    <!-- /Article menu bar -->

    <!-- Theme -->
    <string name="color_theme_select">Theme</string>
    <string name="color_theme_light">Light</string>
    <string name="color_theme_dark">Dark</string>
    <string name="color_theme_black">Black</string>
    <string name="color_theme_sepia">Sepia</string>
    <string name="color_theme_test_title">Sample text</string>
    <string name="color_theme_test_text">Drag the slider to change the size of the text that is used when reading articles. To set the text size throughout the rest of the app, change your system text size.</string>
    <string name="preference_title_app_theme">App theme</string>
    <string name="preference_summary_color_theme">Switch to using the app\'s dark color theme</string>
    <string name="text_size_increase">Increase text size</string>
    <string name="text_size_decrease">Decrease text size</string>
    <string name="text_size_percent_default">%s (Default)</string>
    <!-- /Theme -->

    <!-- Reading lists -->
    <string name="nav_item_reading_lists">My lists</string>
    <string name="reading_list_save_to">Save to reading list</string>
    <string name="reading_list_move_to">Move to reading list</string>
    <string name="reading_list_create_new">Create new</string>
    <string name="reading_list_title_exists">Reading list \"%s\" already exists.</string>
    <string name="reading_list_article_added_to_named">Added %1$s to %2$s.</string>
    <string name="reading_list_article_moved_to_named">Moved %1$s to %2$s.</string>
    <string name="reading_list_article_already_exists_message">All good! %1$s already contains %2$s.</string>
    <string name="reading_list_articles_already_exist_message">All good! %s already contains all articles.</string>
    <string name="reading_list_added_view_button">View list</string>
    <string name="format_reading_list_statistical_summary_singular">1 article, %1$.2f MB</string>
    <string name="format_reading_list_statistical_summary_plural">%1$d articles, %2$.2f MB</string>
    <string name="format_reading_list_statistical_detail_singular">%1$d of 1 articles available offline, %2$.2f MB</string>
    <string name="format_reading_list_statistical_detail_plural">%1$d of %2$d articles available offline, %3$.2f MB</string>
    <string name="reading_list_sort">Sort</string>
    <string name="reading_list_sort_ellipsis">Sort by…</string>
    <string name="reading_list_sort_by_name">Sort by name</string>
    <string name="reading_list_sort_by_name_desc">Sort by name (reverse)</string>
    <string name="reading_list_sort_by_recent">Sort by date added (newest)</string>
    <string name="reading_list_sort_by_recent_desc">Sort by date added (oldest)</string>
    <string name="reading_list_sort_by_created">Sort by date created (newest)</string>
    <string name="reading_list_sort_by_created_desc">Sort by date created (oldest)</string>
    <string name="reading_list_menu_delete">Delete list</string>
    <string name="reading_list_menu_rename">Edit name/description</string>
    <string name="reading_list_action_menu_remove_from_offline">Remove from offline</string>
    <string name="reading_list_action_menu_save_for_offline">Save for offline</string>
    <string name="reading_list_action_menu_remove_all_from_offline">Remove all from offline</string>
    <string name="reading_list_action_menu_save_all_for_offline">Save all for offline</string>
    <string name="reading_list_action_menu_add_to_another_list">Add to another list</string>
    <string name="reading_list_action_menu_move_to_another_list">Move to another list</string>
    <string name="reading_list_name_sample">My reading list</string>
    <string name="reading_list_name_hint">Name of this list</string>
    <string name="reading_list_description_hint">Description (optional)</string>
    <string name="reading_list_item_deleted">%s removed from list</string>
    <string name="reading_list_items_deleted">%d articles removed from list</string>
    <string name="reading_lists_item_deleted">%s removed from lists</string>
    <string name="reading_list_item_delete_undo">Undo</string>
    <string name="reading_list_deleted">%s deleted</string>
    <string name="saved_list_empty_title">No saved pages yet</string>
    <string name="reading_lists_empty_message">Add articles to a list for reading later, even when you\'re offline.</string>
    <string name="reading_lists_onboarding_intro">Add articles to a list for reading later, even when you\'re offline!</string>
    <string name="reading_lists_onboarding_for_example">For example</string>
    <string name="reading_lists_onboarding_example1">Places to visit</string>
    <string name="reading_lists_onboarding_example2">Favorite animals</string>
    <string name="reading_lists_onboarding_example3">Space exploration</string>
    <string name="reading_lists_onboarding_got_it">Got it</string>
    <string name="reading_list_empty">You have no articles added to this list.</string>
    <string name="reading_list_article_offline">Available offline</string>
    <string name="reading_list_article_make_offline">Make this article available offline</string>
    <string name="reading_list_add_to_other_list">Add to another reading list</string>
    <string name="reading_list_move_to_other_list">Move to another reading list</string>
    <string name="reading_list_move_from_to_other_list">Move from %s to another reading list</string>
    <string name="reading_list_remove_from_list">Remove from %s</string>
    <string name="reading_list_remove_from_lists">Remove from reading lists</string>
    <string name="reading_list_select_item">Select</string>
    <string name="reading_list_confirm_remove_article_from_offline">Remove from offline</string>
    <string name="reading_list_confirm_remove_article_from_offline_title">Article appears in multiple lists</string>
    <string name="reading_list_confirm_remove_article_from_offline_message">%s will no longer be available offline for all reading lists:</string>
    <string name="reading_lists_sync_reminder_title">Turn on reading list syncing?</string>
    <string name="reading_lists_sync_reminder_text"><![CDATA[Articles saved to reading lists can now be synced to your Wikipedia account. <a href="https://www.mediawiki.org/wiki/Wikimedia_Apps/Android_FAQ#Synced_reading_lists">Learn more</a>]]></string>
    <string name="reading_lists_login_reminder_text_with_link"><![CDATA[Reading lists can now be synced across devices. Log in to your Wikipedia account and allow your lists to be saved. <a href="https://www.mediawiki.org/wiki/Wikimedia_Apps/Android_FAQ#Synced_reading_lists">Learn more</a>]]></string>
    <string name="reading_lists_sync_reminder_action">Enable syncing</string>
    <string name="reading_list_login_reminder_title">Sync reading lists</string>
    <string name="reading_lists_login_reminder_text">Reading lists can now be synced across devices. Log in to your Wikipedia account and allow your lists to be saved.</string>
    <string name="reading_lists_confirm_remote_delete_yes">Yes</string>
    <string name="reading_lists_confirm_remote_delete_no">No</string>
    <string name="reading_list_article_save_in_progress">The article is being downloaded, and it will be available offline when complete.</string>
    <string name="reading_list_articles_added_to_named">Added %1$d articles to %2$s</string>
    <string name="reading_list_articles_moved_to_named">Moved %1$d articles to %2$s</string>
    <string name="reading_list_delete_confirm">Are you sure you want to delete %s?</string>
    <string name="reading_list_preference_login_to_enable_sync_dialog_title">Log in to enable sync</string>
    <string name="reading_list_preference_login_to_enable_sync_dialog_text">Log in to allow your reading lists to be saved to your account.</string>
    <string name="reading_list_preference_login_to_enable_sync_dialog_cancel">Cancel</string>
    <string name="reading_list_preference_login_to_enable_sync_dialog_login">Log in</string>
    <string name="reading_list_turned_sync_off_dialog_title">Reading list sync turned off</string>
    <string name="reading_list_turned_sync_off_dialog_text">Reading list sync is off for your account, and saved articles on your logged-in devices are no longer being backed up. Turn on reading list sync in Settings.</string>
    <string name="reading_list_turned_sync_off_dialog_ok">OK</string>
    <string name="reading_list_turned_sync_off_dialog_settings">Settings</string>
    <string name="reading_list_prompt_turned_sync_on_dialog_title">Turn on reading list sync?</string>
    <string name="reading_list_prompt_turned_sync_on_dialog_text"><![CDATA[Articles saved to reading lists can now be synced to your Wikipedia account. <a href="#faq">Learn more</a>]]></string>
    <string name="reading_list_prompt_turned_sync_on_dialog_do_not_show">Don’t show me this again</string>
    <string name="reading_list_prompt_turned_sync_on_dialog_enable_syncing">Enable syncing</string>
    <string name="reading_list_prompt_turned_sync_on_dialog_no_thanks">No thanks</string>
    <string name="default_reading_list_name">Saved</string>
    <string name="default_reading_list_description">Default list for your saved articles</string>
    <string name="no_user_lists_title">Organize articles into lists</string>
    <string name="no_user_lists_msg">Create lists for places to travel to, favorite topics, and much more</string>
    <string name="reading_list_saved_list_rename">%1$s (user created)</string>
    <string name="split_reading_list_message">There is a limit of %d articles per reading list. Existing lists with more than this limit have been split into multiple lists.</string>
    <string name="reading_list_move_article_limit_message">Can\'t move to this list. You\'ve reached the limit of %2$d articles per list for \"%1$s\".</string>
    <string name="reading_list_article_limit_message">Can\'t add to this list. You\'ve reached the limit of %2$d articles per list for \"%1$s\".</string>
    <string name="reading_lists_limit_message">Can\'t create another list. You\'ve reached the limit of 100 reading lists per account.</string>
    <string name="feed_reading_lists_sync_onboarding_text"><![CDATA[<strong>Sync reading lists</strong><br /><br />Reading lists can now be synced across devices. Log in to your Wikipedia account and allow your lists to be saved.]]></string>
    <string name="reading_lists_menu_create_list">Create new list</string>
    <string name="reading_lists_menu_sort_by">Sort by</string>
    <string name="reading_lists_refresh_sync_option">Refresh sync</string>
    <string name="reading_list_preference_login_or_signup_to_enable_sync_dialog_login">Log in / sign up</string>
    <plurals name="reading_list_article_offline_message">
        <item quantity="one">This article will now be available offline.</item>
        <item quantity="other">These articles will now be available offline.</item>
    </plurals>
    <plurals name="reading_list_article_not_offline_message">
        <item quantity="one">This article will no longer be available offline.</item>
        <item quantity="other">These articles will no longer be available offline.</item>
    </plurals>
    <string name="reading_list_toast_last_sync">Reading lists synced</string>
    <string name="reading_list_menu_last_sync">Last sync: %s</string>
    <string name="reading_list_remove_list_dialog_ok_button_text">OK</string>
    <string name="reading_list_delete_dialog_ok_button_text">OK</string>
    <string name="reading_list_remove_from_list_dialog_cancel_button_text">Cancel</string>
    <string name="reading_list_delete_dialog_cancel_button_text">Cancel</string>
    <string name="reading_list_remove_from_offline_cancel_button_text">Cancel</string>
    <string name="reading_list_download_using_mobile_data_cancel_button_text">Cancel</string>
    <string name="reading_list_split_dialog_ok_button_text">OK</string>
    <!-- /Reading lists -->

    <!-- User options -->
    <string name="user_option_sync_label">Preferences</string>
    <!-- /User options -->

    <!-- Notifications -->
    <string name="notification_reverted_title">Reverted edit</string>
    <string name="notification_channel_description">Download progress</string>
    <string name="notification_syncing_pause_button">Pause</string>
    <string name="notification_syncing_resume_button">Resume</string>
    <string name="notification_syncing_cancel_button">Cancel</string>
    <string name="notification_syncing_reading_list_channel_description">Syncing Reading Lists progress</string>
    <string name="notification_many_unread">You have %d unread notifications</string>
    <plurals name="notification_channel_name">
        <item quantity="one">Downloading article</item>
        <item quantity="other">Downloading articles</item>
    </plurals>
    <plurals name="notification_syncing_title">
        <item quantity="one">Downloading %1$d article&#8230;</item>
        <item quantity="other">Downloading %1$d articles&#8230;</item>
    </plurals>
    <plurals name="notification_syncing_description">
        <item quantity="one">%1$d article left</item>
        <item quantity="other">%1$d articles left</item>
    </plurals>
    <plurals name="notification_syncing_reading_list_channel_name">
        <item quantity="one">Syncing Reading List</item>
        <item quantity="other">Syncing Reading Lists</item>
    </plurals>
    <plurals name="notification_syncing_reading_list_title">
        <item quantity="one">Syncing %1$d list&#8230;</item>
        <item quantity="other">Syncing %1$d lists&#8230;</item>
    </plurals>
    <plurals name="notification_syncing_reading_list_description">
        <item quantity="one">%1$d list left</item>
        <item quantity="other">%1$d lists left</item>
    </plurals>
    <string name="notification_echo_channel_description">Wikipedia notifications</string>
    <string name="notifications_activity_title">Notifications</string>
    <string name="notifications_activity_title_archived">Notifications (archived)</string>
    <string name="notifications_search">Search notifications</string>
    <string name="notifications_view_unread">View unread</string>
    <string name="notifications_view_archived">View archived</string>
    <string name="notifications_prefs">Notification preferences</string>
    <string name="notifications_archive">Mark read and archive</string>
    <plurals name="notification_archive_message">
        <item quantity="one">Notification archived</item>
        <item quantity="other">%d notifications archived</item>
    </plurals>
    <string name="notifications_poll_enable_title">Enable notifications</string>
    <string name="notifications_poll_enable_positive">Enable</string>
    <string name="notifications_poll_enable_negative">Not now</string>
    <string name="notifications_empty_message">You\'re all caught up on notifications!</string>
    <string name="notifications_view_archived_button_text">View archived notifications</string>
    <string name="notification_preferences_title">Notification preferences</string>
    <string name="notifications_mark_unread">Mark as unread</string>
    <string name="preference_title_notification_poll">Poll notifications</string>
    <string name="preference_summary_notification_poll">Allow the app to use data to check for new notifications in the background.</string>
    <string name="preference_category_notification_types">In-app notification types</string>
    <string name="preference_title_notification_system">System</string>
    <string name="preference_summary_notification_system">Messages from system</string>
    <string name="preference_title_notification_milestone">Milestone</string>
    <string name="preference_summary_notification_milestone">Certain edit counts are reached</string>
    <string name="preference_title_notification_thanks">Thanks</string>
    <string name="preference_summary_notification_thanks">Someone thanks you for an edit</string>
    <string name="preference_title_notification_revert">Revert</string>
    <string name="preference_summary_notification_revert">One of your contributions was reverted</string>
    <string name="preference_title_notification_login_fail">Login</string>
    <string name="preference_summary_notification_login_fail">Your log in activities</string>
    <string name="preference_title_notification_mention">Mention</string>
    <string name="preference_summary_notification_mention">Someone mentions you in a page</string>
    <string name="preference_title_notification_user_talk">Talk page</string>
    <string name="preference_summary_notification_user_talk">Messages from talk pages</string>
    <!-- /Notifications -->

    <!-- The Feed -->
    <string name="view_because_you_read_card_title">Because you read</string>
    <string name="view_random_card_title">Randomizer</string>
    <string name="view_random_card_subtitle">Flip through random articles to read from Wikipedia.</string>
    <string name="view_random_card_action">Roll the dice</string>
    <string name="view_next_random_article">Load another random article</string>
    <string name="view_main_page_card_title">Today on Wikipedia</string>
    <string name="view_main_page_card_subtitle">Main page on %s</string>
    <string name="view_main_page_card_action">View main page</string>
    <string name="view_featured_image_card_title">Picture of the day</string>
    <string name="view_featured_image_card_download">Download</string>
    <string name="menu_feed_card_dismiss">Hide this card</string>
    <string name="menu_feed_card_dismissed">Card hidden.</string>
    <string name="menu_feed_card_edit_card_languages">Edit card languages</string>
    <string name="menu_feed_overflow_label">More options</string>

    <string name="feed_featured_image_share_subject">Featured image from Wikimedia Commons</string>
    <string name="feed">Explore</string>
    <string name="most_read_list_card_title">Trending</string>
    <string name="view_static_card_icon_content_description">Card icon</string>
    <string name="view_card_news_title">In the news</string>
    <plurals name="view_continue_reading_card_subtitle">
        <item quantity="one">yesterday</item>
        <item quantity="other">%d days ago</item>
    </plurals>
    <string name="view_continue_reading_card_subtitle_today">today</string>
    <string name="view_continue_reading_card_subtitle_read_date">Read %s</string>
    <string name="view_announcement_card_negative_action">No thanks</string>
    <string name="onboarding_negative_action">No thanks</string>
    <string name="view_offline_card_text">Content cannot be loaded when offline.</string>
    <string name="view_featured_article_card_title">Featured article</string>
    <string name="view_featured_article_footer_save_button_label">Save</string>
    <string name="view_static_card_save_button_label">Save</string>
    <string name="view_featured_article_footer_saved_button_label">Saved</string>
    <string name="feed_configure_activity_title">Customize the feed</string>
    <string name="feed_configure_menu_reset">Restore default view</string>
    <string name="feed_configure_menu_select_all">Show all</string>
    <string name="feed_configure_menu_deselect_all">Hide all</string>
    <string name="feed_configure_language_warning">Note that not all card types are available in all Wikipedia languages. Edit your selected languages in Settings.</string>
    <string name="feed_item_type_news">Articles about current events</string>
    <string name="feed_item_type_on_this_day">Events in history on this day</string>
    <string name="feed_item_type_because_you_read">Suggestions based on a recently read article from your history</string>
    <string name="feed_item_type_featured_article">Daily featured article on Wikipedia</string>
    <string name="feed_item_type_trending">Daily most-viewed articles</string>
    <string name="feed_item_type_featured_image">Daily featured image from Wikimedia Commons</string>
    <string name="feed_item_type_main_page">Main page of Wikipedia with daily featured content</string>
    <string name="feed_item_type_randomizer">Generate random articles to read</string>
    <string name="feed_item_type_suggested_edits">Suggestions to add content to Wikipedia</string>
    <string name="feed_empty_message">There\'s nothing on your Explore feed</string>
    <string name="feed_configure_onboarding_action">Customize</string>
    <string name="customize_lang_selection_dialog_ok_button_text">OK</string>
    <string name="customize_lang_selection_dialog_cancel_button_text">Cancel</string>
    <string name="feed_configure_onboarding_text"><![CDATA[<strong>Customize your Explore feed</strong><br /><br />You can now choose what to show on your feed, and also prioritize your favorite types of content.]]></string>
    <string name="feed_lang_selection_dialog_ok_button_text">OK</string>
    <string name="feed_lang_selection_dialog_cancel_button_text">Cancel</string>
    <string name="feed_accessibility_card_text">You have reached the bottom of the feed.</string>
    <string name="feed_accessibility_card_load_more_button">Load more</string>
    <!-- /The Feed -->

    <!-- Description editing -->
    <string name="description_edit_text_hint">Article description</string>
    <string name="description_edit_article_description_label">Article</string>
    <string name="description_edit_translate_article_description_label_per_language">Article description (%s)</string>
    <string name="description_edit_translate_article_description_hint_per_language">Article description (%s)</string>
    <string name="description_edit_add_caption_label">Image description</string>
    <string name="description_edit_add_caption_hint">Image caption</string>
    <string name="description_edit_translate_caption_label_per_language">Image caption (%s)</string>
    <string name="description_edit_translate_caption_hint_per_language">Image caption (%s)</string>
    <string name="description_edit_save">Publish</string>
    <string name="description_edit_read">Read</string>
    <string name="description_edit_add_description">Add article description</string>
    <string name="description_edit_translate_description">Translate article description</string>
    <string name="description_edit_edit_description">Edit article description</string>
    <string name="description_edit_add_image_caption">Add image caption</string>
    <string name="description_edit_edit_image_caption">Edit image caption</string>
    <string name="description_edit_translate_image_caption">Translate image caption</string>
    <string name="description_edit_cancel_hint">Cancel</string>
    <string name="description_edit_help_title">Info: Article descriptions</string>
    <string name="description_edit_help_about_wikidata">About Wikidata</string>
    <string name="description_edit_help_wikidata_guide">Wikidata guide for writing descriptions</string>
    <string name="wikidata_description_guide_url">https://www.wikidata.org/wiki/Help:Description#Guidelines_for_descriptions_in_English</string>
    <string name="description_edit_anon_limit">Thanks for your continued interest in editing article descriptions! To make additional edits, please log in to your Wikipedia account.</string>
    <string name="description_edit_license_notice"><![CDATA[By changing the article description, I agree to the <a href="%1$s">Terms of Use</a> and to irrevocably release my contributions under the <a href="%2$s">Creative Commons CC0</a> license.]]></string>
    <string name="description_edit_helper_text_lowercase_warning">usually begin with a lowercase letter</string>

    <!-- /Description editing -->

    <!-- Description editing success -->
    <string name="description_edit_success_saved">Article description published!</string>
    <string name="description_edit_success_saved_snackbar">Article description published!</string>
    <string name="description_edit_success_saved_in_lang_snackbar">Article description published! (%s)</string>
    <string name="description_edit_success_saved_image_caption_snackbar">Image caption published!</string>
    <string name="description_edit_success_saved_image_caption_in_lang_snackbar">Image caption published! (%s)</string>
    <string name="description_edit_success_saved_image_tags_snackbar">Image tag(s) published!</string>
    <string name="description_edit_success_encouragement">You just made Wikipedia better for everyone</string>
    <string name="description_edit_success_done">Done</string>
    <string name="description_edit_success_did_you_know">Did you know?</string>
    <string name="description_edit_success_article_edit_hint">You can also edit articles within this app. Try fixing typos and small sentences by clicking on the ^1 icon next time</string>
    <!-- /Description editing success -->

    <!-- Description editing tutorial -->
    <string name="description_edit_tutorial_title_descriptions">Article descriptions</string>
    <string name="description_edit_tutorial_title_descriptions_summary">Summarizes an article to help readers understand the subject at a glance</string>
    <string name="description_edit_tutorial_keep_it_short">Keep it short</string>
    <string name="description_edit_tutorial_keep_it_short_instructions">Ideally one line, between two to twelve words</string>
    <string name="description_edit_tutorial_button_label_start_editing">Start editing</string>
    <string name="description_edit_tutorial_promise">By starting, I promise not to misuse this feature.</string>
    <!-- /Description editing tutorial -->

    <!-- Suggested edits -->
    <string name="suggested_edits_add_descriptions">Add article descriptions</string>
    <string name="suggested_edits_translate_descriptions">Translate article descriptions</string>
    <string name="suggested_edits_add_image_captions">Add image captions</string>
    <string name="suggested_edits_translate_image_captions">Translate image captions</string>
    <string name="suggested_edits_tag_images">Tag images</string>
    <string name="suggested_edits_review_description">Review article description</string>
    <string name="suggested_edits_add_description_button">Add description</string>
    <string name="suggested_edits_edit_description_button">Edit description</string>
    <string name="suggested_edits_add_translation_button">Add translation</string>
    <string name="suggested_edits_edit_translation_button">Edit translation</string>
    <string name="suggested_edits_add_caption_button">Add caption</string>
    <string name="suggested_edits_edit_caption_button">Edit caption</string>
    <string name="suggested_edits_review_image_caption">Review image caption</string>
    <string name="suggested_edits_my_contributions">My contributions</string>
    <string name="suggested_edits_no_description">This file does not have a description</string>
    <string name="suggested_edits_license_notice"><![CDATA[By adding the description, I agree to the <a href="%1$s">Terms of Use</a> and to irrevocably release my contributions under the <a href="%2$s">Creative Commons CC0</a> license.]]></string>
    <string name="suggested_edits_image_caption_license_notice"><![CDATA[By adding the image caption, I agree to the <a href="%1$s">Terms of Use</a> and to irrevocably release my contributions under the <a href="%2$s">Creative Commons CC0</a> license.]]></string>
    <string name="suggested_edits_menu_info">Info</string>
    <string name="suggested_edits_tasks_activity_title">Suggested edits</string>
    <string name="suggested_edits_task_add_description_title">Add article descriptions</string>
    <string name="suggested_edits_task_add_description_description">Contribute to articles without descriptions</string>
    <string name="suggested_edits_task_image_caption_title">Add image captions</string>
    <string name="suggested_edits_task_image_caption_description">Add missing short captions to images</string>
    <string name="suggested_edits_task_translate_caption_title">Translate image captions</string>
    <string name="suggested_edits_task_translate_caption_description">Translate captions into other languages</string>
    <string name="suggested_edits_task_multilingual_title">More tasks for multilingual editors</string>
    <string name="suggested_edits_task_multilingual_description">Translation tasks are available if you read and write in more than one Wikipedia language.</string>
    <string name="suggested_edits_task_image_caption_edit_disable_text">Locked until you’ve edited %d image captions</string>
    <string name="suggested_edits_task_translate_description_edit_disable_text">Locked until you’ve edited %d article descriptions (verified)</string>
    <string name="suggested_edits_task_multilingual_negative">Not for me</string>
    <string name="suggested_edits_task_multilingual_positive">Add languages</string>
    <string name="suggested_edits_image_caption_summary_title_file">File</string>
    <string name="suggested_edits_image_caption_summary_title_artist">Artist</string>
    <string name="suggested_edits_image_caption_summary_title_author">Author</string>
    <string name="suggested_edits_image_caption_summary_title_source">Source</string>
    <string name="suggested_edits_image_caption_summary_title_license">License</string>
    <string name="suggested_edits_image_caption_summary_title_date">Date</string>
    <plurals name="suggested_edits_contribution_count">
        <item quantity="one">1 contribution</item>
        <item quantity="other">%d contributions</item>
    </plurals>
    <string name="suggested_edits_feed_card_title">Suggested edits</string>
    <string name="suggested_edits_feed_card_add_description_button">Add article description</string>
    <string name="suggested_edits_feed_card_add_translation_in_language_button">Add article description (%s)</string>
    <string name="suggested_edits_tasks_onboarding_get_started">Get started</string>
    <string name="suggested_edits_image_preview_dialog_caption_in_language_title">Image caption (%s)</string>
    <string name="suggested_edits_image_preview_dialog_description_in_language_title">Image description (%s)</string>
    <string name="suggested_edits_image_preview_dialog_file">File</string>
    <string name="suggested_edits_image_preview_dialog_artist">Artist</string>
    <string name="suggested_edits_image_preview_dialog_tags">Tags</string>
    <string name="suggested_edits_image_preview_dialog_date">Date</string>
    <string name="suggested_edits_image_preview_dialog_source">Source/Photographer</string>
    <string name="suggested_edits_image_preview_dialog_licensing">Licensing</string>
    <string name="suggested_edits_image_preview_dialog_more_info">More Info</string>
    <string name="suggested_edits_image_preview_dialog_file_page_link_text">File page on Wikimedia Commons</string>
    <string name="suggested_edits_image_preview_dialog_file_page_wikipedia_link_text">File page on Wikipedia</string>
    <string name="suggested_edits_article_cta_image_caption">Add image caption</string>
    <string name="suggested_edits_article_cta_image_caption_in_language">Add image caption (%s)</string>
    <string name="suggested_edits_article_cta_snackbar_action">View</string>
    <string name="suggested_edits_feed_card_add_image_caption">Add image caption</string>
    <string name="suggested_edits_feed_card_translate_image_caption">Add image caption (%s)</string>
    <string name="suggested_edits_feed_card_add_image_tags">Add image tags</string>
    <string name="suggested_edits_snackbar_survey_text">How was your editing experience? Please take a moment to fill out the survey about in-app editing.</string>
    <string name="suggested_edits_snackbar_survey_action_text">Take Survey</string>
    <string name="suggested_edits_task_action_text_add">Add</string>
    <string name="suggested_edits_task_action_text_translate">Translate</string>
    <string name="suggested_edits_image_captions">Image captions</string>
    <string name="suggested_edits_image_tags">Image tags</string>
    <string name="suggested_edits_image_tags_publishing">Publishing</string>
    <string name="suggested_edits_image_tags_published">Published</string>
    <string name="suggested_edits_image_tags_onboarding_title">Tagging images makes them easier to find.</string>
    <string name="suggested_edits_image_tags_onboarding_text">By adding image tags, you will help make images easier to search for on Commons, the free license image repository that Wikipedia uses for images in its articles.</string>
    <string name="suggested_edits_image_tags_onboarding_note">Only tags that you choose will be added to images.</string>
    <string name="suggested_edits_image_tags_snackbar">Add image tags to make them easier for others to find.</string>
    <string name="suggested_edits_image_tags_task_detail">Add custom tags to an image to make it easier to find.</string>
    <string name="suggested_edits_image_tags_choose">Add or choose matching tags</string>
    <string name="suggested_edits_image_tags_published_list">Published tags</string>
    <string name="suggested_edits_image_tags_search">Search tags</string>
    <string name="suggested_edits_image_tags_select_title">You haven\'t selected any tags for this image</string>
    <string name="suggested_edits_image_tags_select_text">Only tags that you choose will be added to images. Tags that are not selected will be marked as rejected. Are you sure you want to mark all tags as rejected?</string>
    <string name="suggested_edits_image_tags_add_tag">Add tag</string>
    <string name="suggested_edits_image_zoom_tooltip">Pinch to zoom this image.</string>
    <string name="suggested_edits_encouragement_message">%s\, thanks for your edits. Below you can find more ways to contribute to Wikipedia.</string>
    <string name="suggested_edits_onboarding_message"><![CDATA[<b>Hi %s\</b>, did you know that everyone can edit Wikipedia? Below you can find fun ways to help improve Wikipedia. Happy editing!]]></string>
    <string name="suggested_edits_image_captions_task_detail">Describe an image to help readers understand its meaning and context.</string>
    <string name="suggested_edits_add_descriptions_task_detail">Summarize an article to help readers understand the subject at a glance.</string>
    <string name="suggested_edits_contributions_stat_tooltip">Your total number of contributions with Suggested edits.</string>
    <string name="suggested_edits_edit_streak_stat_tooltip">How many days without break you\'ve contributed via Suggested edits. If you haven\'t contributed in a while, it shows your last contribution date.</string>
    <string name="suggested_edits_page_views_stat_tooltip">Total pageviews of items you contributed to in the last 30 days with Suggested edits.</string>
    <string name="suggested_edits_edit_quality_stat_tooltip">Based on how many times one of your contributions was reverted (undone by another editor). Reverted edits: %d.</string>
    <string name="suggested_edits_paused_message"><![CDATA[<b>Suggested edits is paused until %1$s.</b> Sorry %2$s, some of your recent contributions have been reverted.\n\nLearn how to improve your editing skills on Wikipedia with the link below.]]></string>
    <string name="suggested_edits_disabled_message"><![CDATA[<b>Suggested edits is disabled.</b> Sorry %s, too many of your recent contributions have been reverted.\n\nLearn what this means with the link below.]]></string>
    <string name="suggested_edits_ip_blocked_message">It looks like your IP address (or range of IP addresses) is currently blocked from editing Wikipedia. Learn more about what this means by visiting the link below.</string>
    <string name="suggested_edits_editing_tips_link_text">Editing tips and tricks</string>
    <string name="suggested_edits_help_page_link_text">Suggested edits help page</string>
    <string name="suggested_edits_edit_streak_label_text">Edit streak</string>
    <string name="suggested_edits_pageviews_label_text">Pageviews</string>
    <string name="suggested_edits_quality_label_text">Edit quality</string>
    <string name="suggested_edits_quality_perfect_text">Perfect</string>
    <string name="suggested_edits_quality_excellent_text">Excellent</string>
    <string name="suggested_edits_quality_very_good_text">Very good</string>
    <string name="suggested_edits_quality_good_text">Good</string>
    <string name="suggested_edits_quality_okay_text">Okay</string>
    <string name="suggested_edits_quality_sufficient_text">Sufficient</string>
    <string name="suggested_edits_quality_poor_text">Poor</string>
    <string name="suggested_edits_quality_bad_text">Bad</string>
    <string name="suggested_edits_contribute">Contribute</string>
    <plurals name="suggested_edits_contribution">
        <item quantity="one">Contribution</item>
        <item quantity="other">Contributions</item>
    </plurals>
    <plurals name="suggested_edits_edit_streak_detail_text">
        <item quantity="one">%d day</item>
        <item quantity="other">%d days</item>
    </plurals>
    <string name="suggested_edits_last_edited">Last edited</string>
    <string name="suggested_edits_last_edited_never">Never</string>
    <string name="suggested_edits_task_new">new</string>
    <string name="suggested_edits_contributions_type">%1$s (%2$s)</string>
    <string name="suggested_edits_cc0_notice"><![CDATA[By publishing, you agree to the <a href="%1$s">terms of use</a> and to irrevocably release this contribution under the <a href="%2$s">CC0 license</a>.]]></string>
    <string name="suggested_edits_reactivation_notification_title">Suggested edits</string>
    <string name="suggested_edits_reactivation_notification_stage_one">Thanks for editing Wikipedia! Why not continue where you left off?</string>
    <string name="suggested_edits_reactivation_notification_stage_two">Have a minute to continue improving Wikipedia? Check out these editing suggestions.</string>
    <string name="suggested_edits_contribution_type_image_tag">Image tag</string>
    <string name="suggested_edits_contributions_screen_title">%s\'s contributions</string>
    <string name="suggested_edits_contribution_type_title">%1$d %2$s</string>
    <string name="suggested_edits_contribution_seen_text">Seen %s times in the past 30 days.</string>
    <string name="suggested_edits_contribution_date_yesterday_text">Yesterday</string>
<<<<<<< HEAD
=======
    <string name="suggested_edits_rewards_contribution">You\'ve made %d contributions to Wikipedia using Suggested edits. Thank you!</string>
    <string name="suggested_edits_rewards_edit_streak">You\'ve edited every day for %1$d days so far. Keep the streak going, %2$s!</string>
    <string name="suggested_edits_rewards_pageviews">Your edits have been seen by %d people in the last 30 days. Thanks, and keep going!</string>
    <string name="suggested_edits_rewards_edit_quality">Your edits so far are %s. Keep going! We look forward to your contributions.</string>
    <string name="suggested_edits_rewards_continue_button">Continue</string>
>>>>>>> 04429f4a
    <!-- /Suggested edits -->

    <!-- File page -->
    <string name="file_page_activity_title">File page</string>
    <!-- /File page -->

    <!-- Description editing revert help -->
    <string name="description_edit_revert_subtitle">Thanks for editing Wikipedia!</string>
    <string name="description_edit_revert_intro">We know you tried your best, but one of the reviewers had a concern. Possible reasons your edit was reverted include:</string>
    <string name="description_edit_revert_reason1"><![CDATA[your contribution didn\'t follow one of the <a href="%1$s">guidelines</a>.]]></string>
    <string name="description_edit_revert_reason2">your contribution looked like an experiment or vandalism.</string>
    <string name="description_edit_revert_history"><![CDATA[If you are interested, see the <a href="%1$s">edit history</a>.]]></string>
    <string name="description_edit_login_cancel_button_text">Cancel</string>
    <!-- /Description editing revert help -->

    <!-- Offline -->
    <string name="offline_read_permission_rationale">Permission to access storage on your device is required for offline browsing.</string>
    <string name="offline_read_final_rationale">Permission to access storage on your device is required to use the Offline Library.</string>
    <string name="size_gb">%.2f GB</string>
    <string name="size_mb">%.2f MB</string>
    <!-- /Offline -->

    <!-- Onboarding -->
    <string name="onboarding_skip">Skip</string>
    <string name="onboarding_continue">Continue</string>
    <string name="onboarding_get_started">Get started</string>
    <string name="onboarding_maybe_later">Maybe later</string>
    <string name="onboarding_explore_title">New ways to explore</string>
    <string name="onboarding_explore_text"><![CDATA[Dive down the Wikipedia rabbit hole with a constantly updating Explore feed. <br/> <b>Customize</b> the feed to your interests – whether it’s learning about historical events <b>On this day</b>, or rolling the dice with <b>Random</b>.]]></string>
    <string name="onboarding_reading_list_sync_title">Reading lists with sync</string>
    <string name="onboarding_reading_list_sync_text_v2"><![CDATA[You can make reading lists from articles you want to read later, even when you’re offline. <br/>Login to your Wikipedia account to sync your reading lists. <a href="#login">Join Wikipedia</a> ]]></string>
    <string name="onboarding_analytics_title">Send anonymous data</string>
    <string name="onboarding_analytics_offline_text"><![CDATA[Help make the app better by letting us know how you use it. Data collected is anonymous. <a href="#privacy">Learn more</a>]]></string>
    <string name="onboarding_analytics_switch_title">Send usage data</string>
    <string name="onboarding_create_account_sync">Sync your reading lists</string>
    <string name="onboarding_create_account_contributions">Keep track of your contributions</string>
    <string name="onboarding_create_account_preferences">Save your preferences</string>
    <string name="onboarding_got_it">Got it</string>
    <string name="onboarding_multilingual_secondary_text">We’ve found the following on your device:</string>
    <string name="onboarding_multilingual_add_language_text">Add or edit languages</string>
    <string name="onboarding_welcome_title_v2">The Free Encyclopedia\n&#8230;in over 300 languages</string>
    <!-- /Onboarding -->

    <!-- App Shortcuts -->
    <string name="app_shortcuts_random">Random</string>
    <string name="app_shortcuts_continue_reading">Continue reading</string>
    <string name="app_shortcuts_search">Search</string>
    <string name="more_trending_text">More like this</string>
    <string name="top_on_this_day">Trending on %1$s</string>
    <!-- /App Shortcuts -->

    <!-- On This Day -->
    <string name="on_this_day_card_title">On this day</string>
    <string name="more_events_text">More on this day</string>
    <string name="events_count_text">%1$s events from %2$s–%3$d</string>
    <string name="this_year">This year</string>
    <string name="back_to_top">Back to top</string>
    <string name="on_this_day_dialog_next_month">Next month</string>
    <string name="on_this_day_dialog_previous_month">Previous month</string>
    <string name="on_this_day_open_date_picker">Open date picker</string>
    <plurals name="diff_years">
        <item quantity="one">Last year</item>
        <item quantity="other">%d years ago</item>
    </plurals>
    <!-- /On This Day -->

    <!-- MultiLingual -->
    <string name="languages_list_activity_title">Add a language</string>
    <string name="languages_list_suggested_text">Suggested</string>
    <string name="languages_list_all_text">All languages</string>
    <string name="wikipedia_languages_title">Wikipedia languages</string>
    <string name="wikipedia_languages_your_languages_text">Your languages</string>
    <string name="wikipedia_languages_add_language_text">Add language</string>
    <string name="wikipedia_languages_remove_text">Remove language</string>
    <string name="wikipedia_languages_remove_action_mode_title">Remove language</string>
    <plurals name="wikipedia_languages_remove_dialog_title">
        <item quantity="one">Remove selected language?</item>
        <item quantity="other">Remove selected languages?</item>
    </plurals>
    <string name="wikipedia_languages_remove_dialog_content">You will only see content on the Explore feed and quick search filters for remaining Wikipedia languages.</string>
    <string name="wikipedia_languages_remove_warning_dialog_title">Can\'t remove all languages</string>
    <string name="wikipedia_languages_remove_warning_dialog_content">Keep at least one Wikipedia language from which to search and read content.</string>
    <string name="more_language_options">more</string>
    <string name="add_wikipedia_languages_text">Add Wikipedia languages</string>
    <string name="dialog_of_remove_chinese_variants_from_app_lang_title">Remove a Chinese variant from your app languages?</string>
    <string name="dialog_of_remove_chinese_variants_from_app_lang_text">You currently have both Traditional and Simplified Chinese variants set in your app languages. Update your app languages settings?</string>
    <string name="dialog_of_remove_chinese_variants_from_app_lang_edit">Edit languages</string>
    <string name="dialog_of_remove_chinese_variants_from_app_lang_no">No thanks</string>
    <string name="remove_language_dialog_cancel_button_text">Cancel</string>
    <string name="remove_language_dialog_ok_button_text">OK</string>
    <string name="remove_all_language_warning_dialog_ok_button_text">OK</string>
    <!-- /MultiLingual -->

    <!-- Editing -->
    <string name="protected_page_warning_dialog_ok_button_text">OK</string>
    <string name="account_editing_blocked_dialog_ok_button_text">OK</string>
    <string name="edit_conflict_dialog_ok_button_text">OK</string>
    <string name="reverted_edit_dialog_ok_button_text">OK</string>
    <string name="account_editing_blocked_dialog_cancel_button_text">Cancel</string>
    <!-- /Editing -->

    <!-- Content description -->
    <string name="content_description_for_page_indicator">Page %1$d of %2$d</string>
    <!-- /Content description -->

    <string name="wikitext_bold">Bold</string>
    <string name="wikitext_italic">Italic</string>
    <string name="wikitext_link">Link</string>
    <string name="wikitext_bulleted_list">Bulleted list</string>
    <string name="wikitext_numbered_list">Numbered list</string>
    <string name="wikitext_template">Template</string>
    <string name="wikitext_reference">Reference</string>
    <string name="wikitext_preview_link">Preview link</string>

    <string name="main_drawer_open">Open</string>
    <string name="main_drawer_close">Close</string>
    <string name="main_drawer_content_description">Open main navigation drawer</string>
    <string name="main_drawer_help">Help</string>
    <string name="main_drawer_login">Log in / join Wikipedia</string>
    <string name="main_tooltip_text">%s, did you know that everyone can edit Wikipedia?</string>
    <string name="main_tooltip_action_button">Get started</string>
    <string name="custom_date_picker_dialog_ok_button_text">OK</string>
    <string name="text_input_dialog_ok_button_text">OK</string>
    <string name="text_input_dialog_cancel_button_text">Cancel</string>
    <string name="custom_date_picker_dialog_cancel_button_text">Cancel</string>
</resources><|MERGE_RESOLUTION|>--- conflicted
+++ resolved
@@ -797,14 +797,11 @@
     <string name="suggested_edits_contribution_type_title">%1$d %2$s</string>
     <string name="suggested_edits_contribution_seen_text">Seen %s times in the past 30 days.</string>
     <string name="suggested_edits_contribution_date_yesterday_text">Yesterday</string>
-<<<<<<< HEAD
-=======
     <string name="suggested_edits_rewards_contribution">You\'ve made %d contributions to Wikipedia using Suggested edits. Thank you!</string>
     <string name="suggested_edits_rewards_edit_streak">You\'ve edited every day for %1$d days so far. Keep the streak going, %2$s!</string>
     <string name="suggested_edits_rewards_pageviews">Your edits have been seen by %d people in the last 30 days. Thanks, and keep going!</string>
     <string name="suggested_edits_rewards_edit_quality">Your edits so far are %s. Keep going! We look forward to your contributions.</string>
     <string name="suggested_edits_rewards_continue_button">Continue</string>
->>>>>>> 04429f4a
     <!-- /Suggested edits -->
 
     <!-- File page -->
