<?xml version="1.0" encoding="utf-8"?>
<resources>

    <style name="ThemeDark">

        <!-- Overrides of base Android color definitions -->

        <!-- Default background for all activities -->
        <item name="android:windowBackground">?attr/paper_color</item>

        <!-- Background for popup menus, text areas -->
        <item name="android:colorBackground">@color/base12</item>

        <item name="android:textColorPrimary">@color/base90</item>
        <item name="android:textColorSecondary">@color/base80</item>
        <item name="android:textColorTertiary">@color/base70</item>
        <item name="android:textColorHint">@color/base50</item>

        <!-- Toolbar color, list overscroll effect -->
        <item name="colorPrimary">@color/accent75</item>

        <!-- Control color (switch, progress bar, etc), text link color, edit text underline,
             edit text cursor, text selection markers -->
        <item name="colorAccent">@color/accent75</item>

        <!-- Error text in TextInputLayout -->
        <item name="colorError">@color/red75</item>

        <!-- Overrides of base Android styles with color sub-definitions -->
        <item name="actionOverflowMenuStyle">@style/Widget.AppCompat.PopupMenu.Overflow</item>
        <item name="popupMenuStyle">@style/PopupMenuDark</item>
        <item name="dialogTheme">@style/DialogDark</item>
        <item name="bottomSheetDialogTheme">@style/BottomSheetDialogDark</item>

        <!-- Overrides of our own custom style attributes -->
        <item name="edit_improve_tag_selected_drawable">@drawable/edit_improve_tag_selected_dark</item>
        <item name="edit_improve_tag_unselected_drawable">@drawable/edit_improve_tag_unselected_dark</item>
        <item name="lead_image_drawable">@drawable/lead_default_dark</item>
        <item name="list_separator_drawable">@drawable/divider_dark</item>
        <item name="list_separator_drawable_bottom_content">@drawable/divider_bottom_content_dark</item>

        <!-- Overrides of our own custom color attributes -->
        <item name="toolbar_icon_color">@android:color/white</item>
        <item name="themed_icon_color">@android:color/white</item>
        <item name="nav_tab_background_color">@color/base18</item>
        <item name="nav_tab_item_color_state">@color/color_state_nav_tab_dark</item>
        <item name="multi_select_background_color">@color/accent30</item>
        <item name="searchItemBackground">@color/base12</item>
        <item name="material_theme_primary_color">@color/base100</item>
        <item name="material_theme_secondary_color">@color/white70</item>
        <item name="material_theme_de_emphasised_color">@color/white50</item>
        <item name="material_theme_border_color">@color/white20</item>
        <item name="primary_text_color">@color/base90</item>
        <item name="secondary_text_color">@color/base70</item>
        <item name="section_title_color">@color/base90</item>
        <item name="chart_shade1">@color/base100</item>
        <item name="chart_shade4">@color/base50</item>
        <item name="chart_shade5">@color/base30</item>
        <item name="chart_shade7">@color/base10</item>
        <item name="green_highlight_color">@color/green50</item>
        <item name="randomizer_dice_icon_color">@color/accent50</item>
        <item name="thumb_off_color">@color/base70</item>
        <item name="track_off_color">@color/base100</item>
        <item name="toc_h1_h2_color">@color/base100</item>
        <item name="toc_scroller_button_color">@color/base18</item>
        <item name="button_background_color">@color/base14</item>
        <item name="tab_placeholder_text_color">@color/base10</item>
        <item name="chip_background_color">@color/base20</item>
        <item name="chip_text_color">@color/base80</item>
        <item name="action_mode_green_background">@color/green50</item>
        <item name="image_tags_onboarding_image">@drawable/ic_image_tags_onboarding_dark</item>
        <item name="sync_reading_list_prompt_drawable">@drawable/ic_sync_illustration_dark</item>

        <!-- Background for cards, lists, and controls -->
        <item name="paper_color">@color/base14</item>
        <item name="suggestions_background_color">@color/base12</item>
        <item name="color_group_22">@color/base18</item>
        <item name="color_group_52">@color/accent75</item>
        <item name="color_group_53">@color/accent30</item>
        <item name="color_group_54">@color/base14</item>
        <item name="color_group_55">@color/accent20</item>
        <item name="color_group_56">@color/accent50</item>
        <item name="color_group_57">@color/green30</item>
        <item name="color_group_58">@color/green50</item>
        <item name="color_group_59">@color/base50</item>
        <item name="color_group_60">@color/base20</item>
        <item name="color_group_61">@color/base30</item>
<<<<<<< HEAD
        <item name="color_group_62">@color/osage</item>
        <item name="color_group_64">@color/green50</item>
        <item name="color_group_65">@color/red75</item>
        <item name="edit_green_highlight">@android:color/transparent</item>
        <item name="edit_red_highlight" >@android:color/transparent</item>
=======
        <item name="color_group_63">@color/white50</item>

>>>>>>> 6236a0f3
    </style>

    <style name="DialogDark" parent="Theme.MaterialComponents.Dialog">
        <item name="windowActionBar">false</item>
        <item name="windowNoTitle">true</item>
        <item name="colorAccent">@color/accent75</item>
        <item name="android:colorBackground">?attr/paper_color</item>
        <item name="android:lineSpacingExtra">@dimen/dialog_line_spacing_extra</item>
    </style>

    <style name="PopupMenuDark" parent="Widget.AppCompat.PopupMenu">
        <item name="overlapAnchor">true</item>
    </style>

    <style name="BottomSheetDialogDark" parent="Theme.MaterialComponents.BottomSheetDialog">
        <item name="bottomSheetStyle">@style/AppBottomSheetModalStyle</item>
        <item name="colorAccent">@color/accent75</item>
        <item name="colorSwitchThumbNormal">@color/base90</item>
        <item name="android:colorBackground">?attr/paper_color</item>
        <item name="android:disabledAlpha">1.0</item>
    </style>

    <style name="ThemeDark.Translucent">
        <item name="android:windowBackground">@color/black87</item>
        <item name="android:colorBackgroundCacheHint">@null</item>
        <item name="android:windowIsTranslucent">true</item>
        <item name="android:windowContentOverlay">@null</item>
        <item name="colorAccent">@color/accent50</item>
    </style>

</resources><|MERGE_RESOLUTION|>--- conflicted
+++ resolved
@@ -85,16 +85,12 @@
         <item name="color_group_59">@color/base50</item>
         <item name="color_group_60">@color/base20</item>
         <item name="color_group_61">@color/base30</item>
-<<<<<<< HEAD
         <item name="color_group_62">@color/osage</item>
+        <item name="color_group_63">@color/white50</item>
         <item name="color_group_64">@color/green50</item>
         <item name="color_group_65">@color/red75</item>
         <item name="edit_green_highlight">@android:color/transparent</item>
         <item name="edit_red_highlight" >@android:color/transparent</item>
-=======
-        <item name="color_group_63">@color/white50</item>
-
->>>>>>> 6236a0f3
     </style>
 
     <style name="DialogDark" parent="Theme.MaterialComponents.Dialog">
