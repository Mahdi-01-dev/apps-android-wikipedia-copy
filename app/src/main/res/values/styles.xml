<?xml version="1.0" encoding="utf-8"?>
<resources xmlns:tools="http://schemas.android.com/tools">

    <style name="BaseAppTheme" parent="Theme.MaterialComponents.Light.NoActionBar">
        <item name="preferenceTheme">@style/AppPreferenceTheme</item>
        <item name="editTextAutoSummarizePreferenceStyle">@style/EditTextAutoSummarizePreference</item>
        <item name="longPreferenceStyle">@style/LongPreference</item>
        <item name="intPreferenceStyle">@style/IntPreference</item>
        <item name="android:buttonStyle">@style/App.Button</item>
        <item name="android:windowActivityTransitions">true</item>
        <item name="android:windowContentTransitions">true</item>
        <item name="android:windowBackground">@null</item>
        <item name="windowActionModeOverlay">true</item>
        <item name="drawerArrowStyle">@style/DrawerArrowStyle</item>
        <item name="actionBarTheme">@style/ToolbarTheme</item>
        <item name="actionBarStyle">@style/ToolbarStyle</item>
        <item name="actionModeStyle">@style/ActionModeStyle</item>

        <item name="searchViewStyle">@style/SearchViewStyle</item>
        <item name="autoCompleteTextViewStyle">@style/SearchViewEditTextStyle</item>
        <item name="android:listViewStyle">@style/ListView</item>
        <item name="android:textViewStyle">@style/RtlAwareTextView</item>

        <item name="alertDialogTheme">@style/AlertDialogStyle</item>
        <!-- Theme for dialog after long pressing on internal links -->
        <item name="android:alertDialogTheme">@style/LongPressAlertDialogStyle</item>
    </style>

    <style name="AppTheme" parent="BaseAppTheme">

    </style>

    <style name="AppTheme.Splash">
        <item name="android:windowBackground">@drawable/splash_bg</item>
    </style>

    <style name="AppTheme.Page">
        <item name="actionModeStyle">@style/PageActionModeStyle</item>
        <item name="searchViewStyle">@style/PageSearchViewStyle</item>
        <item name="autoCompleteTextViewStyle">@style/PageSearchViewEditTextStyle</item>
        <item name="actionOverflowButtonStyle">@style/ActionButtonOverflow</item>
        <item name="actionModeCloseButtonStyle">@style/ActionModeCloseButtonStyle</item>
    </style>

    <style name="AppTheme.ActionBar">
        <item name="windowNoTitle">false</item>
        <item name="windowActionBar">true</item>
        <item name="windowActionBarOverlay">false</item>
        <item name="windowActionModeOverlay">false</item>
    </style>

    <style name="AppTheme.ActionBar.Page">
        <item name="actionBarTheme">@style/PageToolbarTheme</item>
        <item name="actionBarStyle">@style/PageToolbarStyle</item>
        <item name="autoCompleteTextViewStyle">@style/PageSearchViewEditTextStyle</item>
        <item name="actionModeCloseButtonStyle">@style/ActionModeCloseButtonStyle</item>
    </style>

    <style name="AppTheme.ActionBar.LanguagesList">
        <item name="actionBarTheme">@style/PageToolbarTheme</item>
        <item name="actionBarStyle">@style/PageToolbarStyle</item>
        <item name="actionModeStyle">@style/PageActionModeStyle</item>
        <item name="autoCompleteTextViewStyle">@style/LanguagesListSearchViewEditTextStyle</item>
    </style>

    <style name="ActionModeCloseButtonStyle">
        <item name="android:visibility">gone</item>
        <item name="android:layout_marginStart">-48dp</item>
        <item name="actionModeCloseDrawable">@drawable/ic_arrow_back_themed_24dp</item>
    </style>

    <style name="AppTheme.FullScreen">
        <item name="android:windowFullscreen">true</item>
    </style>

    <style name="AppTheme.FullScreen.TranslucentDark">
        <item name="android:windowBackground">@color/black87</item>
        <item name="android:colorBackgroundCacheHint">@null</item>
        <item name="android:windowIsTranslucent">true</item>
        <item name="android:windowContentOverlay">@null</item>
        <item name="colorAccent">@color/accent50</item>
    </style>


    <style name="AlertDialogButtonStyle" parent="Widget.MaterialComponents.Button.TextButton.Dialog">
        <item name="android:textAlignment">textEnd</item>
        <item name="android:minWidth">0dp</item>
        <item name="android:paddingStart">16dp</item>
        <item name="android:paddingEnd">16dp</item>
    </style>

<<<<<<< HEAD
    <style name="ActionModeGreen" parent="Widget.AppCompat.ActionMode">
        <item name="background">@color/green50</item>
    </style>

    <style name="ToolbarTheme" parent="@style/ThemeOverlay.MaterialComponents.ActionBar">
=======
    <style name="ToolbarTheme" parent="@style/ThemeOverlay.AppCompat.ActionBar">
>>>>>>> 0ea08e1e
        <item name="colorControlNormal">?attr/main_toolbar_icon_color</item>
        <item name="colorControlActivated">@color/base30</item>
        <item name="colorControlHighlight">@color/base30</item>
    </style>

    <style name="PageToolbarTheme" parent="@style/ThemeOverlay.MaterialComponents.ActionBar">
        <item name="colorControlNormal">?attr/page_toolbar_icon_color</item>
        <item name="colorControlActivated">?android:attr/textColorTertiary</item>
        <item name="colorControlHighlight">?android:attr/textColorTertiary</item>
    </style>

    <style name="TabToolbarTheme" parent="@style/ThemeOverlay.MaterialComponents.ActionBar">
        <item name="colorControlNormal">?attr/main_toolbar_icon_color</item>
        <item name="colorControlActivated">?attr/main_toolbar_icon_color</item>
        <item name="colorControlHighlight">?attr/main_toolbar_icon_color</item>
        <item name="navigationIcon">@drawable/ic_add_gray_themed_24dp</item>
    </style>

    <style name="ToolbarStyle" parent="@style/Widget.AppCompat.ActionBar">
        <item name="background">?attr/main_toolbar_color</item>
        <item name="navigationIcon">?attr/homeAsUpIndicator</item>
        <item name="elevation">4dp</item>
        <item name="titleTextStyle">@style/ToolBarTitleText</item>
    </style>

    <style name="PageToolbarStyle" parent="@style/Widget.AppCompat.ActionBar">
        <item name="background">?attr/page_toolbar_color</item>
        <item name="navigationIcon">?attr/homeAsUpIndicator</item>
        <item name="elevation">4dp</item>
        <item name="titleTextStyle">@style/PageToolbarTitleText</item>
    </style>

    <style name="ToolBarTitleText" parent="@style/TextAppearance.AppCompat.Widget.ActionBar.Title">
        <item name="android:textColor">?attr/main_toolbar_title_color</item>
    </style>

    <style name="PageToolbarTitleText" parent="@style/TextAppearance.AppCompat.Widget.ActionBar.Title">
        <item name="android:textColor">?attr/primary_text_color</item>
    </style>

    <style name="DrawerArrowStyle" parent="Widget.AppCompat.DrawerArrowToggle">
        <item name="color">@android:color/white</item>
    </style>

    <style name="ActionModeStyle" parent="@style/Widget.AppCompat.ActionMode">
        <item name="background">?attr/main_toolbar_color</item>
        <item name="backgroundSplit">?attr/main_toolbar_color</item>
        <item name="titleTextStyle">@style/ActionModeTitleStyle</item>
        <item name="subtitleTextStyle">@style/ActionModeSubtitleStyle</item>
    </style>

    <style name="PageActionModeStyle" parent="@style/Widget.AppCompat.ActionMode">
        <item name="background">?attr/page_toolbar_color</item>
        <item name="backgroundSplit">?attr/page_toolbar_color</item>
        <item name="titleTextStyle">@style/PageActionModeTitleStyle</item>
        <item name="subtitleTextStyle">@style/PageActionModeSubtitleStyle</item>
        <item name="android:elevation">4dp</item>
    </style>

    <style name="ActionModeTitleStyle" parent="@style/TextAppearance.AppCompat.Widget.ActionMode.Title">
        <item name="android:textColor">?attr/main_toolbar_title_color</item>
    </style>

    <style name="ActionModeSubtitleStyle" parent="@style/TextAppearance.AppCompat.Widget.ActionMode.Subtitle">
        <item name="android:textColor">?attr/main_toolbar_title_color</item>
    </style>

    <style name="PageActionModeTitleStyle" parent="@style/TextAppearance.AppCompat.Widget.ActionMode.Title">
        <item name="android:textColor">?attr/page_toolbar_icon_color</item>
    </style>

    <style name="PageActionModeSubtitleStyle" parent="@style/TextAppearance.AppCompat.Widget.ActionMode.Subtitle">
        <item name="android:textColor">?attr/page_toolbar_icon_color</item>
    </style>

    <style name="SearchViewStyle" parent="@style/Widget.AppCompat.SearchView">
        <item name="closeIcon">@drawable/ic_close_main_themed_24dp</item>
        <item name="searchIcon">@drawable/ic_search_main_themed_24dp</item>
        <item name="searchHintIcon">@drawable/ic_search_main_themed_24dp</item>
    </style>

    <style name="SearchViewEditTextStyle" parent="@style/Widget.AppCompat.AutoCompleteTextView">
        <item name="android:textCursorDrawable">@drawable/custom_cursor</item>
        <item name="android:textColor">?attr/main_toolbar_icon_color</item>
    </style>

    <style name="PageSearchViewStyle" parent="@style/Widget.AppCompat.SearchView">
        <item name="closeIcon">@drawable/ic_close_themed_24dp</item>
        <item name="searchIcon">@drawable/ic_search_themed_24dp</item>
        <item name="searchHintIcon">@drawable/ic_search_themed_24dp</item>
    </style>

    <style name="PageSearchViewEditTextStyle" parent="SearchViewEditTextStyle">
        <item name="android:textColor">?attr/page_toolbar_icon_color</item>
        <item name="android:textColorHint">?attr/page_toolbar_icon_color</item>
    </style>

    <style name="LanguagesListSearchViewEditTextStyle" parent="SearchViewEditTextStyle">
        <item name="android:textColor">?attr/primary_text_color</item>
        <item name="android:textColorHint">?attr/page_toolbar_icon_color</item>
    </style>

    <style name="ListView" parent="@style/Widget.AppCompat.ListView">
        <item name="android:divider">@null</item>
        <item name="android:dividerHeight">0dp</item>
    </style>

    <style name="RtlAwareTextView" parent="@android:style/Widget.TextView">
        <item name="android:textAlignment">viewStart</item>
    </style>

    <style name="TextViewCentered" parent="@android:style/Widget.TextView">
        <item name="android:gravity">center</item>
        <item name="android:textAlignment">center</item>
    </style>

    <style name="ActionButtonOverflow" parent="Widget.AppCompat.ActionButton.Overflow">
        <item name="srcCompat">@drawable/ic_more_vert_themed_24dp</item>
    </style>

    <style name="SideDrawerMenuItem">
        <item name="android:layout_width">match_parent</item>
        <item name="android:layout_height">48dp</item>
        <item name="android:paddingStart">16dp</item>
        <item name="android:paddingEnd">16dp</item>
        <item name="android:orientation">horizontal</item>
        <item name="android:gravity">center_vertical</item>
        <item name="android:background">?attr/selectableItemBackground</item>
        <item name="android:clickable">true</item>
    </style>

    <style name="OverflowMenuItem" parent="@android:style/TextAppearance">
        <item name="android:layout_width">match_parent</item>
        <item name="android:layout_height">wrap_content</item>
        <item name="android:paddingLeft">16dp</item>
        <item name="android:paddingRight">16dp</item>
        <item name="android:paddingTop">13dp</item>
        <item name="android:paddingBottom">13dp</item>
        <item name="android:background">?attr/selectableItemBackground</item>
        <item name="android:clickable">true</item>
    </style>

    <style name="App.Button" parent="@style/Widget.AppCompat.Button.Colored">
        <item name="android:layout_width">wrap_content</item>
        <item name="android:layout_height">wrap_content</item>
        <item name="android:layout_marginTop">4dp</item>
        <item name="android:layout_marginBottom">4dp</item>
        <item name="android:layout_marginLeft">4dp</item>
        <item name="android:layout_marginRight">4dp</item>
        <item name="android:paddingTop">8dp</item>
        <item name="android:paddingBottom">8dp</item>
        <item name="android:paddingLeft">16dp</item>
        <item name="android:paddingRight">16dp</item>
        <item name="backgroundTint">@color/color_state_green</item>
        <item name="android:textColor">@android:color/white</item>
        <item name="android:textAlignment">center</item>
    </style>

    <style name="App.Button.Blue">
        <item name="backgroundTint">@color/color_state_blue</item>
    </style>

    <style name="App.Button.Gray">
        <item name="backgroundTint">@color/color_state_gray</item>
    </style>

    <style name="App.Button.Black">
        <item name="backgroundTint">@color/color_state_black</item>
    </style>

    <style name="App.Button.White">
        <item name="backgroundTint">@color/color_state_white</item>
        <item name="android:textColor">@color/base30</item>
    </style>

    <style name="App.Button.PaperColor">
        <item name="backgroundTint">?attr/paper_color</item>
        <item name="android:textColor">?attr/secondary_text_color</item>
    </style>

    <style name="TransparentButton" parent="@style/Widget.AppCompat.Button.Borderless">
        <item name="android:textAlignment">center</item>
    </style>

    <style name="OnboardingSwitch">
        <item name="colorControlActivated">?attr/colorAccent</item>
        <item name="colorSwitchThumbNormal">@color/base50</item>
        <item name="android:colorForeground">@color/base30</item>
    </style>

    <style name="TextHeadingGray" parent="@android:style/TextAppearance.Medium">
        <item name="android:textAllCaps">false</item>
        <item name="android:textSize">16sp</item>
        <item name="android:textColor">?attr/primary_text_color</item>

    </style>

    <style name="AppBottomSheetModalStyle" parent="Widget.Design.BottomSheet.Modal">
        <item name="behavior_peekHeight">@dimen/bottomSheetPeekHeight</item>
    </style>

    <!-- Preferences -->

    <style name="AppPreferenceTheme" parent="PreferenceThemeOverlay" >
        <item name="preferenceFragmentCompatStyle">@style/AppPreferenceFragment</item>
        <item name="android:listPreferredItemPaddingLeft">@dimen/activity_horizontal_margin</item>
        <item name="android:listPreferredItemPaddingStart">@dimen/activity_horizontal_margin</item>
        <item name="android:listPreferredItemPaddingRight">@dimen/activity_horizontal_margin</item>
        <item name="android:listPreferredItemPaddingEnd">@dimen/activity_horizontal_margin</item>
        <item name="colorControlActivated">?attr/colorAccent</item>
        <item name="colorSwitchThumbNormal">?attr/thumb_off_color</item>
        <item name="android:colorForeground">?attr/track_off_color</item>
        <item name="android:disabledAlpha">0.5</item>
    </style>

    <style name="AppPreferenceFragment" parent="PreferenceFragment.Material">
        <item name="android:divider">@null</item>
    </style>

    <style name="EditTextAutoSummarizePreference" parent="Preference.DialogPreference.EditTextPreference.Material">
        <item name="android:dialogLayout">@layout/preference_dialog_edittext</item>
    </style>

    <style name="DataStringPreference" parent="EditTextAutoSummarizePreference">
        <item name="android:inputType">textVisiblePassword</item>
    </style>

    <style name="LongPreference" parent="EditTextAutoSummarizePreference">
        <item name="android:inputType">number</item>
        <item name="android:maxLength">20</item>
        <item name="android:gravity">right|end</item>
    </style>

    <style name="IntPreference" parent="LongPreference">
        <item name="android:maxLength">11</item>
    </style>

    <style name="SimpleDraweeViewPlaceholder">
        <item name="actualImageScaleType">centerCrop</item>
        <item name="placeholderImage">?attr/thumbnail_image_placeholder</item>
        <item name="placeholderImageScaleType">fitCenter</item>
        <item name="failureImage">?attr/thumbnail_image_placeholder</item>
        <item name="failureImageScaleType">fitCenter</item>
        <item name="fadeDuration">0</item>
        <item name="backgroundImage">?attr/paper_color</item>
    </style>

    <style name="SimpleDraweeViewPlaceholder.EditActionFeed">
        <item name="placeholderImage">@drawable/ic_image_gray_transparent_24dp</item>
        <item name="failureImage">@drawable/ic_image_gray_transparent_24dp</item>
        <item name="backgroundImage">@color/base30</item>
    </style>

    <style name="SimpleDraweeViewPlaceholder.ReadingListThumbnail">
        <item name="android:layout_width">28dp</item>
        <item name="android:layout_height">28dp</item>
        <item name="android:contentDescription">@null</item>
        <item name="placeholderImage">?attr/material_theme_border_color</item>
        <item name="failureImage">?attr/material_theme_border_color</item>
        <item name="roundedCornerRadius">2dp</item>
        <item name="roundTopLeft">false</item>
        <item name="roundTopRight">false</item>
        <item name="roundBottomLeft">false</item>
        <item name="roundBottomRight">false</item>
    </style>

    <style name="CounterOverflowTextAppearance" parent="@style/TextAppearance.Design.Counter.Overflow">
        <item name="android:textColor">@color/red50</item>
    </style>

    <style name="MaterialLargePrimaryTitle">
        <item name="android:textAlignment">center</item>
        <item name="android:textSize">20sp</item>
        <item name="android:lineSpacingExtra">8sp</item>
        <item name="android:fontFamily">sans-serif-medium</item>
        <item name="android:textColor">?attr/material_theme_primary_color</item>
    </style>

    <style name="MaterialMediumSecondaryCaption">
        <item name="android:textAlignment">center</item>
        <item name="android:textSize">16sp</item>
        <item name="android:lineSpacingExtra">8sp</item>
        <item name="android:textColor">?attr/material_theme_secondary_color</item>
    </style>

    <style name="MaterialListTitle">
        <item name="android:textSize">16sp</item>
        <item name="android:lineSpacingExtra">8sp</item>
        <item name="android:textColor">?attr/material_theme_primary_color</item>
    </style>

    <style name="MaterialListSubtitle">
        <item name="android:textSize">14sp</item>
        <item name="android:lineSpacingExtra">6sp</item>
        <item name="android:textColor">?attr/material_theme_secondary_color</item>
    </style>

    <style name="MaterialListSectionHeader">
        <item name="android:textSize">14sp</item>
        <item name="android:lineSpacingExtra">8sp</item>
        <item name="android:textColor">?attr/colorAccent</item>
        <item name="android:fontFamily">sans-serif-medium</item>
    </style>

    <style name="LanguageSpinnerItemTextAppearance">
        <item name="android:textSize">12sp</item>
        <item name="android:singleLine">true</item>
        <item name="android:textColor">?attr/colorPrimary</item>
        <item name="android:fontFamily">sans-serif-medium</item>
        <item name="android:paddingLeft">16dp</item>
        <item name="android:paddingRight">16dp</item>
        <item name="android:minHeight">48dp</item>
        <item name="android:ellipsize">marquee</item>
        <item name="android:gravity">center_vertical</item>
        <item name="android:textAlignment">inherit</item>
        <item name="android:textAllCaps">true</item>
    </style>


    <style name="ReadingListTitleTextAppearance">
        <item name="android:textSize">20sp</item>
        <item name="android:fontFamily">sans-serif-medium</item>
    </style>

    <style name="PagePopupMenu" parent="@style/Widget.AppCompat.PopupMenu.Overflow">
        <item name="android:dropDownHorizontalOffset">@dimen/popup_menu_drop_down_horizontal_offset</item>
        <item name="android:dropDownVerticalOffset">@dimen/popup_menu_drop_down_vertical_offset</item>
    </style>

    <style name="DialogTextAppearance">
        <item name="android:textSize">16sp</item>
        <item name="android:textColor">?attr/material_theme_secondary_color</item>
        <item name="android:lineSpacingExtra">@dimen/dialog_line_spacing_extra</item>
    </style>

    <style name="DialogTitleAppearance" parent="@style/RtlOverlay.DialogWindowTitle.AppCompat">
        <item name="android:textColor">?attr/material_theme_primary_color</item>
        <item name="android:layout_marginBottom">5dp</item>
    </style>

    <style name="DialogTitleTextAppearance" parent="TextAppearance.AppCompat.Title">
        <item name="android:textSize">20sp</item>
        <item name="android:fontFamily">sans-serif</item>
    </style>

    <style name="CustomChipStyle">
        <item name="android:textSize">14sp</item>
        <item name="android:fontFamily">sans-serif-medium</item>
        <item name="android:textColor">?attr/chip_text_color</item>
        <item name="android:lineSpacingExtra">2sp</item>
    </style>

    <style name="AlertDialogStyle" parent="ThemeOverlay.MaterialComponents.Dialog.Alert">
        <item name="android:colorBackground">?attr/paper_color</item>
        <item name="android:textColorPrimary">?attr/material_theme_secondary_color</item>
        <item name="android:windowTitleStyle">@style/DialogTitleAppearance</item>
        <item name="android:textAppearanceMedium">@style/DialogTitleTextAppearance</item>
        <item name="buttonBarButtonStyle">@style/AlertDialogButtonStyle</item>
        <item name="android:lineSpacingExtra">@dimen/dialog_line_spacing_extra</item>
    </style>

    <style name="LongPressAlertDialogStyle" parent="AlertDialogStyle">
        <item name="android:backgroundTint" tools:targetApi="21">?attr/paper_color</item>
        <item name="android:background">?attr/paper_color</item>
    </style>

    <style name="DescriptionEditViewHintTextStyle">
        <item name="android:fontFamily">sans-serif-medium</item>
        <item name="android:textSize">12sp</item>
        <item name="android:textColor">?attr/colorAccent</item>
    </style>
</resources><|MERGE_RESOLUTION|>--- conflicted
+++ resolved
@@ -89,15 +89,7 @@
         <item name="android:paddingEnd">16dp</item>
     </style>
 
-<<<<<<< HEAD
-    <style name="ActionModeGreen" parent="Widget.AppCompat.ActionMode">
-        <item name="background">@color/green50</item>
-    </style>
-
     <style name="ToolbarTheme" parent="@style/ThemeOverlay.MaterialComponents.ActionBar">
-=======
-    <style name="ToolbarTheme" parent="@style/ThemeOverlay.AppCompat.ActionBar">
->>>>>>> 0ea08e1e
         <item name="colorControlNormal">?attr/main_toolbar_icon_color</item>
         <item name="colorControlActivated">@color/base30</item>
         <item name="colorControlHighlight">@color/base30</item>
