--- conflicted
+++ resolved
@@ -342,12 +342,9 @@
     </style>
 
     <style name="SimpleDraweeViewPlaceholder.SuggestedEdits">
-<<<<<<< HEAD
-=======
         <item name="placeholderImage">?attr/material_theme_border_color</item>
         <item name="failureImage">?attr/material_theme_border_color</item>
         <item name="backgroundImage">@android:color/transparent</item>
->>>>>>> 86614cd7
     </style>
 
     <style name="SimpleDraweeViewPlaceholder.SuggestedEdits.Review">
