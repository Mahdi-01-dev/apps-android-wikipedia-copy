<?xml version="1.0" encoding="utf-8"?>
<androidx.cardview.widget.CardView xmlns:android="http://schemas.android.com/apk/res/android"
    xmlns:app="http://schemas.android.com/apk/res-auto"
    android:id="@+id/encourageAccountCreationView"
    android:layout_width="match_parent"
    android:layout_height="wrap_content"
<<<<<<< HEAD
    android:layout_marginTop="23dp"
    android:layout_marginStart="16dp"
    android:layout_marginEnd="16dp"
    android:layout_marginBottom="16dp"
    app:cardBackgroundColor="?attr/paper_color"
    app:cardCornerRadius="12dp"
    app:cardElevation="2dp">

    <LinearLayout
        android:layout_width="match_parent"
        android:layout_height="wrap_content"
        android:orientation="vertical"
        android:layout_margin="16dp">

        <ImageView
            android:id="@+id/imageView"
            android:layout_width="match_parent"
            android:layout_height="wrap_content"
            android:contentDescription="@null"
            android:layout_marginBottom="16dp" />

        <TextView
            android:id="@+id/cardTitleView"
            android:layout_width="match_parent"
            android:layout_height="wrap_content"
            android:textSize="20sp"
            android:fontFamily="sans-serif"
            android:textStyle="bold"
            android:textColor="?attr/material_theme_primary_color"
            android:lineSpacingExtra="8sp"
            android:layout_marginBottom="12dp"/>

        <TextView
            android:id="@+id/cardContentView"
            android:layout_width="match_parent"
            android:layout_height="wrap_content"
            android:textSize="16sp"
            android:fontFamily="sans-serif"
            android:textColor="?attr/material_theme_secondary_color"
            android:lineSpacingExtra="8sp"
            android:layout_marginBottom="12dp"/>

        <com.google.android.material.button.MaterialButton
            android:id="@+id/actionButton"
            style="@style/FlatButton"
            android:layout_width="wrap_content"
            android:layout_height="wrap_content"
            app:icon="@drawable/ic_open_in_new_black_24px"
            app:iconTint="?attr/colorAccent"/>

    </LinearLayout>

</androidx.cardview.widget.CardView>
=======
    android:padding="16dp"
    android:orientation="vertical">

    <ImageView
        android:id="@+id/image"
        android:layout_width="match_parent"
        android:layout_height="92dp"
        android:layout_marginBottom="20dp"
        android:contentDescription="@null"
        app:srcCompat="@drawable/ic_suggested_edits_disabled" />

    <TextView
        android:id="@+id/messageTitleView"
        android:layout_width="match_parent"
        android:layout_height="wrap_content"
        android:lineSpacingExtra="8sp"
        android:layout_marginBottom="16dp"
        android:textColor="?attr/material_theme_primary_color"
        android:textStyle="bold"
        android:textSize="20sp" />

    <TextView
        android:id="@+id/messageTextView"
        android:layout_width="match_parent"
        android:layout_height="wrap_content"
        android:lineSpacingExtra="8sp"
        android:textColor="?attr/material_theme_secondary_color"
        android:textSize="16sp" />

    <LinearLayout
        android:id="@+id/learnMoreContainer"
        android:layout_width="wrap_content"
        android:layout_height="32dp"
        android:paddingStart="8dp"
        android:paddingEnd="12dp"
        android:layout_marginTop="16dp"
        android:clickable="true"
        android:focusable="true"
        app:layout_constraintTop_toBottomOf="@id/taskDescription"
        app:layout_constraintStart_toStartOf="@id/taskDescription"
        app:layout_constraintBottom_toBottomOf="parent"
        android:background="@drawable/rounded_8dp_corner_base90_fill">

        <ImageView
            android:id="@+id/add_image"
            android:layout_width="20dp"
            android:layout_height="20dp"
            android:layout_gravity="center_vertical"
            android:contentDescription="@null"
            app:srcCompat="@drawable/ic_open_in_new_black_24px"
            app:tint="?attr/colorAccent" />

        <TextView
            android:layout_width="wrap_content"
            android:layout_height="wrap_content"
            android:layout_gravity="center_vertical"
            android:layout_marginStart="4dp"
            android:fontFamily="sans-serif-medium"
            android:text="@string/suggested_edits_learn_more"
            android:textAllCaps="true"
            android:textColor="?attr/colorAccent"
            android:letterSpacing="0.05"
            android:textSize="@dimen/suggested_edits_message_textview_text_size" />
    </LinearLayout>

</LinearLayout>
>>>>>>> e4170715
<|MERGE_RESOLUTION|>--- conflicted
+++ resolved
@@ -1,128 +1,45 @@
 <?xml version="1.0" encoding="utf-8"?>
-<androidx.cardview.widget.CardView xmlns:android="http://schemas.android.com/apk/res/android"
+<LinearLayout xmlns:android="http://schemas.android.com/apk/res/android"
     xmlns:app="http://schemas.android.com/apk/res-auto"
-    android:id="@+id/encourageAccountCreationView"
     android:layout_width="match_parent"
     android:layout_height="wrap_content"
-<<<<<<< HEAD
-    android:layout_marginTop="23dp"
-    android:layout_marginStart="16dp"
-    android:layout_marginEnd="16dp"
-    android:layout_marginBottom="16dp"
-    app:cardBackgroundColor="?attr/paper_color"
-    app:cardCornerRadius="12dp"
-    app:cardElevation="2dp">
-
-    <LinearLayout
-        android:layout_width="match_parent"
-        android:layout_height="wrap_content"
-        android:orientation="vertical"
-        android:layout_margin="16dp">
-
-        <ImageView
-            android:id="@+id/imageView"
-            android:layout_width="match_parent"
-            android:layout_height="wrap_content"
-            android:contentDescription="@null"
-            android:layout_marginBottom="16dp" />
-
-        <TextView
-            android:id="@+id/cardTitleView"
-            android:layout_width="match_parent"
-            android:layout_height="wrap_content"
-            android:textSize="20sp"
-            android:fontFamily="sans-serif"
-            android:textStyle="bold"
-            android:textColor="?attr/material_theme_primary_color"
-            android:lineSpacingExtra="8sp"
-            android:layout_marginBottom="12dp"/>
-
-        <TextView
-            android:id="@+id/cardContentView"
-            android:layout_width="match_parent"
-            android:layout_height="wrap_content"
-            android:textSize="16sp"
-            android:fontFamily="sans-serif"
-            android:textColor="?attr/material_theme_secondary_color"
-            android:lineSpacingExtra="8sp"
-            android:layout_marginBottom="12dp"/>
-
-        <com.google.android.material.button.MaterialButton
-            android:id="@+id/actionButton"
-            style="@style/FlatButton"
-            android:layout_width="wrap_content"
-            android:layout_height="wrap_content"
-            app:icon="@drawable/ic_open_in_new_black_24px"
-            app:iconTint="?attr/colorAccent"/>
-
-    </LinearLayout>
-
-</androidx.cardview.widget.CardView>
-=======
     android:padding="16dp"
     android:orientation="vertical">
 
     <ImageView
-        android:id="@+id/image"
+        android:id="@+id/imageView"
         android:layout_width="match_parent"
-        android:layout_height="92dp"
-        android:layout_marginBottom="20dp"
+        android:layout_height="wrap_content"
         android:contentDescription="@null"
-        app:srcCompat="@drawable/ic_suggested_edits_disabled" />
+        android:layout_marginBottom="16dp" />
 
     <TextView
         android:id="@+id/messageTitleView"
         android:layout_width="match_parent"
         android:layout_height="wrap_content"
+        android:textSize="20sp"
+        android:fontFamily="sans-serif"
+        android:textStyle="bold"
+        android:textColor="?attr/material_theme_primary_color"
         android:lineSpacingExtra="8sp"
-        android:layout_marginBottom="16dp"
-        android:textColor="?attr/material_theme_primary_color"
-        android:textStyle="bold"
-        android:textSize="20sp" />
+        android:layout_marginBottom="12dp"/>
 
     <TextView
         android:id="@+id/messageTextView"
         android:layout_width="match_parent"
         android:layout_height="wrap_content"
+        android:textSize="16sp"
+        android:fontFamily="sans-serif"
+        android:textColor="?attr/material_theme_secondary_color"
         android:lineSpacingExtra="8sp"
-        android:textColor="?attr/material_theme_secondary_color"
-        android:textSize="16sp" />
+        android:layout_marginBottom="12dp"/>
 
-    <LinearLayout
-        android:id="@+id/learnMoreContainer"
+    <com.google.android.material.button.MaterialButton
+        android:id="@+id/actionButton"
+        style="@style/FlatButton"
         android:layout_width="wrap_content"
-        android:layout_height="32dp"
-        android:paddingStart="8dp"
-        android:paddingEnd="12dp"
-        android:layout_marginTop="16dp"
-        android:clickable="true"
-        android:focusable="true"
-        app:layout_constraintTop_toBottomOf="@id/taskDescription"
-        app:layout_constraintStart_toStartOf="@id/taskDescription"
-        app:layout_constraintBottom_toBottomOf="parent"
-        android:background="@drawable/rounded_8dp_corner_base90_fill">
+        android:layout_height="wrap_content"
+        app:icon="@drawable/ic_open_in_new_black_24px"
+        app:iconTint="?attr/colorAccent"/>
 
-        <ImageView
-            android:id="@+id/add_image"
-            android:layout_width="20dp"
-            android:layout_height="20dp"
-            android:layout_gravity="center_vertical"
-            android:contentDescription="@null"
-            app:srcCompat="@drawable/ic_open_in_new_black_24px"
-            app:tint="?attr/colorAccent" />
-
-        <TextView
-            android:layout_width="wrap_content"
-            android:layout_height="wrap_content"
-            android:layout_gravity="center_vertical"
-            android:layout_marginStart="4dp"
-            android:fontFamily="sans-serif-medium"
-            android:text="@string/suggested_edits_learn_more"
-            android:textAllCaps="true"
-            android:textColor="?attr/colorAccent"
-            android:letterSpacing="0.05"
-            android:textSize="@dimen/suggested_edits_message_textview_text_size" />
-    </LinearLayout>
-
-</LinearLayout>
->>>>>>> e4170715
+</LinearLayout>