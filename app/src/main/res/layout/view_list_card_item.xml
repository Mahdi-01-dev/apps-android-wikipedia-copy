--- conflicted
+++ resolved
@@ -7,19 +7,6 @@
     tools:paddingTop="16dp"
     tools:parentTag="androidx.constraintlayout.widget.ConstraintLayout">
 
-<<<<<<< HEAD
-=======
-    <com.facebook.drawee.view.SimpleDraweeView
-        android:id="@+id/view_list_card_item_image"
-        style="@style/SimpleDraweeViewPlaceholder"
-        android:layout_width="@dimen/view_list_card_item_image"
-        android:layout_height="@dimen/view_list_card_item_image"
-        android:layout_marginStart="16dp"
-        app:layout_constraintStart_toStartOf="parent"
-        app:layout_constraintTop_toTopOf="parent"
-        app:roundedCornerRadius="2dp" />
-
->>>>>>> 991d88ea
     <TextView
         android:id="@+id/view_list_card_item_title"
         style="@style/MaterialListTitle"
@@ -46,7 +33,6 @@
         app:layout_constraintTop_toBottomOf="@+id/view_list_card_item_title"
         tools:text="Lorem ipsum" />
 
-<<<<<<< HEAD
     <com.facebook.drawee.view.SimpleDraweeView
         android:id="@+id/view_list_card_item_image"
         style="@style/SimpleDraweeViewPlaceholder"
@@ -58,19 +44,5 @@
         app:layout_constraintStart_toEndOf="@+id/view_list_card_item_title"
         app:layout_constraintTop_toTopOf="parent"
         app:roundedCornerRadius="2dp" />
-=======
-    <androidx.appcompat.widget.AppCompatImageView
-        android:id="@+id/view_list_card_item_menu"
-        android:layout_width="24dp"
-        android:layout_height="24dp"
-        android:layout_marginEnd="8dp"
-        android:background="?attr/selectableItemBackgroundBorderless"
-        android:contentDescription="@string/abc_action_menu_overflow_description"
-        app:layout_constraintEnd_toEndOf="parent"
-        app:layout_constraintTop_toTopOf="@+id/view_list_card_item_title"
-        app:srcCompat="@drawable/ic_more_vert_white_24dp"
-        app:tint="?attr/material_theme_de_emphasised_color"
-        tools:visibility="visible" />
->>>>>>> 991d88ea
 
 </merge>