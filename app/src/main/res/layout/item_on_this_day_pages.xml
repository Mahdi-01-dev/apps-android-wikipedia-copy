--- conflicted
+++ resolved
@@ -11,16 +11,6 @@
         android:background="?attr/selectableItemBackground"
         android:orientation="horizontal">
 
-<<<<<<< HEAD
-=======
-        <org.wikipedia.views.FaceAndColorDetectImageView
-            android:id="@+id/page_list_item_image"
-            style="@style/SimpleDraweeViewPlaceholder"
-            android:layout_width="72dp"
-            android:layout_height="match_parent"
-            app:actualImageScaleType="centerCrop" />
-
->>>>>>> 991d88ea
         <LinearLayout
             android:layout_width="0dp"
             android:layout_height="match_parent"
