--- conflicted
+++ resolved
@@ -50,16 +50,16 @@
 
 
             <ImageView
-                android:id="@+id/arrows"
-                android:layout_width="40dp"
-                android:layout_height="match_parent"
+                android:id="@+id/arrow"
+                android:layout_width="16dp"
+                android:layout_height="8dp"
                 android:layout_gravity="center"
                 android:contentDescription="@null"
                 android:scaleType="center"
                 android:background="?attr/selectableItemBackgroundBorderless"
                 android:clickable="true"
-                app:tint="?attr/colorAccent"
-                app:srcCompat="@drawable/ic_icon_swap" />
+                app:tint="?attr/material_theme_secondary_color"
+                app:srcCompat="@drawable/ic_baseline_arrow_right_alt_24px" />
 
             <LinearLayout
                 android:layout_width="0dp"
@@ -77,53 +77,6 @@
 
         </LinearLayout>
 
-<<<<<<< HEAD
-
-        <ImageView
-            android:id="@+id/arrow"
-            android:layout_width="16dp"
-            android:layout_height="8dp"
-            android:layout_gravity="center"
-            android:contentDescription="@null"
-            android:scaleType="center"
-            android:background="?attr/selectableItemBackgroundBorderless"
-            android:clickable="true"
-            app:tint="?attr/material_theme_secondary_color"
-            app:srcCompat="@drawable/ic_baseline_arrow_right_alt_24px" />
-
-        <LinearLayout
-            android:layout_width="0dp"
-            android:layout_height="match_parent"
-            android:layout_weight="1"
-            android:gravity="end">
-
-            <android.support.v7.widget.AppCompatSpinner
-                android:id="@+id/wikiToLanguageSpinner"
-                android:layout_width="wrap_content"
-                android:layout_height="wrap_content"
-                android:layout_gravity="center_vertical"/>
-
-        </LinearLayout>
-
-    </LinearLayout>
-
-    <android.support.v4.view.ViewPagerWithVelocity
-        android:id="@+id/addTitleDescriptionsItemPager"
-        android:layout_width="match_parent"
-        android:layout_height="match_parent"
-        app:layout_constraintBottom_toTopOf="@id/bottomButtonContainer"
-        app:layout_constraintTop_toBottomOf="@id/wikiLanguageDropdownContainer" />
-
-    <LinearLayout
-        android:id="@+id/bottomButtonContainer"
-        android:layout_width="match_parent"
-        android:layout_height="56dp"
-        android:background="?attr/chart_shade5"
-        app:layout_constraintBottom_toBottomOf="parent"
-        android:orientation="horizontal"/>
-
-</android.support.constraint.ConstraintLayout>
-=======
         <android.support.v4.view.ViewPagerWithVelocity
             android:id="@+id/addTitleDescriptionsItemPager"
             android:layout_width="match_parent"
@@ -175,5 +128,4 @@
         </android.support.constraint.ConstraintLayout>
 
     </android.support.constraint.ConstraintLayout>
-</android.support.design.widget.CoordinatorLayout>
->>>>>>> 90f10976
+</android.support.design.widget.CoordinatorLayout>