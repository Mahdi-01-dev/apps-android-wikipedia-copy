<FrameLayout xmlns:android="http://schemas.android.com/apk/res/android"
    xmlns:app="http://schemas.android.com/apk/res-auto"
    xmlns:tools="http://schemas.android.com/tools"
    android:id="@+id/suggestedEditsItemRootView"
    android:layout_width="match_parent"
    android:layout_height="match_parent"
    android:paddingTop="4dp">

    <ProgressBar
        android:id="@+id/cardItemProgressBar"
        android:layout_width="wrap_content"
        android:layout_height="wrap_content"
        android:layout_gravity="center"
        android:layout_marginTop="64dp"
        android:layout_marginBottom="64dp" />

    <org.wikipedia.views.WikiErrorView
        android:id="@+id/cardItemErrorView"
        android:layout_width="wrap_content"
        android:layout_height="wrap_content"
        android:layout_gravity="center"
        android:layout_marginTop="48dp"
        android:layout_marginBottom="48dp"
        android:visibility="gone" />

    <ScrollView
        android:id="@+id/cardItemContainer"
        android:layout_width="match_parent"
        android:layout_height="match_parent"
        android:fadingEdge="vertical"
        android:requiresFadingEdge="vertical"
        android:fadingEdgeLength="32dp"
        android:fillViewport="true">

        <LinearLayout
            android:id="@+id/cardClickArea"
            android:layout_width="match_parent"
            android:layout_height="wrap_content"
            android:orientation="vertical">

            <LinearLayout
                android:id="@+id/viewArticleImagePlaceholder"
                android:layout_width="match_parent"
                android:layout_height="300dp">
                <org.wikipedia.views.FaceAndColorDetectImageView
                    android:id="@+id/viewArticleImage"
                    style="@style/SimpleDraweeViewPlaceholder.SuggestedEdits"
                    android:layout_width="match_parent"
<<<<<<< HEAD
                    android:layout_height="wrap_content"
                    android:scaleType="centerCrop" />
=======
                    android:layout_height="match_parent"
                    app:actualImageScaleType="fitCenter"
                    app:fadeDuration="0" />
            </LinearLayout>

            <LinearLayout
                android:id="@+id/viewArticleContainer"
                android:layout_width="match_parent"
                android:layout_height="wrap_content"
                android:orientation="vertical"
                android:paddingTop="11dp">

                <TextView
                    android:id="@+id/viewArticleTitle"
                    android:layout_width="match_parent"
                    android:layout_height="wrap_content"
                    android:ellipsize="end"
                    android:fontFamily="serif"
                    android:lineSpacingExtra="8sp"
                    android:maxLines="2"
                    android:paddingStart="16dp"
                    android:paddingEnd="16dp"
                    android:textColor="?attr/primary_text_color"
                    android:textSize="20sp"
                    tools:text="Lorem ipsum" />
>>>>>>> 86614cd7

                <LinearLayout
                    android:id="@+id/viewArticleSubtitleContainer"
                    android:layout_width="match_parent"
                    android:layout_height="wrap_content"
                    android:layout_marginTop="5dp"
                    android:orientation="horizontal"
                    android:visibility="gone">

                    <View
                        android:id="@+id/accentSideBar"
                        android:layout_width="3dp"
                        android:layout_height="match_parent"
                        android:background="@color/accent50" />

                    <org.wikipedia.views.GoneIfEmptyTextView
                        android:id="@+id/viewArticleSubtitle"
                        android:layout_width="0dp"
                        android:layout_height="wrap_content"
                        android:layout_weight="1"
                        android:background="?attr/multi_select_background_color"
                        android:ellipsize="end"
                        android:fontFamily="sans-serif-medium"
                        android:letterSpacing="0.01"
                        android:lineSpacingExtra="6sp"
                        android:maxLines="3"
                        android:paddingStart="13dp"
                        android:paddingTop="10dp"
                        android:paddingEnd="16dp"
                        android:paddingBottom="10dp"
                        android:textColor="?attr/material_theme_primary_color"
                        android:textSize="16sp"
                        tools:text="Lorem ipsum" />
                </LinearLayout>

                <FrameLayout
                    android:layout_width="match_parent"
                    android:layout_height="wrap_content">

                    <TextView
                        android:id="@+id/viewArticleExtract"
                        android:layout_width="match_parent"
                        android:layout_height="wrap_content"
                        android:layout_marginTop="10dp"
                        android:ellipsize="end"
                        android:lineSpacingExtra="12sp"
                        android:minLines="3"
                        android:paddingStart="16dp"
                        android:paddingEnd="16dp"
                        android:textColor="?attr/primary_text_color"
                        android:textSize="16sp"
                        tools:text="Lorem ipsum" />

                    <LinearLayout
                        android:id="@+id/viewImageSummaryContainer"
                        android:layout_width="match_parent"
                        android:layout_height="wrap_content"
                        android:orientation="vertical"
                        android:paddingStart="16dp"
                        android:paddingEnd="16dp">

                        <org.wikipedia.views.ImageDetailHorizontalView
                            android:id="@+id/viewImageArtist"
                            android:layout_width="match_parent"
                            android:layout_height="wrap_content"
                            app:title="@string/suggested_edits_image_caption_summary_title_artist" />

                        <org.wikipedia.views.ImageDetailHorizontalView
                            android:id="@+id/viewImageDate"
                            android:layout_width="match_parent"
                            android:layout_height="wrap_content"
                            app:title="@string/suggested_edits_image_caption_summary_title_date"/>

                        <org.wikipedia.views.ImageDetailHorizontalView
                            android:id="@+id/viewImageSource"
                            android:layout_width="match_parent"
                            android:layout_height="wrap_content"
                            app:title="@string/suggested_edits_image_caption_summary_title_source" />

                        <org.wikipedia.views.ImageDetailHorizontalView
                            android:id="@+id/viewImageLicense"
                            android:layout_width="match_parent"
                            android:layout_height="wrap_content"
                            app:title="@string/suggested_edits_image_caption_summary_title_license" />

                    </LinearLayout>
                </FrameLayout>
            </LinearLayout>
        </LinearLayout>
    </ScrollView>
</FrameLayout><|MERGE_RESOLUTION|>--- conflicted
+++ resolved
@@ -46,13 +46,8 @@
                     android:id="@+id/viewArticleImage"
                     style="@style/SimpleDraweeViewPlaceholder.SuggestedEdits"
                     android:layout_width="match_parent"
-<<<<<<< HEAD
-                    android:layout_height="wrap_content"
+                    android:layout_height="match_parent"
                     android:scaleType="centerCrop" />
-=======
-                    android:layout_height="match_parent"
-                    app:actualImageScaleType="fitCenter"
-                    app:fadeDuration="0" />
             </LinearLayout>
 
             <LinearLayout
@@ -75,7 +70,6 @@
                     android:textColor="?attr/primary_text_color"
                     android:textSize="20sp"
                     tools:text="Lorem ipsum" />
->>>>>>> 86614cd7
 
                 <LinearLayout
                     android:id="@+id/viewArticleSubtitleContainer"
