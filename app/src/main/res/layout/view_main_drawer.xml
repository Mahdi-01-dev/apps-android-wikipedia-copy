<?xml version="1.0" encoding="utf-8"?>
<LinearLayout xmlns:android="http://schemas.android.com/apk/res/android"
    xmlns:app="http://schemas.android.com/apk/res-auto"
    xmlns:tools="http://schemas.android.com/tools"
    android:layout_width="match_parent"
    android:layout_height="match_parent"
    android:orientation="vertical"
    tools:background="?attr/paper_color">

    <LinearLayout
        android:id="@+id/main_drawer_account_container"
        android:layout_width="match_parent"
        android:layout_height="?attr/actionBarSize"
        android:background="?attr/color_group_60"
        android:gravity="center_vertical"
        android:orientation="horizontal">

        <ImageView
            android:id="@+id/main_drawer_account_avatar"
            android:layout_width="24dp"
            android:layout_height="24dp"
            android:contentDescription="@null"
            android:layout_marginStart="16dp"
            app:srcCompat="@drawable/ic_baseline_person_24" />

        <TextView
            android:id="@+id/main_drawer_account_name"
            android:layout_width="wrap_content"
            android:layout_height="wrap_content"
            android:layout_marginStart="24dp"
            android:fontFamily="sans-serif-medium"
            android:textColor="?attr/material_theme_secondary_color"
            android:textSize="14sp"
            tools:text="Sample account name" />

        <Button
            android:id="@+id/main_drawer_login_button"
            style="@style/TransparentButton"
            android:layout_width="0dp"
            android:layout_height="match_parent"
            android:layout_marginStart="8dp"
            android:layout_weight="1"
            android:gravity="center_vertical"
            android:text="@string/main_drawer_login" />

    </LinearLayout>

    <LinearLayout
        android:id="@+id/main_drawer_settings_container"
        style="@style/SideDrawerMenuItem">

        <androidx.appcompat.widget.AppCompatImageView
            android:layout_width="24dp"
            android:layout_height="24dp"
            android:contentDescription="@null"
            app:srcCompat="@drawable/ic_settings_black_24dp"
            app:tint="?attr/material_theme_secondary_color" />

        <TextView
            style="@android:style/TextAppearance"
            android:layout_width="0dp"
            android:layout_height="wrap_content"
            android:layout_marginStart="24dp"
            android:layout_weight="1"
            android:text="@string/settings_item_preferences" />
    </LinearLayout>

    <LinearLayout
        android:id="@+id/main_drawer_notifications_container"
        style="@style/SideDrawerMenuItem">

        <androidx.appcompat.widget.AppCompatImageView
            android:layout_width="24dp"
            android:layout_height="24dp"
            android:contentDescription="@null"
            app:srcCompat="@drawable/ic_notifications_black_24dp"
            app:tint="?attr/material_theme_secondary_color" />

        <TextView
            style="@android:style/TextAppearance"
            android:layout_width="0dp"
            android:layout_height="wrap_content"
            android:layout_marginStart="24dp"
            android:layout_weight="1"
            android:text="@string/notifications_activity_title" />
    </LinearLayout>

    <LinearLayout
<<<<<<< HEAD
        android:id="@+id/main_drawer_watchlist_container"
        style="@style/SideDrawerMenuItem">

        <androidx.appcompat.widget.AppCompatImageView
            android:layout_width="24dp"
            android:layout_height="24dp"
            android:contentDescription="@null"
            app:srcCompat="@drawable/ic_oojs_watchlist"
            app:tint="?attr/material_theme_secondary_color" />

        <TextView
            style="@android:style/TextAppearance"
            android:layout_width="0dp"
            android:layout_height="wrap_content"
            android:layout_marginStart="24dp"
            android:layout_weight="1"
            android:text="@string/watchlist_title" />
    </LinearLayout>

    <LinearLayout
        android:id="@+id/main_drawer_configure_container"
        style="@style/SideDrawerMenuItem">

        <androidx.appcompat.widget.AppCompatImageView
            android:layout_width="24dp"
            android:layout_height="24dp"
            android:contentDescription="@null"
            app:srcCompat="@drawable/ic_tune_black_24dp"
            app:tint="?attr/material_theme_secondary_color" />

        <TextView
            style="@android:style/TextAppearance"
            android:layout_width="0dp"
            android:layout_height="wrap_content"
            android:layout_marginStart="24dp"
            android:layout_weight="1"
            android:text="@string/feed_configure_activity_title" />
    </LinearLayout>

    <View
        android:layout_width="match_parent"
        android:layout_height="0.5dp"
        android:layout_marginTop="8dp"
        android:layout_marginBottom="8dp"
        android:background="?attr/material_theme_border_color" />

    <LinearLayout
=======
>>>>>>> a97ab245
        android:id="@+id/main_drawer_donate_container"
        style="@style/SideDrawerMenuItem">

        <androidx.appcompat.widget.AppCompatImageView
            android:layout_width="24dp"
            android:layout_height="24dp"
            android:contentDescription="@null"
            app:srcCompat="@drawable/ic_wikipedia"
            app:tint="?attr/material_theme_secondary_color" />

        <TextView
            style="@android:style/TextAppearance"
            android:layout_width="0dp"
            android:layout_height="wrap_content"
            android:layout_marginStart="24dp"
            android:layout_weight="1"
            android:text="@string/nav_item_donate" />

        <androidx.appcompat.widget.AppCompatImageView
            android:layout_width="24dp"
            android:layout_height="24dp"
            android:layout_gravity="center_vertical"
            android:layout_marginStart="16dp"
            android:contentDescription="@null"
            app:srcCompat="@drawable/ic_open_in_new_black_24px"
            app:tint="?attr/material_theme_secondary_color" />
    </LinearLayout>

    <LinearLayout
        android:id="@+id/main_drawer_about_container"
        style="@style/SideDrawerMenuItem">

        <androidx.appcompat.widget.AppCompatImageView
            android:layout_width="24dp"
            android:layout_height="24dp"
            android:layout_gravity="center_vertical"
            android:contentDescription="@null"
            app:srcCompat="@drawable/ic_info_outline_black_24dp"
            app:tint="?attr/material_theme_secondary_color" />

        <TextView
            style="@android:style/TextAppearance"
            android:layout_width="0dp"
            android:layout_height="wrap_content"
            android:layout_marginStart="24dp"
            android:layout_weight="1"
            android:text="@string/about_activity_title" />
    </LinearLayout>

    <LinearLayout
        android:id="@+id/main_drawer_help_container"
        style="@style/SideDrawerMenuItem">

        <androidx.appcompat.widget.AppCompatImageView
            android:layout_width="24dp"
            android:layout_height="24dp"
            android:layout_gravity="center_vertical"
            android:contentDescription="@null"
            app:srcCompat="@drawable/ic_help_black_24dp"
            app:tint="?attr/material_theme_secondary_color" />

        <TextView
            style="@android:style/TextAppearance"
            android:layout_width="0dp"
            android:layout_height="wrap_content"
            android:layout_marginStart="24dp"
            android:layout_weight="1"
            android:text="@string/main_drawer_help" />

        <androidx.appcompat.widget.AppCompatImageView
            android:layout_width="24dp"
            android:layout_height="24dp"
            android:layout_gravity="center_vertical"
            android:layout_marginStart="16dp"
            android:contentDescription="@null"
            app:srcCompat="@drawable/ic_open_in_new_black_24px"
            app:tint="?attr/material_theme_secondary_color" />
    </LinearLayout>

</LinearLayout><|MERGE_RESOLUTION|>--- conflicted
+++ resolved
@@ -86,7 +86,6 @@
     </LinearLayout>
 
     <LinearLayout
-<<<<<<< HEAD
         android:id="@+id/main_drawer_watchlist_container"
         style="@style/SideDrawerMenuItem">
 
@@ -107,35 +106,6 @@
     </LinearLayout>
 
     <LinearLayout
-        android:id="@+id/main_drawer_configure_container"
-        style="@style/SideDrawerMenuItem">
-
-        <androidx.appcompat.widget.AppCompatImageView
-            android:layout_width="24dp"
-            android:layout_height="24dp"
-            android:contentDescription="@null"
-            app:srcCompat="@drawable/ic_tune_black_24dp"
-            app:tint="?attr/material_theme_secondary_color" />
-
-        <TextView
-            style="@android:style/TextAppearance"
-            android:layout_width="0dp"
-            android:layout_height="wrap_content"
-            android:layout_marginStart="24dp"
-            android:layout_weight="1"
-            android:text="@string/feed_configure_activity_title" />
-    </LinearLayout>
-
-    <View
-        android:layout_width="match_parent"
-        android:layout_height="0.5dp"
-        android:layout_marginTop="8dp"
-        android:layout_marginBottom="8dp"
-        android:background="?attr/material_theme_border_color" />
-
-    <LinearLayout
-=======
->>>>>>> a97ab245
         android:id="@+id/main_drawer_donate_container"
         style="@style/SideDrawerMenuItem">
 
