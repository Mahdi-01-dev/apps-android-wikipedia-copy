--- conflicted
+++ resolved
@@ -307,7 +307,6 @@
             android:key="@string/preference_key_suggested_edits_translate_descriptions_unlocked"
             android:title="@string/preference_key_suggested_edits_translate_descriptions_unlocked" />
 
-<<<<<<< HEAD
         <SwitchPreferenceCompat
             android:key="@string/preference_key_suggested_edits_add_captions_unlocked"
             android:title="@string/preference_key_suggested_edits_add_captions_unlocked" />
@@ -320,8 +319,6 @@
             android:key="@string/preference_key_show_suggested_edits_cards_testing"
             android:title="@string/preference_key_show_suggested_edits_cards_testing" />
 
-=======
->>>>>>> 07f9cc72
         <Preference
             android:key="@string/preferences_developer_suggested_edits_add_description_dialog"
             android:title="@string/preferences_developer_suggested_edits_add_description_dialog"/>
