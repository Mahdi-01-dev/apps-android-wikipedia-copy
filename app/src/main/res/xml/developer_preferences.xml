<?xml version="1.0" encoding="utf-8"?>
<PreferenceScreen
    xmlns:android="http://schemas.android.com/apk/res/android">

    <PreferenceCategory android:title="@string/preferences_developer_feature_testing_heading">

    </PreferenceCategory>

    <PreferenceCategory android:title="@string/preferences_developer_announcements_heading">

        <org.wikipedia.settings.EditTextAutoSummarizePreference
            style="@style/EditTextAutoSummarizePreference"
            android:key="@string/preference_key_announcement_country_override"
            android:title="@string/preferences_developer_announcement_country_override"
            android:dialogMessage="@string/preferences_developer_announcement_country_override_hint" />

        <SwitchPreferenceCompat
            android:key="@string/preference_key_announcement_ignore_date"
            android:title="@string/preferences_developer_announcement_ignore_date" />

        <org.wikipedia.settings.IntPreference
            style="@style/IntPreference"
            android:key="@string/preference_key_announcement_version_code"
            android:title="@string/preference_key_announcement_version_code"
            android:dialogMessage="@string/preferences_developer_announcement_version_code_hint"/>

        <Preference android:key="@string/preferences_developer_announcement_reset_shown_dialogs_key"
            android:title="@string/preferences_developer_announcement_reset_shown_dialogs_title" />
    </PreferenceCategory>

    <PreferenceCategory android:title="@string/preferences_developer_restbase_heading">

        <org.wikipedia.settings.EditTextAutoSummarizePreference
            style="@style/DataStringPreference"
            android:key="@string/preference_key_restbase_uri_format"
            android:title="@string/preference_key_restbase_uri_format"
            android:dialogMessage="Prod: %1$s://%2$s/api/rest_v1/
            \nLabs: https://mobileapps.wmflabs.org/%2$s/v1/
            \nDev: http://host:8888/%2$s/v1/
            \n%1$s &#10139; protocol (https if omitted)
            \n%2$s &#10139; WP host" />

        <org.wikipedia.settings.EditTextAutoSummarizePreference
            style="@style/DataStringPreference"
            android:key="@string/preference_key_mediawiki_base_uri"
            android:title="@string/preference_key_mediawiki_base_uri"
            android:dialogMessage="Prod (default if blank): https://wikipedia.org
            \nDev: http://host:8080
            \nBeta cluster: https://wikipedia.beta.wmflabs.org" />

        <SwitchPreferenceCompat
            android:key="@string/preference_key_mediawiki_base_uri_supports_lang_code"
            android:title="@string/preference_key_mediawiki_base_uri_supports_lang_code"
            android:defaultValue="true" />

    </PreferenceCategory>

    <PreferenceCategory android:title="@string/preferences_developer_logging_heading">

        <ListPreference
            android:key="@string/preference_key_retrofit_log_level"
            android:title="@string/preferences_developer_retrofit_log_level"
            android:entries="@array/preference_values_retrofit_log"
            android:entryValues="@array/preference_values_retrofit_log"
            android:summary="%s" />

        <org.wikipedia.settings.IntPreference
            style="@style/IntPreference"
            android:key="@string/preference_key_session_timeout"
            android:title="@string/preferences_developer_session_timeout_title" />

        <org.wikipedia.settings.EditTextAutoSummarizePreference
            style="@style/EditTextAutoSummarizePreference"
            android:key="@string/preference_key_app_channel"
            android:title="@string/preference_key_app_channel" />

    </PreferenceCategory>

    <PreferenceCategory android:title="@string/preferences_developer_misc_heading">
        <SwitchPreferenceCompat
            android:key="@string/preference_key_visited_article_page"
            android:title="@string/preference_key_visited_article_page"
            android:defaultValue="false" />

        <SwitchPreferenceCompat
            android:key="@string/preference_key_notification_show_all"
            android:title="@string/preference_key_notification_show_all"
            android:defaultValue="false" />

        <org.wikipedia.settings.LongPreference
            style="@style/LongPreference"
            android:key="@string/preference_key_page_last_shown"
            android:title="@string/preference_key_page_last_shown" />

        <org.wikipedia.settings.EditTextAutoSummarizePreference
            style="@style/DataStringPreference"
            android:key="@string/preference_key_reading_app_install_id"
            android:title="@string/preference_key_reading_app_install_id" />

        <org.wikipedia.settings.EditTextAutoSummarizePreference
            style="@style/DataStringPreference"
            android:key="@string/preference_key_login_user_id_map"
            android:title="@string/preference_key_login_user_id_map" />

        <org.wikipedia.settings.EditTextAutoSummarizePreference
            style="@style/DataStringPreference"
            android:key="@string/preference_key_language"
            android:title="@string/preference_key_language" />

        <org.wikipedia.settings.EditTextAutoSummarizePreference
            style="@style/DataStringPreference"
            android:key="@string/preference_key_language_app"
            android:title="@string/preference_key_language_app" />

        <org.wikipedia.settings.EditTextAutoSummarizePreference
            style="@style/DataStringPreference"
            android:key="@string/preference_key_language_mru"
            android:title="@string/preference_key_language_mru" />

        <org.wikipedia.settings.IntPreference
            style="@style/IntPreference"
            android:key="@string/preference_key_total_anon_descriptions_edited"
            android:title="@string/preference_key_total_anon_descriptions_edited" />

        <Preference
            android:key="@string/preference_key_missing_description_test"
            android:title="@string/preference_key_missing_description_test"
            android:summary="Fetch a random article that has no description in the current app language." />

        <Preference
            android:key="@string/preference_key_missing_description_test2"
            android:title="@string/preference_key_missing_description_test2"
            android:summary="Fetch a random article that has a description in the current app language, but does *not* have a description in the *second* app language." />

        <org.wikipedia.settings.EditTextAutoSummarizePreference
            style="@style/DataStringPreference"
            android:key="@string/preference_key_locally_known_notifications"
            android:title="@string/preference_key_locally_known_notifications" />

        <org.wikipedia.settings.EditTextAutoSummarizePreference
            style="@style/DataStringPreference"
            android:key="@string/preference_key_remote_notifications_seen_time"
            android:title="@string/preference_key_remote_notifications_seen_time" />

        <Preference
            android:key="@string/preference_developer_clear_all_talk_topics"
            android:title="@string/preference_developer_clear_all_talk_topics"
            android:summary="Reset all talk page topics to unread." />

        <!-- TODO: expose in wildcard preference. -->
        <org.wikipedia.settings.LongPreference
            style="@style/LongPreference"
            android:key="dailyEventTask-lastrun"
            android:title="dailyEventTask-lastrun" />

        <SwitchPreferenceCompat
            android:key="@string/preference_key_show_developer_settings"
            android:title="@string/preference_key_show_developer_settings" />

        <SwitchPreferenceCompat
            android:key="@string/preference_key_memory_leak_test"
            android:title="@string/preference_key_memory_leak_test" />

        <SwitchPreferenceCompat
            android:key="@string/preference_key_crashed_before_activity_created"
            android:title="@string/preference_key_crashed_before_activity_created" />

        <Preference android:key="@string/preferences_developer_crash_key"
            android:title="@string/preferences_developer_crash_title"
            android:summary="@string/preferences_developer_crash_summary" />

    </PreferenceCategory>

    <PreferenceCategory android:title="@string/preferences_developer_onboarding_heading">

        <SwitchPreferenceCompat
            android:key="@string/preference_key_initial_onboarding_enabled"
            android:title="@string/preference_key_initial_onboarding_enabled" />

        <SwitchPreferenceCompat
            android:key="@string/preference_key_description_edit_tutorial_enabled"
            android:title="@string/preference_key_description_edit_tutorial_enabled" />

        <SwitchPreferenceCompat
            android:key="@string/preference_key_multilingual_search_tutorial_enabled"
            android:title="@string/preference_key_multilingual_search_tutorial_enabled" />

        <SwitchPreferenceCompat
            android:key="@string/preference_key_reading_list_tutorial_enabled"
            android:title="@string/preference_key_reading_list_tutorial_enabled" />

        <SwitchPreferenceCompat
            android:key="@string/preference_key_reading_list_sync_reminder_enabled"
            android:title="@string/preference_key_reading_list_sync_reminder_enabled" />

        <SwitchPreferenceCompat
            android:key="@string/preference_key_reading_list_login_reminder_enabled"
            android:title="@string/preference_key_reading_list_login_reminder_enabled" />

        <org.wikipedia.settings.IntPreference
            style="@style/IntPreference"
            android:key="@string/preference_key_explore_feed_visit_count"
            android:title="@string/preference_key_explore_feed_visit_count" />

        <SwitchPreferenceCompat
            android:key="@string/preference_key_feed_customize_onboarding_card_enabled"
            android:title="@string/preference_key_feed_customize_onboarding_card_enabled" />

        <org.wikipedia.settings.EditTextAutoSummarizePreference
            style="@style/DataStringPreference"
            android:key="@string/preference_key_feed_hidden_cards"
            android:title="@string/preference_key_feed_hidden_cards"/>

        <SwitchPreferenceCompat
            android:key="@string/preference_key_show_reading_lists_sync_prompt"
            android:title="@string/preference_key_show_reading_lists_sync_prompt" />

        <SwitchPreferenceCompat
            android:key="@string/preference_key_reading_lists_first_time_sync"
            android:title="@string/preference_key_reading_lists_first_time_sync" />

        <SwitchPreferenceCompat
            android:key="@string/preference_key_show_remove_chinese_variant_prompt"
            android:title="@string/preference_key_show_remove_chinese_variant_prompt" />

        <SwitchPreferenceCompat
            android:key="@string/preference_key_show_description_edit_success_prompt"
            android:title="@string/preference_key_show_description_edit_success_prompt" />

        <SwitchPreferenceCompat
            android:key="@string/preference_key_image_tags_onboarding_shown"
            android:title="@string/preference_key_image_tags_onboarding_shown" />

        <SwitchPreferenceCompat
            android:key="@string/preference_key_image_zoom_tooltip_shown"
            android:title="@string/preference_key_image_zoom_tooltip_shown" />

    </PreferenceCategory>

    <PreferenceCategory android:title="@string/preferences_developer_reading_list_category">
        <org.wikipedia.settings.EditTextAutoSummarizePreference
            style="@style/EditTextAutoSummarizePreference"
            android:dialogMessage="@string/preferences_developer_summary_configure_articles"
            android:key="@string/preference_key_add_articles"
            android:title="@string/preferences_developer_add_articles" />

        <org.wikipedia.settings.EditTextAutoSummarizePreference
            style="@style/EditTextAutoSummarizePreference"
            android:dialogMessage="@string/preferences_developer_summary_configure_reading_lists"
            android:key="@string/preference_key_add_reading_lists"
            android:title="@string/preferences_developer_add_lists" />

        <org.wikipedia.settings.EditTextAutoSummarizePreference
            style="@style/EditTextAutoSummarizePreference"
            android:dialogMessage="@string/preferences_developer_summary_configure_reading_lists"
            android:key="@string/preference_key_delete_reading_lists"
            android:title="@string/preferences_developer_delete_lists" />

        <org.wikipedia.settings.EditTextAutoSummarizePreference
            style="@style/EditTextAutoSummarizePreference"
            android:dialogMessage="@string/preferences_developer_summary_configure_reading_lists"
            android:key="@string/preference_key_delete_test_reading_lists"
            android:title="@string/preferences_developer_test_delete_lists" />

        <org.wikipedia.settings.EditTextAutoSummarizePreference
            style="@style/EditTextAutoSummarizePreference"
            android:dialogMessage="This number of malformed pages will be added to the default reading list:"
            android:key="@string/preference_key_add_malformed_reading_list_page"
            android:title="Add malformed pages to reading list" />

    </PreferenceCategory>

    <PreferenceCategory android:title="@string/preferences_developer_suggested_edits_category">
        <SwitchPreferenceCompat
            android:key="@string/preference_key_show_suggested_edits_survey"
            android:title="@string/preference_key_show_suggested_edits_survey" />

        <SwitchPreferenceCompat
            android:key="@string/preference_key_show_suggested_edits_tooltip"
            android:title="@string/preference_key_show_suggested_edits_tooltip" />

        <SwitchPreferenceCompat
            android:key="@string/preference_key_show_edit_tasks_onboarding"
            android:title="@string/preference_key_show_edit_tasks_onboarding" />

        <org.wikipedia.settings.EditTextAutoSummarizePreference
            style="@style/DataStringPreference"
            android:key="@string/preference_key_suggested_edits_pause_date"
            android:title="@string/preference_key_suggested_edits_pause_date" />

        <org.wikipedia.settings.IntPreference
            style="@style/IntPreference"
            android:key="@string/preference_key_suggested_edits_pause_reverts"
            android:title="@string/preference_key_suggested_edits_pause_reverts" />

        <SwitchPreferenceCompat
            android:key="@string/preference_key_suggested_edits_override_counts"
            android:title="@string/preference_key_suggested_edits_override_counts"
            android:summary="Use the following two fields to override suggested edit counts:"/>

        <org.wikipedia.settings.IntPreference
            style="@style/IntPreference"
            android:key="@string/preference_key_suggested_edits_override_edits"
            android:title="@string/preference_key_suggested_edits_override_edits" />

        <org.wikipedia.settings.IntPreference
            style="@style/IntPreference"
            android:key="@string/preference_key_suggested_edits_override_reverts"
            android:title="@string/preference_key_suggested_edits_override_reverts" />

        <SwitchPreferenceCompat
            android:key="@string/preference_key_suggested_edits_reactivation_test"
            android:title="@string/preference_key_suggested_edits_reactivation_test"
            android:summary="Change the 3 or 7 days editor reactivation rules to minutes"/>

        <SwitchPreferenceCompat
            android:key="@string/preference_key_suggested_edits_reactivation_pass_stage_one"
            android:title="@string/preference_key_suggested_edits_reactivation_pass_stage_one"
            android:summary="The first local notification for editor reactivation has shown."/>

        <SwitchPreferenceCompat
            android:key="@string/preference_key_show_sequential_user_stats_tooltip"
            android:title="@string/preference_key_show_sequential_user_stats_tooltip" />

        <SwitchPreferenceCompat
            android:key="@string/preference_key_show_search_tab_tooltip"
            android:title="@string/preference_key_show_search_tab_tooltip" />

        <Preference
            android:key="@string/preferences_developer_suggested_edits_reactivation_notification_stage_one"
            android:title="@string/preferences_developer_suggested_edits_reactivation_notification_stage_one"/>

        <Preference
            android:key="@string/preferences_developer_suggested_edits_reactivation_notification_stage_two"
            android:title="@string/preferences_developer_suggested_edits_reactivation_notification_stage_two"/>

        <org.wikipedia.settings.LongPreference
            style="@style/LongPreference"
            android:key="@string/preference_key_suggested_edits_reward_interstitial_last_edit_quality_shown"
            android:title="@string/preference_developer_suggested_edits_reward_interstitial_last_edit_quality_shown" />

        <org.wikipedia.settings.LongPreference
            style="@style/LongPreference"
            android:key="@string/preference_key_suggested_edits_reward_interstitial_last_pageviews_shown"
            android:title="@string/preference_developer_suggested_edits_reward_interstitial_last_pageviews_shown" />

        <org.wikipedia.settings.IntPreference
            style="@style/IntPreference"
            android:key="@string/preference_key_suggested_edits_reward_interstitial_contribution_on_initial_count"
            android:title="@string/preference_developer_suggested_edits_reward_interstitial_contribution_on_initial_count" />

        <org.wikipedia.settings.IntPreference
            style="@style/IntPreference"
            android:key="@string/preference_key_suggested_edits_reward_interstitial_contribution_on_count"
            android:title="@string/preference_developer_suggested_edits_reward_interstitial_contribution_on_count" />

        <org.wikipedia.settings.IntPreference
            style="@style/IntPreference"
            android:key="@string/preference_key_suggested_edits_reward_interstitial_edit_streak_on_count"
            android:title="@string/preference_developer_suggested_edits_reward_interstitial_edit_streak_on_count" />

        <org.wikipedia.settings.IntPreference
            style="@style/IntPreference"
            android:key="@string/preference_key_suggested_edits_reward_interstitial_edit_quality_on_day"
            android:title="@string/preference_developer_suggested_edits_reward_interstitial_edit_quality_on_day" />

        <org.wikipedia.settings.IntPreference
            style="@style/IntPreference"
            android:key="@string/preference_key_suggested_edits_reward_interstitial_pageviews_on_day"
            android:title="@string/preference_developer_suggested_edits_reward_interstitial_pageviews_on_day" />

        <SwitchPreferenceCompat
            android:key="@string/preference_key_suggested_edits_reward_interstitial_qa_override"
            android:title="@string/preference_key_suggested_edits_reward_interstitial_qa_override"
            android:summary="@string/preference_developer_suggested_edits_reward_interstitial_QA_override"
            android:defaultValue="false" />
    </PreferenceCategory>

    <PreferenceCategory android:title="A/B tests">

        <org.wikipedia.settings.IntPreference
            style="@style/IntPreference"
            android:key="ab_test_suggestedEditsInterstitial"
            android:title="Whether the user sees interstitial screens (keep going!) when making suggested edits." />

        <org.wikipedia.settings.IntPreference
            style="@style/IntPreference"
<<<<<<< HEAD
            android:key="ab_test_suggestedEditsSnackbar"
            android:title="Whether the user sees a Snackbar action to 'Get Started' with suggested edits, after an unrelated edit." />
=======
            android:key="ab_test_exploreVsHome"
            android:title="Whether the user sees a Home icon/label, or Explore icon/label." />
>>>>>>> 711197df

    </PreferenceCategory>

</PreferenceScreen><|MERGE_RESOLUTION|>--- conflicted
+++ resolved
@@ -385,13 +385,8 @@
 
         <org.wikipedia.settings.IntPreference
             style="@style/IntPreference"
-<<<<<<< HEAD
             android:key="ab_test_suggestedEditsSnackbar"
             android:title="Whether the user sees a Snackbar action to 'Get Started' with suggested edits, after an unrelated edit." />
-=======
-            android:key="ab_test_exploreVsHome"
-            android:title="Whether the user sees a Home icon/label, or Explore icon/label." />
->>>>>>> 711197df
 
     </PreferenceCategory>
 
