<?xml version="1.0" encoding="utf-8"?>
<PreferenceScreen
    xmlns:android="http://schemas.android.com/apk/res/android">

    <PreferenceCategory android:title="@string/preferences_developer_feature_testing_heading">

    </PreferenceCategory>

    <PreferenceCategory android:title="@string/preferences_developer_announcements_heading">

        <org.wikipedia.settings.EditTextAutoSummarizePreference
            style="@style/EditTextAutoSummarizePreference"
            android:key="@string/preference_key_announcement_country_override"
            android:title="@string/preferences_developer_announcement_country_override"
            android:dialogMessage="@string/preferences_developer_announcement_country_override_hint" />

        <SwitchPreferenceCompat
            android:key="@string/preference_key_announcement_ignore_date"
            android:title="@string/preferences_developer_announcement_ignore_date" />

        <org.wikipedia.settings.IntPreference
            style="@style/IntPreference"
            android:key="@string/preference_key_announcement_version_code"
            android:title="@string/preference_key_announcement_version_code"
            android:dialogMessage="@string/preferences_developer_announcement_version_code_hint"/>

        <Preference android:key="@string/preferences_developer_announcement_reset_shown_dialogs_key"
            android:title="@string/preferences_developer_announcement_reset_shown_dialogs_title" />
    </PreferenceCategory>

    <PreferenceCategory android:title="@string/preferences_developer_restbase_heading">

        <org.wikipedia.settings.EditTextAutoSummarizePreference
            style="@style/DataStringPreference"
            android:key="@string/preference_key_restbase_uri_format"
            android:title="@string/preference_key_restbase_uri_format"
            android:dialogMessage="Prod: %1$s://%2$s/api/rest_v1/
            \nLabs: https://mobileapps.wmflabs.org/%2$s/v1/
            \nDev: http://host:8888/%2$s/v1/
            \n%1$s &#10139; protocol (https if omitted)
            \n%2$s &#10139; WP host" />

        <org.wikipedia.settings.EditTextAutoSummarizePreference
            style="@style/DataStringPreference"
            android:key="@string/preference_key_mediawiki_base_uri"
            android:title="@string/preference_key_mediawiki_base_uri"
            android:dialogMessage="Prod (default if blank): https://wikipedia.org
            \nDev: http://host:8080
            \nBeta cluster: https://wikipedia.beta.wmflabs.org" />

        <SwitchPreferenceCompat
            android:key="@string/preference_key_mediawiki_base_uri_supports_lang_code"
            android:title="@string/preference_key_mediawiki_base_uri_supports_lang_code"
            android:defaultValue="true" />

    </PreferenceCategory>

    <PreferenceCategory android:title="@string/preferences_developer_logging_heading">

        <ListPreference
            android:key="@string/preference_key_retrofit_log_level"
            android:title="@string/preferences_developer_retrofit_log_level"
            android:entries="@array/preference_values_retrofit_log"
            android:entryValues="@array/preference_values_retrofit_log"
            android:summary="%s" />

        <org.wikipedia.settings.IntPreference
            style="@style/IntPreference"
            android:key="@string/preference_key_session_timeout"
            android:title="@string/preferences_developer_session_timeout_title" />

        <org.wikipedia.settings.EditTextAutoSummarizePreference
            style="@style/EditTextAutoSummarizePreference"
            android:key="@string/preference_key_app_channel"
            android:title="@string/preference_key_app_channel" />

    </PreferenceCategory>

    <PreferenceCategory android:title="@string/preferences_developer_misc_heading">
        <SwitchPreferenceCompat
            android:key="@string/preference_key_visited_article_page"
            android:title="@string/preference_key_visited_article_page"
            android:defaultValue="false" />

        <SwitchPreferenceCompat
            android:key="@string/preference_key_notification_show_all"
            android:title="@string/preference_key_notification_show_all"
            android:defaultValue="false" />

        <org.wikipedia.settings.LongPreference
            style="@style/LongPreference"
            android:key="@string/preference_key_page_last_shown"
            android:title="@string/preference_key_page_last_shown" />

        <org.wikipedia.settings.EditTextAutoSummarizePreference
            style="@style/DataStringPreference"
            android:key="@string/preference_key_reading_app_install_id"
            android:title="@string/preference_key_reading_app_install_id" />

        <org.wikipedia.settings.EditTextAutoSummarizePreference
            style="@style/DataStringPreference"
            android:key="@string/preference_key_login_user_id_map"
            android:title="@string/preference_key_login_user_id_map" />

        <org.wikipedia.settings.EditTextAutoSummarizePreference
            style="@style/DataStringPreference"
            android:key="@string/preference_key_language"
            android:title="@string/preference_key_language" />

        <org.wikipedia.settings.EditTextAutoSummarizePreference
            style="@style/DataStringPreference"
            android:key="@string/preference_key_language_app"
            android:title="@string/preference_key_language_app" />

        <org.wikipedia.settings.EditTextAutoSummarizePreference
            style="@style/DataStringPreference"
            android:key="@string/preference_key_language_mru"
            android:title="@string/preference_key_language_mru" />

        <org.wikipedia.settings.IntPreference
            style="@style/IntPreference"
            android:key="@string/preference_key_total_anon_descriptions_edited"
            android:title="@string/preference_key_total_anon_descriptions_edited" />

        <Preference
            android:key="@string/preference_key_missing_description_test"
            android:title="@string/preference_key_missing_description_test"
            android:summary="Fetch a random article that has no description in the current app language." />

        <Preference
            android:key="@string/preference_key_missing_description_test2"
            android:title="@string/preference_key_missing_description_test2"
            android:summary="Fetch a random article that has a description in the current app language, but does *not* have a description in the *second* app language." />

        <org.wikipedia.settings.EditTextAutoSummarizePreference
            style="@style/DataStringPreference"
            android:key="@string/preference_key_locally_known_notifications"
            android:title="@string/preference_key_locally_known_notifications" />

        <org.wikipedia.settings.EditTextAutoSummarizePreference
            style="@style/DataStringPreference"
            android:key="@string/preference_key_remote_notifications_seen_time"
            android:title="@string/preference_key_remote_notifications_seen_time" />

        <Preference
            android:key="@string/preference_developer_clear_all_talk_topics"
            android:title="@string/preference_developer_clear_all_talk_topics"
            android:summary="Reset all talk page topics to unread." />

        <!-- TODO: expose in wildcard preference. -->
        <org.wikipedia.settings.LongPreference
            style="@style/LongPreference"
            android:key="dailyEventTask-lastrun"
            android:title="dailyEventTask-lastrun" />

        <SwitchPreferenceCompat
            android:key="@string/preference_key_show_developer_settings"
            android:title="@string/preference_key_show_developer_settings" />

        <SwitchPreferenceCompat
            android:key="@string/preference_key_memory_leak_test"
            android:title="@string/preference_key_memory_leak_test" />

        <SwitchPreferenceCompat
            android:key="@string/preference_key_crashed_before_activity_created"
            android:title="@string/preference_key_crashed_before_activity_created" />

        <Preference android:key="@string/preferences_developer_crash_key"
            android:title="@string/preferences_developer_crash_title"
            android:summary="@string/preferences_developer_crash_summary" />

    </PreferenceCategory>

    <PreferenceCategory android:title="@string/preferences_developer_onboarding_heading">

        <SwitchPreferenceCompat
            android:key="@string/preference_key_initial_onboarding_enabled"
            android:title="@string/preference_key_initial_onboarding_enabled" />

        <SwitchPreferenceCompat
            android:key="@string/preference_key_description_edit_tutorial_enabled"
            android:title="@string/preference_key_description_edit_tutorial_enabled" />

        <SwitchPreferenceCompat
            android:key="@string/preference_key_multilingual_search_tutorial_enabled"
            android:title="@string/preference_key_multilingual_search_tutorial_enabled" />

        <SwitchPreferenceCompat
            android:key="@string/preference_key_reading_list_tutorial_enabled"
            android:title="@string/preference_key_reading_list_tutorial_enabled" />

        <SwitchPreferenceCompat
            android:key="@string/preference_key_reading_list_sync_reminder_enabled"
            android:title="@string/preference_key_reading_list_sync_reminder_enabled" />

        <SwitchPreferenceCompat
            android:key="@string/preference_key_reading_list_login_reminder_enabled"
            android:title="@string/preference_key_reading_list_login_reminder_enabled" />

        <org.wikipedia.settings.IntPreference
            style="@style/IntPreference"
            android:key="@string/preference_key_explore_feed_visit_count"
            android:title="@string/preference_key_explore_feed_visit_count" />

        <SwitchPreferenceCompat
            android:key="@string/preference_key_feed_customize_onboarding_card_enabled"
            android:title="@string/preference_key_feed_customize_onboarding_card_enabled" />

        <org.wikipedia.settings.EditTextAutoSummarizePreference
            style="@style/DataStringPreference"
            android:key="@string/preference_key_feed_hidden_cards"
            android:title="@string/preference_key_feed_hidden_cards"/>

        <SwitchPreferenceCompat
            android:key="@string/preference_key_show_reading_lists_sync_prompt"
            android:title="@string/preference_key_show_reading_lists_sync_prompt" />

        <SwitchPreferenceCompat
            android:key="@string/preference_key_reading_lists_first_time_sync"
            android:title="@string/preference_key_reading_lists_first_time_sync" />

        <SwitchPreferenceCompat
            android:key="@string/preference_key_show_remove_chinese_variant_prompt"
            android:title="@string/preference_key_show_remove_chinese_variant_prompt" />

        <SwitchPreferenceCompat
            android:key="@string/preference_key_show_description_edit_success_prompt"
            android:title="@string/preference_key_show_description_edit_success_prompt" />

        <SwitchPreferenceCompat
            android:key="@string/preference_key_image_tags_onboarding_shown"
            android:title="@string/preference_key_image_tags_onboarding_shown" />

        <SwitchPreferenceCompat
            android:key="@string/preference_key_image_zoom_tooltip_shown"
            android:title="@string/preference_key_image_zoom_tooltip_shown" />

    </PreferenceCategory>

    <PreferenceCategory android:title="@string/preferences_developer_reading_list_category">
        <org.wikipedia.settings.EditTextAutoSummarizePreference
            style="@style/EditTextAutoSummarizePreference"
            android:dialogMessage="@string/preferences_developer_summary_configure_articles"
            android:key="@string/preference_key_add_articles"
            android:title="@string/preferences_developer_add_articles" />

        <org.wikipedia.settings.EditTextAutoSummarizePreference
            style="@style/EditTextAutoSummarizePreference"
            android:dialogMessage="@string/preferences_developer_summary_configure_reading_lists"
            android:key="@string/preference_key_add_reading_lists"
            android:title="@string/preferences_developer_add_lists" />

        <org.wikipedia.settings.EditTextAutoSummarizePreference
            style="@style/EditTextAutoSummarizePreference"
            android:dialogMessage="@string/preferences_developer_summary_configure_reading_lists"
            android:key="@string/preference_key_delete_reading_lists"
            android:title="@string/preferences_developer_delete_lists" />

        <org.wikipedia.settings.EditTextAutoSummarizePreference
            style="@style/EditTextAutoSummarizePreference"
            android:dialogMessage="@string/preferences_developer_summary_configure_reading_lists"
            android:key="@string/preference_key_delete_test_reading_lists"
            android:title="@string/preferences_developer_test_delete_lists" />

        <org.wikipedia.settings.EditTextAutoSummarizePreference
            style="@style/EditTextAutoSummarizePreference"
            android:dialogMessage="This number of malformed pages will be added to the default reading list:"
            android:key="@string/preference_key_add_malformed_reading_list_page"
            android:title="Add malformed pages to reading list" />

    </PreferenceCategory>

    <PreferenceCategory android:title="@string/preferences_developer_suggested_edits_category">
        <SwitchPreferenceCompat
            android:key="@string/preference_key_show_suggested_edits_survey"
            android:title="@string/preference_key_show_suggested_edits_survey" />

        <SwitchPreferenceCompat
            android:key="@string/preference_key_show_suggested_edits_tooltip"
            android:title="@string/preference_key_show_suggested_edits_tooltip" />

        <SwitchPreferenceCompat
            android:key="@string/preference_key_show_edit_tasks_onboarding"
            android:title="@string/preference_key_show_edit_tasks_onboarding" />

        <org.wikipedia.settings.EditTextAutoSummarizePreference
            style="@style/DataStringPreference"
            android:key="@string/preference_key_suggested_edits_pause_date"
            android:title="@string/preference_key_suggested_edits_pause_date" />

        <org.wikipedia.settings.IntPreference
            style="@style/IntPreference"
            android:key="@string/preference_key_suggested_edits_pause_reverts"
            android:title="@string/preference_key_suggested_edits_pause_reverts" />

        <SwitchPreferenceCompat
            android:key="@string/preference_key_suggested_edits_override_counts"
            android:title="@string/preference_key_suggested_edits_override_counts"
            android:summary="Use the following two fields to override suggested edit counts:"/>

        <org.wikipedia.settings.IntPreference
            style="@style/IntPreference"
            android:key="@string/preference_key_suggested_edits_override_edits"
            android:title="@string/preference_key_suggested_edits_override_edits" />

        <org.wikipedia.settings.IntPreference
            style="@style/IntPreference"
            android:key="@string/preference_key_suggested_edits_override_reverts"
            android:title="@string/preference_key_suggested_edits_override_reverts" />

        <SwitchPreferenceCompat
            android:key="@string/preference_key_suggested_edits_reactivation_test"
            android:title="@string/preference_key_suggested_edits_reactivation_test"
            android:summary="Change the 3 or 7 days editor reactivation rules to minutes"/>

        <SwitchPreferenceCompat
            android:key="@string/preference_key_suggested_edits_reactivation_pass_stage_one"
            android:title="@string/preference_key_suggested_edits_reactivation_pass_stage_one"
            android:summary="The first local notification for editor reactivation has shown."/>

        <SwitchPreferenceCompat
            android:key="@string/preference_key_show_sequential_user_stats_tooltip"
            android:title="@string/preference_key_show_sequential_user_stats_tooltip" />

        <SwitchPreferenceCompat
            android:key="@string/preference_key_show_search_tab_tooltip"
            android:title="@string/preference_key_show_search_tab_tooltip" />

        <Preference
            android:key="@string/preferences_developer_suggested_edits_reactivation_notification_stage_one"
            android:title="@string/preferences_developer_suggested_edits_reactivation_notification_stage_one"/>

        <Preference
            android:key="@string/preferences_developer_suggested_edits_reactivation_notification_stage_two"
            android:title="@string/preferences_developer_suggested_edits_reactivation_notification_stage_two"/>

        <org.wikipedia.settings.LongPreference
            style="@style/LongPreference"
            android:key="@string/preference_key_suggested_edits_reward_interstitial_last_edit_quality_shown"
            android:title="@string/preference_developer_suggested_edits_reward_interstitial_last_edit_quality_shown" />

        <org.wikipedia.settings.LongPreference
            style="@style/LongPreference"
            android:key="@string/preference_key_suggested_edits_reward_interstitial_last_pageviews_shown"
            android:title="@string/preference_developer_suggested_edits_reward_interstitial_last_pageviews_shown" />

        <org.wikipedia.settings.IntPreference
            style="@style/IntPreference"
            android:key="@string/preference_key_suggested_edits_reward_interstitial_contribution_on_initial_count"
            android:title="@string/preference_developer_suggested_edits_reward_interstitial_contribution_on_initial_count" />

        <org.wikipedia.settings.IntPreference
            style="@style/IntPreference"
            android:key="@string/preference_key_suggested_edits_reward_interstitial_contribution_on_count"
            android:title="@string/preference_developer_suggested_edits_reward_interstitial_contribution_on_count" />

        <org.wikipedia.settings.IntPreference
            style="@style/IntPreference"
            android:key="@string/preference_key_suggested_edits_reward_interstitial_edit_streak_on_count"
            android:title="@string/preference_developer_suggested_edits_reward_interstitial_edit_streak_on_count" />

        <org.wikipedia.settings.IntPreference
            style="@style/IntPreference"
            android:key="@string/preference_key_suggested_edits_reward_interstitial_edit_quality_on_day"
            android:title="@string/preference_developer_suggested_edits_reward_interstitial_edit_quality_on_day" />

        <org.wikipedia.settings.IntPreference
            style="@style/IntPreference"
            android:key="@string/preference_key_suggested_edits_reward_interstitial_pageviews_on_day"
            android:title="@string/preference_developer_suggested_edits_reward_interstitial_pageviews_on_day" />

        <SwitchPreferenceCompat
            android:key="@string/preference_key_suggested_edits_reward_interstitial_qa_override"
            android:title="@string/preference_key_suggested_edits_reward_interstitial_qa_override"
            android:summary="@string/preference_developer_suggested_edits_reward_interstitial_QA_override"
            android:defaultValue="false" />
    </PreferenceCategory>

    <PreferenceCategory android:title="A/B tests">

        <org.wikipedia.settings.IntPreference
            style="@style/IntPreference"
<<<<<<< HEAD
            android:key="ab_test_suggestedEditsSnackbar"
            android:title="Whether the user sees a Snackbar action to 'Get Started' with suggested edits, after an unrelated edit." />
=======
            android:key="ab_test_suggestedEditsInterstitial"
            android:title="Whether the user sees interstitial screens (keep going!) when making suggested edits." />
>>>>>>> 711197df

        <org.wikipedia.settings.IntPreference
            style="@style/IntPreference"
            android:key="ab_test_exploreVsHome"
            android:title="Whether the user sees a Home icon/label, or Explore icon/label." />

    </PreferenceCategory>

</PreferenceScreen><|MERGE_RESOLUTION|>--- conflicted
+++ resolved
@@ -380,13 +380,8 @@
 
         <org.wikipedia.settings.IntPreference
             style="@style/IntPreference"
-<<<<<<< HEAD
             android:key="ab_test_suggestedEditsSnackbar"
             android:title="Whether the user sees a Snackbar action to 'Get Started' with suggested edits, after an unrelated edit." />
-=======
-            android:key="ab_test_suggestedEditsInterstitial"
-            android:title="Whether the user sees interstitial screens (keep going!) when making suggested edits." />
->>>>>>> 711197df
 
         <org.wikipedia.settings.IntPreference
             style="@style/IntPreference"
